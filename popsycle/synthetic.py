#! /usr/bin/env python
"""
synthetic.py
Functions (and their associated functions) for running the PopSyCLE pipeline.
Including:
- write_galaxia_params
- perform_pop_syn
- calc_events
- refine_events
"""
import numpy as np
import h5py
import math
from astropy import units
from scipy.stats import maxwell
import astropy.coordinates as coord
from astropy.coordinates.representation import UnitSphericalRepresentation
from astropy.coordinates import SkyCoord  # High-level coordinates
from astropy.coordinates import Angle  # Angles
from astropy.table import Table
from astropy.table import vstack
<<<<<<< HEAD
# from popstar.imf import imf
# from popstar import synthetic, evolution, reddening, ifmr
=======
>>>>>>> 157b78aa
from spisea.imf import imf
from spisea import synthetic, evolution, reddening, ifmr
from scipy.interpolate import interp1d
from scipy.spatial import cKDTree
import time
import datetime
import gc
import subprocess
import os
from sklearn import neighbors
import itertools
from multiprocessing import Pool
import inspect
import numpy.lib.recfunctions as rfn
import copy
from distutils import spawn
from popsycle import ebf
from popsycle.filters import transform_ubv_to_ztf
from popsycle import utils


##########
# Conversions.
##########
masyr_to_degday = 1.0 * (1.0e-3 / 3600.0) * (1.0 / 365.25)
kms_to_kpcday = 1.0 * (3.086 * 10 ** 16) ** -1 * 86400.0
au_to_kpc = 4.848 * 10 ** -9

##########
# Prep converter function for determining
# the current-to-initial cluster mass vs. age.
# This global variable will get loaded the first time the function gets called.
##########
_Mclust_v_age_func = None

##########
# Dictionary for SPISEA IFMR objects
##########
IFMR_dict = {}
IFMR_dict['Raithel18'] = ifmr.IFMR_Raithel18()
IFMR_dict['Spera15'] = ifmr.IFMR_Spera15()
##########

##########
# Dictionary for extinction law coefficients f_i, as a function of filter
# Damineli values from photometric bands (nm):
# B = 445, V = 551, I = 806, J = 1220, H = 1630, K = 2190, U = 365, R = 658
# Calculated using calc_f
# Schlegel and Schlafly photometric bands:
# B = 440, V = 543, I = 809, J = 1266, H = 1673, K = 2215, U = 337, R = 651
# ZTF photometric bands:
# G = 472.274, R = 633.961, I = 788.613
##########
filt_dict = {}
filt_dict['ubv_J'] = {'Schlafly11': 0.709, 'Schlegel99': 0.902, 'Damineli16': 0.662}
filt_dict['ubv_H'] = {'Schlafly11': 0.449, 'Schlegel99': 0.576, 'Damineli16': 0.344}
filt_dict['ubv_K'] = {'Schlafly11': 0.302, 'Schlegel99': 0.367, 'Damineli16': 0.172}
filt_dict['ubv_U'] = {'Schlafly11': 4.334, 'Schlegel99': 5.434, 'Damineli16': 5.022}
filt_dict['ubv_B'] = {'Schlafly11': 3.626, 'Schlegel99': 4.315, 'Damineli16': 3.757}
filt_dict['ubv_V'] = {'Schlafly11': 2.742, 'Schlegel99': 3.315, 'Damineli16': 2.757}
filt_dict['ubv_I'] = {'Schlafly11': 1.505, 'Schlegel99': 1.940, 'Damineli16': 1.496}
filt_dict['ubv_R'] = {'Schlafly11': 2.169, 'Schlegel99': 2.634, 'Damineli16': 2.102}
filt_dict['ztf_g'] = {'Damineli16': 3.453}
filt_dict['ztf_r'] = {'Damineli16': 2.228}
filt_dict['ztf_i'] = {'Damineli16': 1.553}

##########
# Dictionary for listing out supported photometric systems and filters
##########
photometric_system_dict = {}
photometric_system_dict['ubv'] = ['J', 'H', 'K', 'U', 'B', 'V', 'I', 'R']
photometric_system_dict['ztf'] = ['g', 'r', 'i']

##########
# List of all supported photometric systems and filters with SPISEA labels
##########
all_filt_list = ['ubv,U', 'ubv,B', 'ubv,V', 'ubv,I', 'ubv,R',
                 'ukirt,H', 'ukirt,K', 'ukirt,J']

###########################################################################
############# Population synthesis and associated functions ###############
###########################################################################


def write_galaxia_params(output_root,
                         longitude, latitude, area,
                         seed=None):
    """
    Given an object root, sky location and area, creates the parameter
    file that Galaxia requires for running. User can also specify a seed for
    Galaxia to use in its object generation.

    Parameters
    ----------
    output_root : str
        The thing you want the output files to be named
        Examples:
           'myout'
           '/some/path/to/myout'
           '../back/to/some/path/myout'

    longitude : float
        Galactic longitude, ranging from -180 degrees to 180 degrees

    latitude : float
        Galactic latitude, ranging from -90 degrees to 90 degrees

    area : float
        Area of the sky that will be generated, in square degrees

    Optional Parameters
    -------------------
    seed : int
         Seed Galaxia will use to generate objects. If not set, script will
         generate a seed from the current time. Setting this seed guarantees
         identical results.

    Outputs
    -------
    <output_root>_galaxia_params.txt : text file
        A text file with the parameters that Galaxia requires to run.
    """

    if seed is None:
        # Grab last two digits of the current Epochal time
        seed = int(str(time.time())[-2:])

    params = [
        "outputFile %s" % output_root,
        "outputDir ./",
        "photoSys UBV",
        "magcolorNames V,B-V",
        "appMagLimits[0] -1000",
        "appMagLimits[1] 1000",
        "absMagLimits[0] -1000",
        "absMagLimits[1] 1000",
        "colorLimits[0] -1000",
        "colorLimits[1] 1000",
        "geometryOption 1",
        "longitude %f" % longitude,
        "latitude %f" % latitude,
        "surveyArea %.5f" % area,
        "fSample 1",
        "popID -1",
        "warpFlareOn 1",
        "seed %i" % seed,
        "r_max 30",
        "starType 0",
        "photoError 0"
    ]

    galaxia_param_fname = '%s_galaxia_params.txt' % output_root

    print('** Generating %s **' % galaxia_param_fname)

    with open(galaxia_param_fname, 'w') as f:
        for param in params:
            f.write(param + '\n')
            print('-- %s' % param)


def _check_run_galaxia(output_root, longitude, latitude, area,
                       galaxia_galaxy_model_filename, seed):
    """
    Check that the inputs to run_galaxia are valid

    Parameters
    ----------
    output_root : str
        The thing you want the output files to be named
        Examples:
           'myout'
           '/some/path/to/myout'
           '../back/to/some/path/myout'

    longitude : float
        Galactic longitude, ranging from -180 degrees to 180 degrees

    latitude : float
        Galactic latitude, ranging from -90 degrees to 90 degrees

    area : float
        Area of the sky that will be generated, in square degrees

    galaxia_galaxy_model_filename : str
        Name of the galaxia galaxy model, as outlined at https://github.com/jluastro/galaxia

    seed : int
         Seed Galaxia will use to generate objects. If not set, script will
         generate a seed from the current time. Setting this seed guarantees
         identical results.
    """

    if not isinstance(output_root, str):
        raise Exception('output_root (%s) must be a string.' % str(output_root))

    if not isinstance(longitude, int):
        if not isinstance(longitude, float):
            raise Exception('longitude (%s) must be an integer or a float.' % str(longitude))

    if not isinstance(latitude, int):
        if not isinstance(latitude, float):
            raise Exception('latitude (%s) must be an integer or a float.' % str(latitude))

    if not isinstance(area, int):
        if not isinstance(area, float):
            raise Exception('area (%s) must be an integer or a float.' % str(area))

    # Check that galaxia is in the executable PATH
    if spawn.find_executable('galaxia') is None:
        raise Exception('galaxia is not an executable currently in $PATH')

    # Confrim that galaxia is the PopSyCLE compliant version
    stdout, _ = utils.execute('galaxia --version')
    galaxia_version = stdout.replace('\n', '').split()[1]
    if galaxia_version != '0.7.2.1':
        raise Exception('galaxia must be version 0.7.2.1 installed from https://github.com/jluastro/galaxia')

    # Check the galaxia_galaxy_model_filename for correct type and existence
    if not isinstance(galaxia_galaxy_model_filename, str):
        raise Exception('galaxia_galaxy_model_filename (%s) must be a string.' % str(galaxia_galaxy_model_filename))

    if not os.path.exists(galaxia_galaxy_model_filename):
        raise Exception('galaxia_galaxy_model_filename (%s) does not exist' % galaxia_galaxy_model_filename)

    # Check that GalaxiaData is a valid galaxia folder
    GalaxiaData = None
    for line in open(galaxia_galaxy_model_filename, 'r'):
        if 'GalaxiaData' in line:
            GalaxiaData = line.replace('\n','').split()[1]
            break

    if GalaxiaData is None:
        raise Exception('GalaxiaData missing from '
                        'galaxia_galaxy_model_filename (%s)' % galaxia_galaxy_model_filename)

    if not os.path.exists(GalaxiaData):
        raise Exception('GalaxiaData (%s) in galaxia_galaxy_model_filename '
                        '(%s) does not exist' % (GalaxiaData, galaxia_galaxy_model_filename))

    if seed is not None:
        if not isinstance(seed, int):
            raise Exception('seed (%s) must be None or an integer.' % str(seed))


def run_galaxia(output_root, longitude, latitude, area,
                galaxia_galaxy_model_filename,
                seed=None):
    """
    Given an object root, sky location and area, creates the parameter
    file that Galaxia requires for running and executes Galaxia.
    User can also specify a seed for Galaxia to use in its object generation.

    Parameters
    ----------
    output_root : str
        The thing you want the output files to be named
        Examples:
           'myout'
           '/some/path/to/myout'
           '../back/to/some/path/myout'

    longitude : float
        Galactic longitude, ranging from -180 degrees to 180 degrees

    latitude : float
        Galactic latitude, ranging from -90 degrees to 90 degrees

    area : float
        Area of the sky that will be generated, in square degrees

    galaxia_galaxy_model_filename : str
        Name of the galaxia galaxy model parameter file,
        as outlined at https://github.com/jluastro/galaxia

    Optional Parameters
    -------------------
    seed : int
         Seed Galaxia will use to generate objects. If not set, script will
         generate a seed from the current time. Setting this seed guarantees
         identical results.
    """

    # Error handling/complaining if input types are not right.
    _check_run_galaxia(output_root, longitude, latitude, area,
                       galaxia_galaxy_model_filename, seed)

    # Writes out galaxia params to disk
    write_galaxia_params(output_root=output_root,
                         longitude=longitude,
                         latitude=latitude,
                         area=area,
                         seed=seed)

    # Execute Galaxia
    cmd = 'galaxia -r %s_galaxia_params.txt %s' % (output_root, galaxia_galaxy_model_filename)
    print('** Executing Galaxia with %s_galaxia_params.txt '
          'and %s **' % (output_root, galaxia_galaxy_model_filename))
    t0 = time.time()
    stdout, stderr = utils.execute(cmd)
    print('** STDOUT **')
    print(stdout)
    print('** STDERR **')
    print(stderr)
    t1 = time.time()
    print('Galaxia complete')
    print('galaxia runtime : {0:f} s'.format(t1 - t0))

    ##########
    # Make log file
    ##########

    stdout, _ = utils.execute('which galaxia')
    galaxia_path = stdout.replace('\n', '')

    now = datetime.datetime.now()
    popsycle_path = os.path.dirname(inspect.getfile(run_galaxia))
    popsycle_hash = subprocess.check_output(['git', 'rev-parse', 'HEAD'],
                                             cwd=popsycle_path).decode('ascii').strip()
    dash_line = '-----------------------------' + '\n'
    empty_line = '\n'

    line0 = 'FUNCTION INPUT PARAMETERS' + '\n'
    line1 = 'longitude , ' + str(longitude) + '\n'
    line2 = 'latitude , ' + str(latitude) + '\n'
    line3 = 'area , ' + str(area) + '\n'
    line3b = 'galaxia_galaxy_model_filename , ' + galaxia_galaxy_model_filename + '\n'
    line4 = 'seed , ' + str(seed) + '\n'

    line8 = 'VERSION INFORMATION' + '\n'
    line9 = str(now) + ' : creation date' + '\n'
    line10 = popsycle_hash + ' : PopSyCLE commit' + '\n'
    line11 = galaxia_path + ' : galaxia path' + '\n'

    line12 = 'OTHER INFORMATION' + '\n'
    line13 = str(t1 - t0) + ' : total runtime (s)' + '\n'

    line17 = 'FILES CREATED' + '\n'
    line18 = output_root + '.ebf : ebf file' + '\n'

    with open(output_root + '_galaxia.log', 'w') as out:
        out.writelines([line0, dash_line, line1, line2, line3, line3b, line4,
                        empty_line, line8, dash_line, line9, line10, line11,
                        empty_line, line12, dash_line, line13,
                        empty_line, line17, dash_line, line18])


def _check_perform_pop_syn(ebf_file, output_root, iso_dir,
                           IFMR,
                           bin_edges_number,
                           BH_kick_speed_mean, NS_kick_speed_mean,
                           additional_photometric_systems,
                           overwrite, seed):
    """
    Checks that the inputs of perform_pop_syn are valid

    Parameters
    ----------
    ebf_file : str or ebf file
        str : name of the ebf file from Galaxia

    output_root : str
        The thing you want the output files to be named
        Examples:
           'myout'
           '/some/path/to/myout'
           '../back/to/some/path/myout'

    iso_dir : filepath
        Where are the isochrones stored (for SPISEA)

    IFMR : string
        The name of the IFMR object from SPISEA. For more information on these objects see ifmr.py
        in SPISEA. 
        'Raithel18' = IFMR_Raithel18
        'Spera15' = IFMR_Spera15

    bin_edges_number : int
        Number of edges for the bins
            bins = bin_edges_number - 1
        Total number of bins is
            N_bins = (bin_edges_number - 1)**2
        If set to None (default), then number of bins is
            bin_edges_number = int(60 * 2 * radius) + 1

    BH_kick_speed_mean : float
        Mean of the birth kick speed of BH (in km/s) maxwellian distrubution.
        Defaults to 50 km/s.

    NS_kick_speed_mean : float
        Mean of the birth kick speed of NS (in km/s) maxwellian distrubution.
        Defaults to 400 km/s based on distributions found by
        Hobbs et al 2005 'A statistical study of 233 pulsar proper motions'.
        https://ui.adsabs.harvard.edu/abs/2005MNRAS.360..974H/abstract

    additional_photometric_systems : list of strs
        The name of the photometric systems which should be calculated from
        Galaxia / SPISEA's ubv photometry and appended to the output files.

    overwrite : bool
        If set to True, overwrites output files. If set to False, exits the
        function if output files are already on disk.
        Default is False.

    seed : int
        If set to non-None, all random sampling will be seeded with the
        specified seed, forcing identical output for SPISEA and PopSyCLE.
        Default None.

    """

    if not isinstance(ebf_file, str):
        raise Exception('ebf_file (%s) must be a string.' % str(ebf_file))

    if ebf_file[-4:] != '.ebf':
        raise Exception('ebf_file (%s) must be an ebf file.' % str(ebf_file))

    if not isinstance(output_root, str):
        raise Exception('output_root (%s) must be a string.' % str(output_root))

    if not isinstance(iso_dir, str):
        raise Exception('iso_dir (%s) must be a string.' % str(iso_dir))

    if not os.path.exists(iso_dir):
        raise Exception('iso_dir (%s) must exist' % str(iso_dir))

    if not isinstance(IFMR, str):
        raise Exception('IFMR (%s) must be a string.' % str(IFMR))

    if IFMR not in IFMR_dict:
        exception_str = '(%s) is not a valid IFMR. ' \
                        'IFMR must be a key in ' \
                        'IFMR_dict. \n' \
                        'Acceptable values are the strings : ' %str(IFMR)
        for IFMR in IFMR_dict:
            exception_str += '%s, ' % IFMR
        exception_str = exception_str[:-2]
        raise Exception(exception_str)

    if bin_edges_number is not None:
        if not isinstance(bin_edges_number, int):
            raise Exception('bin_edges_number (%s) must be None or an integer.' % str(bin_edges_number))

    if not isinstance(BH_kick_speed_mean, int):
        if not isinstance(BH_kick_speed_mean, float):
            raise Exception('BH_kick_speed_mean (%s) must be an integer or a float.' % str(BH_kick_speed_mean))

    if not isinstance(NS_kick_speed_mean, int):
        if not isinstance(NS_kick_speed_mean, float):
            raise Exception('NS_kick_speed_mean (%s) must be an integer or a float.' % str(NS_kick_speed_mean))

    if not isinstance(overwrite, bool):
        raise Exception('overwrite (%s) must be a boolean.' % str(overwrite))

    if seed is not None:
        if not isinstance(seed, int):
            raise Exception('seed (%s) must be None or an integer.' % str(seed))

    if additional_photometric_systems is not None:
        if not isinstance(additional_photometric_systems, list):
            raise Exception('additional_photometric_systems (%s) must '
                            'either None or a list of strings.' % str(additional_photometric_systems))

        for photometric_system in additional_photometric_systems:
            if photometric_system not in photometric_system_dict:
                exception_str = 'photometric_system must be a key in ' \
                                'photometric_system_dict. \n' \
                                'Acceptable values are : '
                for photometric_system in photometric_system_dict:
                    exception_str += '%s, ' % photometric_system
                exception_str = exception_str[:-2]
                raise Exception(exception_str)


def perform_pop_syn(ebf_file, output_root, iso_dir,
                    IFMR,
                    bin_edges_number=None,
                    BH_kick_speed_mean=50, NS_kick_speed_mean=400,
                    additional_photometric_systems=None,
                    overwrite=False, seed=None):
    """
    Given some galaxia output, creates compact objects. Sorts the stars and
    compact objects into latitude/longitude bins, and saves them in an HDF5 file.

    Parameters
    ----------
    ebf_file : str or ebf file
        str : name of the ebf file from Galaxia
        ebf file : actually the ebf file from Galaxia

    output_root : str
        The thing you want the output files to be named
        Examples:
           'myout'
           '/some/path/to/myout'
           '../back/to/some/path/myout'

    iso_dir : filepath
        Where are the isochrones stored (for SPISEA)

    IFMR : string
        The name of the IFMR object from SPISEA. For additional information on these objects see ifmr.py
        in SPISEA. 
        'Raithel18' = IFMR_Raithel18
        'Spera15' = IFMR_Spera15

    Optional Parameters
    -------------------
    bin_edges_number : int
        Number of edges for the bins
            bins = bin_edges_number - 1
        Total number of bins is
            N_bins = (bin_edges_number - 1)**2
        If set to None (default), then number of bins is
            bin_edges_number = int(60 * 2 * radius) + 1

    BH_kick_speed_mean : float
        Mean of the birth kick speed of BH (in km/s) maxwellian distrubution.
        Defaults to 50 km/s.

    NS_kick_speed_mean : float
        Mean of the birth kick speed of NS (in km/s) maxwellian distrubution.
        Defaults to 400 km/s based on distributions found by
        Hobbs et al 2005 'A statistical study of 233 pulsar proper motions'.
        https://ui.adsabs.harvard.edu/abs/2005MNRAS.360..974H/abstract

    additional_photometric_systems : list of strs
        The name of the photometric systems which should be calculated from
        Galaxia / SPISEA's ubv photometry and appended to the output files.

    overwrite : bool
        If set to True, overwrites output files. If set to False, exits the
        function if output files are already on disk.
        Default is False.

    seed : int
        If set to non-None, all random sampling will be seeded with the
        specified seed, forcing identical output for SPISEA and PopSyCLE.
        Default None.

    Outputs
    -------
    <output_root>.h5 : hdf5 file
        NOTE: This is what _bin_lb_hdf5 returns.
        A compund type hdf5 file with datasets that correspond to the longitude bin edges,
        latitude bin edges, and the compact objects
        and stars sorted into those bins.

    <output_root>_label.fits : fits file
        NOTE: This is what make_label_file returns.
        A fits file that shows the correspondence between dataset name,
        latitude, longitude, and number of objects in that bin.
    """
    # Check whether files exist

    if not overwrite:
        # Check if HDF5 file exists already. If it does, throw an error message
        # to complain and exit.
        if os.path.isfile(output_root + '.h5'):
            raise Exception(
                'That .h5 file name is taken! Either delete the .h5 file, '
                'or pick a new name.')

        # Ditto with the fits label file.
        if os.path.isfile(output_root + '_label.fits'):
            raise Exception(
                'That .fits file name is taken! Either delete the .fits file, '
                'or pick a new name.')

    # Error handling/complaining if input types are not right.
    _check_perform_pop_syn(ebf_file, output_root, iso_dir,
                           IFMR,
                           bin_edges_number,
                           BH_kick_speed_mean, NS_kick_speed_mean,
                           additional_photometric_systems,
                           overwrite, seed)

    ##########
    # Start of code
    #########

    # Set random seed
    np.random.seed(seed)

    t0 = time.time()

    #########
    # Read in only what you need
    # Control yourself... take only what you need from it
    # i.e. the log file, popid, metallicity, and age
    ########
    t = ebf.read_ind(ebf_file, '/log', 0)
    popid_array = ebf.read(ebf_file, '/popid')
    metallicity_array = ebf.read(ebf_file, '/feh')
    age_array = ebf.read(ebf_file, '/age')

    # Just some counting/error checking things
    n_stars = len(popid_array)  # How many stars from Galaxia
    comp_counter = 0  # Number of compact objects made
    unmade_cluster_counter = 0 #Number of clusters that are too small and get skipped over

    # Convert log to useful dictionary.
    ebf_log = make_ebf_log(t)

    ##########
    ###  Fetch the center point and area of the survey.
    ##########
    b = float(ebf_log['latitude'])
    l = float(ebf_log['longitude'])
    surveyArea = float(ebf_log['surveyArea'])

    ##########
    ### Make the bins for the latitude and longitude. All the information
    ### will be sorted into each of these bins in order to
    # handle large arrays, etc.
    ##########
    # Extend the edges a bit, that's what the * 1.1 is for
    # (to potentially catch any edge cases.)
    # make bins of size ~1/2 arcmin
    radius = np.sqrt(surveyArea / np.pi)  # degrees

    # Define bin_edges_number, if not given in input.
    if bin_edges_number is None:
        # set the widths to 1/2 arcmin
        bin_edges_number = int(60 * 2 * radius) + 1

    # Make sure we have enough bin edges (min is 3)
    bin_edges_number = max(bin_edges_number, 3)
    # Make sure we have don't have too many bin edges (max is 40)
    bin_edges_number = min(bin_edges_number, 40)
    
    lat_bin_edges = np.linspace(b - 1.1 * radius, b + 1.1 * radius,
                                bin_edges_number)
    long_bin_edges = np.linspace(l - 1.1 * radius, l + 1.1 * radius,
                                 bin_edges_number)
    # Angle wrapping for longitude
    wrap_id = np.where(long_bin_edges > 180)[0]
    long_bin_edges[wrap_id] -= 360


    ##########
    # Create h5py file to store lat/long binned output
    ##########
    h5file = h5py.File(output_root + '.h5', 'w')
    h5file['lat_bin_edges'] = lat_bin_edges
    h5file['long_bin_edges'] = long_bin_edges
    if 'galaxyModelFile' in ebf_log:
        h5file['galaxyModelFile'] = ebf_log['galaxyModelFile']
    h5file.close()

    ##########
    # Reassign ages for stars that are less than logage 5.01 
    # or greater than logage 10.14, since those are the limits of
    # SPISEA evolution. Justification: in writeup/paper.
    ##########
    young_id = np.where(age_array <= 5.01)[0]
    age_array[young_id] = 5.0101
    old_id = np.where(age_array >= 10.14)[0]
    age_array[old_id] = 10.1399

    # Initialize a running counter for the "unique ID".
    next_id = n_stars  # for compact objects...
    n_binned_stars = 0  # for stars...

    ##########
    # Loop through population ID (i.e. bulge, disk, halo, ...) in order to
    # design bin sizes appropriate for each population. Dividing by population
    # is convenient because each has very different
    # age ranges and radius ranges.
    ##########
    for pid in range(10):
        print('*********************** Starting popid ' + str(pid))
        if np.sum(popid_array == pid) == 0:
            print('No stars with this pid. Skipping!')
            continue
        popid_idx = np.where(popid_array == pid)[0]
        if len(popid_idx) == 0:
            print('No stars with this pid. Skipping!')
            continue

        logage_min = np.min(age_array[popid_idx])
        logage_max = np.max(age_array[popid_idx])

        # For single age populations (popID = 7-9), have a single age bin...
        if logage_min == logage_max:
            logt_bins = np.array([logage_min * 0.99, logage_min * 1.01])

        # ...for multiple age populations (popID = 1-6,
        # break ages into 4 age bins.
        else:
            logt_bins = np.log10(np.logspace(logage_min, logage_max * 1.001, 5))

            # HARDCODED: Special handling for the youngest bin,
            # popID = 0 (Thin Disk < 150 Myr).
            if pid == 0:
                logt_bins = np.array([logage_min, 6.3, 7.0, 7.7, 8.0, 8.2])

        ##########
        # Loop through age bins
        #   -- note, don't slice tables as we don't want
        #   duplicated things carried in memory.
        ##########
        for aa in range(len(logt_bins) - 1):
            print('Starting age bin ', logt_bins[aa])
            # Mid-point age of bin.
            age_of_bin = (logt_bins[aa] + logt_bins[aa + 1]) / 2.0

            # Fetch the stars in this age bin.
            age_idx = np.where((age_array[popid_idx] >= logt_bins[aa]) &
                               (age_array[popid_idx] < logt_bins[aa + 1]))[0]
            
            
            if IFMR == 'Raithel18':
                # Only run at solar metallicity for Raithel18
                feh_bins = [-99, 99]
                feh_vals = [0.0]
                
            elif IFMR == 'Spera15':
                # Break into 4 hardcoded metallicity bins for Spera15
                feh_bins = [-99, -1.279, -0.500, 0.00, 99]
                feh_vals = [-1.39, -0.89, -0.25, 0.30]

            for bb in range(len(feh_bins) - 1):
                print('Starting metallicity bin ', feh_vals[bb])
                # Value of the metallicity bin
                metallicity_of_bin = feh_vals[bb]

                # Fetch the stars in this metallicity bin
                feh_idx = np.where((metallicity_array[popid_idx[age_idx]] >= feh_bins[bb]) &
                                   (metallicity_array[popid_idx[age_idx]] < feh_bins[bb + 1]))[0]
                len_adx = len(feh_idx)

                # Figure out how many bins we will need.
                #   -- breaking up into managable chunks of 2 million stars each.
                num_stars_in_bin = 2e6
                num_bins = int(math.ceil(len_adx / num_stars_in_bin))

                # Create a KDTree from randomly selected stars in the
                # pop_id / age_bin used for calculating extinction to luminous
                # white dwarfs. Because the same KDTree is used for each sub-bin,
                # two compact objects randomly selected to have nearly identical
                # positions would have identical extinctions. This low
                # probability event is a reasonable trade-off for the reduced
                # compute time gained by only constructing the KDTree once.
                kdt_star_p = None
                exbv_arr4kdt = None
                if len_adx > 0:
                    num_kdtree_samples = int(min(len_adx, num_stars_in_bin))
                    kdt_idx = np.random.choice(np.arange(len_adx),
                                               size=num_kdtree_samples,
                                               replace=False)
                    bin_idx = popid_idx[age_idx[feh_idx[kdt_idx]]]
                    star_px = ebf.read_ind(ebf_file, '/px', bin_idx) 
                    star_py = ebf.read_ind(ebf_file, '/py', bin_idx)
                    star_pz = ebf.read_ind(ebf_file, '/pz', bin_idx)
                    star_xyz = np.array([star_px, star_py, star_pz]).T
                    kdt_star_p = cKDTree(star_xyz)
                    exbv_arr4kdt = ebf.read_ind(ebf_file, '/exbv_schlegel', bin_idx)
                    del bin_idx, star_px, star_py, star_pz

                ##########
                # Loop through bins of 2 million stars at a time.
                ##########
                for nn in range(num_bins):
                    print('Starting sub-bin ', nn)
                    n_start = int(nn * num_stars_in_bin)
                    n_stop = int((nn + 1) * num_stars_in_bin)

                    bin_idx = popid_idx[age_idx[feh_idx[n_start:n_stop]]]

                    ##########
                    # Fill up star_dict
                    ##########
                    star_dict = {}
                    star_dict['zams_mass'] = ebf.read_ind(ebf_file, '/smass', bin_idx)
                    star_dict['mass'] = ebf.read_ind(ebf_file, '/mact', bin_idx)
                    star_dict['px'] = ebf.read_ind(ebf_file, '/px', bin_idx)
                    star_dict['py'] = ebf.read_ind(ebf_file, '/py', bin_idx)
                    star_dict['pz'] = ebf.read_ind(ebf_file, '/pz', bin_idx)
                    star_dict['vx'] = ebf.read_ind(ebf_file, '/vx', bin_idx)
                    star_dict['vy'] = ebf.read_ind(ebf_file, '/vy', bin_idx)
                    star_dict['vz'] = ebf.read_ind(ebf_file, '/vz', bin_idx)
                    star_dict['age'] = age_array[bin_idx]
                    star_dict['popid'] = popid_array[bin_idx]
                    star_dict['exbv'] = ebf.read_ind(ebf_file, '/exbv_schlegel', bin_idx)
                    star_dict['glat'] = ebf.read_ind(ebf_file, '/glat', bin_idx)
                    star_dict['glon'] = ebf.read_ind(ebf_file, '/glon', bin_idx)
                    star_dict['mbol'] = ebf.read_ind(ebf_file, '/lum', bin_idx)
                    star_dict['grav'] = ebf.read_ind(ebf_file, '/grav', bin_idx)
                    star_dict['teff'] = ebf.read_ind(ebf_file, '/teff', bin_idx)
                    star_dict['feh'] = ebf.read_ind(ebf_file, '/feh', bin_idx)
                    star_dict['rad'] = ebf.read_ind(ebf_file, '/rad', bin_idx)
                    star_dict['rem_id'] = np.zeros(len(bin_idx))
                    star_dict['obj_id'] = np.arange(len(bin_idx)) + n_binned_stars
                    n_binned_stars += len(bin_idx)

                    ##########
                    # Angle wrapping for longitude
                    ##########
                    wrap_idx = np.where(star_dict['glon'] > 180)[0]
                    star_dict['glon'][wrap_idx] -= 360

                    ##########
                    # Add UBV magnitudes
                    ##########
                    star_dict['ubv_J'] = ebf.read_ind(ebf_file, '/ubv_J', bin_idx)
                    star_dict['ubv_H'] = ebf.read_ind(ebf_file, '/ubv_H', bin_idx)
                    star_dict['ubv_K'] = ebf.read_ind(ebf_file, '/ubv_K', bin_idx)
                    star_dict['ubv_U'] = ebf.read_ind(ebf_file, '/ubv_U', bin_idx)
                    star_dict['ubv_I'] = ebf.read_ind(ebf_file, '/ubv_I', bin_idx)
                    star_dict['ubv_B'] = ebf.read_ind(ebf_file, '/ubv_B', bin_idx)
                    star_dict['ubv_V'] = ebf.read_ind(ebf_file, '/ubv_V', bin_idx)
                    star_dict['ubv_R'] = ebf.read_ind(ebf_file, '/ubv_R', bin_idx)

                    ##########
                    # Add ztf magnitudes
                    ##########
                    if additional_photometric_systems is not None:
                        if 'ztf' in additional_photometric_systems:
                            # Pull out ubv magnitudes needed for photometric conversions
                            ubv_b = star_dict['ubv_B']
                            ubv_v = star_dict['ubv_V']
                            ubv_r = star_dict['ubv_R']
                            ubv_i = star_dict['ubv_I']

                            ztf_g = transform_ubv_to_ztf('g', ubv_b, ubv_v, ubv_r, ubv_i)
                            ztf_r = transform_ubv_to_ztf('r', ubv_b, ubv_v, ubv_r, ubv_i)
                            ztf_i = transform_ubv_to_ztf('i', ubv_b, ubv_v, ubv_r, ubv_i)
                            star_dict['ztf_g'] = ztf_g
                            star_dict['ztf_r'] = ztf_r
                            star_dict['ztf_i'] = ztf_i

                            del ubv_b, ubv_v, ubv_r, ubv_i, ztf_g, ztf_r, ztf_i

                    ##########
                    # Add spherical velocities vr, mu_b, mu_lcosb
                    ##########
                    vr, mu_b, mu_lcosb = calc_sph_motion(star_dict['vx'],
                                                     star_dict['vy'],
                                                     star_dict['vz'],
                                                     star_dict['rad'],
                                                     star_dict['glat'],
                                                     star_dict['glon'])
                    #########
                    # Add precision to r, b, l, vr, mu_b, mu_lcosb
                    #########
                    star_dict['rad'] = utils.add_precision64(star_dict['rad'], -4)
                    star_dict['glat'] = utils.add_precision64(star_dict['glat'], -4)
                    star_dict['glon'] = utils.add_precision64(star_dict['glon'], -4)
                    star_dict['vr'] = utils.add_precision64(vr, -4)
                    star_dict['mu_b'] = utils.add_precision64(mu_b, -4)
                    star_dict['mu_lcosb'] = utils.add_precision64(mu_lcosb, -4)

                    ##########
                    # Perform population synthesis.
                    ##########
                    mass_in_bin = np.sum(star_dict['zams_mass'])

                    stars_in_bin = {}
                    for key, val in star_dict.items():
                        stars_in_bin[key] = val

                    comp_dict, next_id, unmade_cluster_counter = _make_comp_dict(iso_dir, IFMR, age_of_bin, metallicity_of_bin,
                                                     mass_in_bin, stars_in_bin, next_id, unmade_cluster_counter,
                                                     kdt_star_p, exbv_arr4kdt,
                                                     BH_kick_speed_mean=BH_kick_speed_mean,
                                                     NS_kick_speed_mean=NS_kick_speed_mean,
                                                     additional_photometric_systems=additional_photometric_systems,
                                                     seed=seed)

                    ##########
                    #  Bin in l, b all stars and compact objects.
                    ##########
                    if comp_dict is not None:
                        comp_counter += len(comp_dict['mass'])
                        _bin_lb_hdf5(lat_bin_edges, long_bin_edges,
                                 comp_dict, output_root)
                    _bin_lb_hdf5(lat_bin_edges, long_bin_edges,
                             stars_in_bin,
                             output_root)
                    ##########
                    # Done with galaxia output in dictionary t and ebf_log.
                    # Garbage collect in order to save space.
                    ##########
                    del star_dict
                del kdt_star_p, exbv_arr4kdt
                gc.collect()

    t1 = time.time()
    print('perform_pop_syn runtime : {0:f} s'.format(t1 - t0))

    ##########
    # Figure out how much stuff got binned.
    ##########
    binned_counter = 0
    hf = h5py.File(output_root + '.h5', 'r')
    for key in hf:
        if 'bin_edges' not in key and 'galaxyModel' not in key:
            binned_counter += len(hf[key])

    ##########
    # Make label file containing information about l,b bins
    ##########
    make_label_file(output_root, overwrite=overwrite)

    ##########
    # Make log file
    ##########
    now = datetime.datetime.now()
    popsycle_path = os.path.dirname(inspect.getfile(perform_pop_syn))
    popstar_path = os.path.dirname(inspect.getfile(imf))
    popsycle_hash = subprocess.check_output(['git', 'rev-parse', 'HEAD'],
                                             cwd=popsycle_path).decode('ascii').strip()
    popstar_hash = subprocess.check_output(['git', 'rev-parse', 'HEAD'],
                                           cwd=popstar_path).decode('ascii').strip()
    dash_line = '-----------------------------' + '\n'
    empty_line = '\n'

    line0 = 'FUNCTION INPUT PARAMETERS' + '\n'
    line1 = 'ebf_file , ' + ebf_file + '\n'
    line2 = 'output_root , ' + output_root + '\n'
    line3 = 'bin_edges_number , ' + str(bin_edges_number) + '\n'
    line4 = 'BH_kick_speed_mean , ' + str(BH_kick_speed_mean) + ' , (km/s)' + '\n'
    line5 = 'NS_kick_speed_mean , ' + str(NS_kick_speed_mean) + ' , (km/s)' + '\n'
    line6 = 'iso_dir , ' + iso_dir + '\n'
    line7 = 'IFMR , ' + str(IFMR) + '\n'
    line8 = 'seed , ' + str(seed) + '\n'

    line9 = 'VERSION INFORMATION' + '\n'
    line10 = str(now) + ' : creation date' + '\n'
    line11 = popstar_hash + ' : SPISEA commit' + '\n'
    line12 = popsycle_hash + ' : PopSyCLE commit' + '\n'

    line13 = 'OTHER INFORMATION' + '\n'
    line14 = str(t1 - t0) + ' : total runtime (s)' + '\n'
    line15 = str(n_stars) + ' : total stars from Galaxia' + '\n'
    line16 = str(comp_counter) + ' : total compact objects made' + '\n'
    line17 = str(binned_counter) + ' : total things binned' + '\n'
    line18 = str(unmade_cluster_counter) + ' : # of unmade clusters (< 100 M_sun)' + '\n'

    line19 = 'FILES CREATED' + '\n'
    line20 = output_root + '.h5 : HDF5 file' + '\n'
    line21 = output_root + '_label.fits : label file' + '\n'

    with open(output_root + '_perform_pop_syn.log', 'w') as out:
        out.writelines([line0, dash_line, line1, line2, line3, line4, line5,
                        line6, line7, line8, empty_line, line9, dash_line,
                        line10, line11, line12, empty_line,line13, dash_line,
                        line14, line15, line16, line17, line18, empty_line, line19, dash_line,
                        line20, line21])

    ##########
    # Informative print statements.
    ##########
    if (n_stars + comp_counter) != binned_counter:
        print('***************** WARNING ******************')
        print('Number of things in != number of things out.')
        print('********************************************')

    print('******************** INFO **********************')
    print('Total number of stars from Galaxia: ' + str(n_stars))
    print('Total number of compact objects made: ' + str(comp_counter))
    print('Total number of things binned: ' + str(binned_counter))

    return


def calc_current_initial_ratio(iso_dir,
                               out_file='current_initial_stellar_mass_ratio.txt',
                               seed=None):
    """
    Makes 10**7 M_sun clusters in SPISEA at various ages, to calculate the
    ratio of current to initial cluster mass. The range of ages goes
    from 6 to 10.089 log(age/yr). Creates a text file, the first column is
    the ages, and second column is the ratio.

    Parameters
    -------------------
    out_file : string
        Full name of the file to store the output columns:
        log(age/yr), current_to_initial_mass_ratio

    iso_dir : filepath
        Where you are storing isochrones

    Optional Parameters
    -------------------
    seed : int
        If set to non-None, all random sampling will be seeded with the
        specified seed, forcing identical output for SPISEA and PopSyCLE.
        Default None.

    Output
    ------
    out_file : txt file
         File of the initial-final cluster mass.

    """
    # Set up the input information for SPISEA to make a cluster.
    # age in log(age/yr)
    logage_vec = np.concatenate((np.arange(5.01, 10.01 + 0.005, 0.2),
                                 np.array([10.04, 10.14])))
    cluster_mass = 10 ** 7  # mass in m_sol
    # IMF power law boundaries. changed start from 0.08 to 0.1 because of MIST.
    mass_limits = np.array([0.1, 0.5, 120])
    # IMF powers
    powers = np.array([-1.3, -2.3])
    # initialize current-initial ratio vector
    current_initial_ratio_array = np.zeros(len(logage_vec))

    # Run all the clusters for the different ages in logage_vec
    for i in range(len(logage_vec)):
        # make isochrone
        my_iso = synthetic.IsochronePhot(logage_vec[i], 0, 10,
                                         evo_model=evolution.MISTv1(),
                                         filters=all_filt_list,
                                         iso_dir=iso_dir)

        # define IMF
        trunc_kroupa = imf.IMF_broken_powerlaw(mass_limits, powers)
        # make cluster
        cluster = synthetic.ResolvedCluster(my_iso, trunc_kroupa, cluster_mass,
                                            seed=seed)
        output = cluster.star_systems

        # Find the stars in MIST not in Galaxia (i.e. WDs)
        # and figure out how much mass they contribute
        bad_idx = np.where(output['phase'] == 101)[0]
        bad_mass = np.sum(output['mass'][bad_idx])  # in m_sol

        # Figure out the current mass (stars + post-AGB stars)
        current_mass = np.sum(output['mass'])  # in m_sol

        # Figure out the current STELLAR mass (no post-AGB stars)
        # This is what we want for the ratio
        # since Galaxia does NOT have white dwarfs.
        current_stellar_mass = current_mass - bad_mass

        # Calculate the ratio of initial to final stellar mass.
        current_initial_mass_ratio = current_stellar_mass / cluster_mass
        current_initial_ratio_array[i] = current_initial_mass_ratio
        print(current_initial_mass_ratio)

    # Reshape vectors so they can be concatenated into two columns
    logage_vec = logage_vec.reshape((len(logage_vec), 1))
    current_initial_ratio_array = current_initial_ratio_array.reshape((len(logage_vec), 1))
    tab = np.concatenate((logage_vec, current_initial_ratio_array), axis=1)
    np.savetxt(out_file, tab)

    return


def current_initial_ratio(logage, ratio_file, iso_dir, seed=None):
    """
    Calculates the ratio of the current cluster mass to the initial
    mass of the cluster.

    Parameters
    ----------
    logage : float
        The age of the cluster, given in log(age/yr)

    ratio_file : txt file
        The name of the text file that contains the
        current-initial cluster mass ratio.

    iso_dir : filepath
        Where are the isochrones stored (for SPISEA)

    Optional Parameters
    -------------------
    seed : int
        If set to non-None, all random sampling will be seeded with the
        specified seed, forcing identical output for SPISEA and PopSyCLE.
        Default None.

    Return
    ------
        The current-initial cluster mass ratio (float)

    """
    global _Mclust_v_age_func

    if _Mclust_v_age_func == None:
        try:
            boop = np.loadtxt(ratio_file)
        except Exception as e:
            calc_current_initial_ratio(iso_dir=iso_dir, out_file=ratio_file,
                                       seed=seed)
            boop = np.loadtxt(ratio_file)

        logage_vec = boop[:, 0]
        current_initial_mass_ratio = boop[:, 1]
        _Mclust_v_age_func = interp1d(logage_vec, current_initial_mass_ratio)

    return _Mclust_v_age_func(logage)


def _make_comp_dict(iso_dir, IFMR, log_age, feh, currentClusterMass,
                    star_dict, next_id, unmade_cluster_counter,
                    kdt_star_p, exbv_arr4kdt,
                    BH_kick_speed_mean=50, NS_kick_speed_mean=400,
                    additional_photometric_systems=None,
                    seed=None):
    """
    Perform population synthesis.

    Parameters
    ----------
    iso_dir : filepath
        Where are the isochrones stored (for SPISEA)

    IFMR : string
        The name of the IFMR object from SPISEA. For more information on these objects see ifmr.py 
        in SPISEA. 
        'Raithel18' = IFMR_Raithel18
        'Spera15' = IFMR_Spera15

    log_age : float
        log(age/yr) of the cluster you want to make, rounds to nearest 0.01

    feh : float
        metallicity [Fe/H] of the cluster you want to make, rounds to nearest value in this list for MIST.
        [-4.0, -3.5, -3.0, -2.5, -2.0, -1.75, -1.5, -1.25, -1.0, -0.75, -0.50, -0.25, 0, 0.25, 0.5]
        The IFMR object will run at exactly the specified value.

    currentClusterMass : float
        Mass of the cluster you want to make (M_sun)

    star_dict : dictionary
        The number of entries for each key is the number of stars.

    next_id : int
        The next unique ID number (int) that will be assigned to
        the new compact objects created.

    unmade_cluster_counter: int
        The current number of unmade clusters (<= 100 M_sun)

    kdt_star_p : scipy cKDTree
        KDTree constructed from the positions of randomly selected stars
        that all share the same popid and similar log_age.

    exbv_arr4kdt : numpy
        Array of galactic extinctions for the stars in kdt_star_p

    Optional Parameters
    -------------------
    BH_kick_speed_mean : float
        Mean of the birth kick speed of BH (in km/s) maxwellian distrubution.
        Defaults to 50 km/s.

    NS_kick_speed_mean : float
        Mean of the birth kick speed of NS (in km/s) maxwellian distrubution.
        Defaults to 400 km/s based on distributions found by
        Hobbs et al 2005 'A statistical study of 233 pulsar proper motions'.
        https://ui.adsabs.harvard.edu/abs/2005MNRAS.360..974H/abstract

    additional_photometric_systems : list of strs
        The name of the photometric systems which should be calculated from
        Galaxia / SPISEA's ubv photometry and appended to the output files.

    seed : int
         Seed used to sample the kde tree. If set to any number,
         SPISEA will also be forced to use 42 as a
         random seed for calls to ResolvedCluster.
         Default is None.

    Returns
    -------
    comp_dict : dictionary
        Keys are the same as star_dict, just for compact objects.

    next_id : int
        Updated next unique ID number (int) that will be assigned to
        the new compact objects created.

    unmade_cluster_counter : int
        Updated number of unmade clusters (<= 100 M_sun)

    """
    comp_dict = None

    # Add additional filters to isochrones if additional_photometric_systems
    # contains photometric systems
    my_filt_list = copy.deepcopy(all_filt_list)
    if additional_photometric_systems is not None:
        if 'ztf' in additional_photometric_systems:
            my_filt_list += ['ztf,g', 'ztf,r', 'ztf,i']

    # Calculate the initial cluster mass
    # changed from 0.08 to 0.1 at start because MIST can't handle.
    massLimits = np.array([0.1, 0.5, 120])
    powers = np.array([-1.3, -2.3])
    my_ifmr = IFMR_dict[IFMR]
    ratio_file = '%s/current_initial_stellar_mass_ratio.txt' % iso_dir
    ratio = current_initial_ratio(logage=log_age,
                                  ratio_file=ratio_file,
                                  iso_dir=iso_dir,
                                  seed=seed)
    initialClusterMass = currentClusterMass / ratio

    ##########
    # Create the SPISEA table (stars and compact objects).
    #    - it is only sensible to do this for a decent sized cluster.
    ##########
    if initialClusterMass <= 100:
        unmade_cluster_counter = unmade_cluster_counter + 1
    elif initialClusterMass > 100:
        # MAKE isochrone
        # -- arbitrarily chose AKs = 0, distance = 10 pc
        # (irrelevant, photometry not used)
        # Using MIST models to get white dwarfs
        my_iso = synthetic.IsochronePhot(log_age, 0, 10,
                                         evo_model=evolution.MISTv1(),
                                         filters=my_filt_list,
                                         iso_dir=iso_dir,
                                         metallicity=feh)

        # Check that the isochrone has all of the filters in filt_list
        # If not, force recreating the isochrone with recomp=True
        my_iso_filters = [f for f in my_iso.points.colnames if 'm_' in f]
        my_filt_list_fmt = ['m_%s' % f.replace(',', '_') for f in my_filt_list]
        if len(set(my_filt_list_fmt) - set(my_iso_filters)) > 0:
            my_iso = synthetic.IsochronePhot(log_age, 0, 10,
                                             evo_model=evolution.MISTv1(),
                                             filters=my_filt_list,
                                             iso_dir=iso_dir,
                                             recomp=True,
                                             metallicity=feh)

        # !!! Keep trunc_kroupa out here !!! Death and destruction otherwise.
        # DON'T MOVE IT OUT!
        trunc_kroupa = imf.IMF_broken_powerlaw(massLimits, powers)

        # MAKE cluster
        cluster = synthetic.ResolvedCluster(my_iso, trunc_kroupa,
                                            initialClusterMass, ifmr=my_ifmr,
                                            seed=seed)
        output = cluster.star_systems

        # Create the SPISEA table with just compact objects

        # The compact IDs are:
        # 101: WD, 102: NS, 103: BH
        # -1: PMS, 0: MS, 2: RGB, 3: CHeB, 4: EAGB, 5: TPAGB, 9: WR
        # WE CONSIDER EVERYTHING FROM THE MIST MODELS
        # WITH PHASE 6 (postAGB) TO BE WHITE DWARFS
        compact_ID = np.where((output['phase'] == 101) |
                              (output['phase'] == 102) |
                              (output['phase'] == 103))[0]
        comp_table = output[compact_ID]

        # Removes unused columns to conserve memory.
        keep_columns = ['mass', 'phase', 'mass_current', 'm_ubv_I', 'm_ubv_R',
                        'm_ubv_B', 'm_ubv_U', 'm_ubv_V', 'm_ukirt_H',
                        'm_ukirt_J', 'm_ukirt_K']
        if additional_photometric_systems is not None:
            if 'ztf' in additional_photometric_systems:
                keep_columns += ['m_ztf_g', 'm_ztf_r', 'm_ztf_i']
        comp_table.keep_columns(keep_columns)

        # Fill out the rest of comp_dict
        if len(comp_table['mass']) > 0:

            # Turn astropy table into dictionary to conserve memory.
            comp_dict = {}
            comp_dict['mass'] = comp_table['mass_current'].data
            comp_dict['rem_id'] = comp_table['phase'].data
            comp_dict['zams_mass'] = comp_table['mass'].data

            ##########
            # Assign spherical positions, and velocities to all compact objects.
            ##########
            # Create velocities, and positions using Kernel Density Estimation
            # Galactic position (r, l, b)
            # and heliocentric velocity (vx, vy, vz)
            kde_in_data = np.array([star_dict['rad'], star_dict['glat'],
                                    star_dict['glon'], star_dict['vx'],
                                    star_dict['vy'], star_dict['vz']]).T
            # .T because kde.fit needs the rows/columns this way.
            kde = neighbors.KernelDensity(bandwidth=0.0001)
            kde.fit(kde_in_data)

            kde_out_data = kde.sample(len(comp_dict['mass']),
                                      random_state=seed)
            comp_dict['rad'] = kde_out_data[:, 0]
            comp_dict['glat'] = kde_out_data[:, 1]
            comp_dict['glon'] = kde_out_data[:, 2]
            comp_dict['vx'] = kde_out_data[:, 3]
            comp_dict['vy'] = kde_out_data[:, 4]
            comp_dict['vz'] = kde_out_data[:, 5]

            ##########
            # Assign x, y, z position.
            ##########
            comp_helio = galactic_to_heliocentric(comp_dict['rad'],
                                                  comp_dict['glat'],
                                                  comp_dict['glon'])
            comp_dict['px'], comp_dict['py'], comp_dict['pz'] = comp_helio

            ##########
            # Add kicks to NSs and BHs.
            ##########

            # Maxwellian pdf is sqrt(2/pi) * x^2 * exp[-x^2/(2 * a^2)] / a^3,
            # with a scale parameter `a`.
            # The Maxwellian mean is 2 * a * sqrt(2/pi).
            # Here we calculate the scipy.stats `scale` by dividing the
            # user defined mean by the Maxwellian mean.

            NS_idx = np.where(comp_dict['rem_id'] == 102)[0]
            NS_kick_speed_scale = NS_kick_speed_mean / (2*np.sqrt(2/np.pi))
            if len(NS_idx) > 0:
                NS_kick_speed = maxwell.rvs(loc=0, scale=NS_kick_speed_scale, size=len(NS_idx))
                NS_kick = utils.sample_spherical(len(NS_idx), NS_kick_speed)
                comp_dict['vx'][NS_idx] += NS_kick[0]
                comp_dict['vy'][NS_idx] += NS_kick[1]
                comp_dict['vz'][NS_idx] += NS_kick[2]

            BH_idx = np.where(comp_dict['rem_id'] == 103)[0]
            BH_kick_speed_scale = BH_kick_speed_mean / (2*np.sqrt(2/np.pi))
            if len(BH_idx) > 0:
                BH_kick_speed = maxwell.rvs(loc=0, scale=BH_kick_speed_scale, size=len(BH_idx))
                BH_kick = utils.sample_spherical(len(BH_idx), BH_kick_speed)
                comp_dict['vx'][BH_idx] += BH_kick[0]
                comp_dict['vy'][BH_idx] += BH_kick[1]
                comp_dict['vz'][BH_idx] += BH_kick[2]

            # Add precision to r, b, l
            comp_dict['rad'] = utils.add_precision64(comp_dict['rad'], -4)
            comp_dict['glat'] = utils.add_precision64(comp_dict['glat'], -4)
            comp_dict['glon'] = utils.add_precision64(comp_dict['glon'], -4)

            # Assign vr, mu_b, mu_lcosb.
            comp_sph = calc_sph_motion(comp_dict['vx'],
                                       comp_dict['vy'],
                                       comp_dict['vz'],
                                       comp_dict['rad'],
                                       comp_dict['glat'],
                                       comp_dict['glon'])
            comp_dict['vr'], comp_dict['mu_b'], comp_dict['mu_lcosb'] = comp_sph

            # Add precision to vr, mu_b, mu_lcosb
            comp_dict['vr'] = utils.add_precision64(comp_dict['vr'], -4)
            comp_dict['mu_b'] = utils.add_precision64(comp_dict['mu_b'], -4)
            comp_dict['mu_lcosb'] = utils.add_precision64(comp_dict['mu_lcosb'], -4)

            # Assign age.
            comp_dict['age'] = log_age * np.ones(len(comp_dict['vx']))

            ##########
            # Initialize values for compact object photometry.
            # All of the values are np.nan
            # These are all the outputs from the IFMR object in SPISEA.
            ##########
            comp_dict['exbv'] = np.full(len(comp_dict['vx']), np.nan)
            comp_dict['ubv_I'] = np.full(len(comp_dict['vx']), np.nan)
            comp_dict['ubv_K'] = np.full(len(comp_dict['vx']), np.nan)
            comp_dict['ubv_J'] = np.full(len(comp_dict['vx']), np.nan)
            comp_dict['ubv_U'] = np.full(len(comp_dict['vx']), np.nan)
            comp_dict['ubv_R'] = np.full(len(comp_dict['vx']), np.nan)
            comp_dict['ubv_B'] = np.full(len(comp_dict['vx']), np.nan)
            comp_dict['ubv_V'] = np.full(len(comp_dict['vx']), np.nan)
            comp_dict['ubv_H'] = np.full(len(comp_dict['vx']), np.nan)

            if additional_photometric_systems is not None:
                if 'ztf' in additional_photometric_systems:
                    comp_dict['ztf_g'] = np.full(len(comp_dict['vx']), np.nan)
                    comp_dict['ztf_r'] = np.full(len(comp_dict['vx']), np.nan)
                    comp_dict['ztf_i'] = np.full(len(comp_dict['vx']), np.nan)

            #########
            # Initialize values for compact object teff, specific gravity and bolometic luminosity
            # All of the values are np.nan
            #########
            comp_dict['teff'] = np.full(len(comp_dict['vx']), np.nan)
            comp_dict['grav'] = np.full(len(comp_dict['vx']), np.nan)
            comp_dict['mbol'] = np.full(len(comp_dict['vx']), np.nan)

            #########
            # Assign feh values to the SPISEA compact objects, drawing randomly from the feh of the Galaxia stars
            #########
            comp_dict['feh'] = np.random.choice(star_dict['feh'], size=len(comp_dict['vx']), replace=True)

            ##########
            # FIX THE BAD PHOTOMETRY FOR LUMINOUS WHITE DWARFS
            # For non-dark WDs only (the ones from MIST):
            # Approximate extinction from the nearest (in 3-D space) star.
            # Get WD photometry from MIST models.
            ##########
            lum_WD_idx = np.argwhere(~np.isnan(comp_table['m_ubv_I']))

            if len(lum_WD_idx) > 0:
                # The extinction to the luminous white dwarfs is calculated
                # by finding the nearest star in the pop_id / age_bin KDTree
                # to the compact object and copying that star's extinction.
                comp_xyz = np.array([comp_dict['px'][lum_WD_idx],
                                     comp_dict['py'][lum_WD_idx],
                                     comp_dict['pz'][lum_WD_idx]]).T
                dist, indices = kdt_star_p.query(comp_xyz)
                comp_dict['exbv'][lum_WD_idx] = exbv_arr4kdt[indices.T]

                comp_dict['ubv_I'][lum_WD_idx] = comp_table['m_ubv_I'][lum_WD_idx].data
                comp_dict['ubv_K'][lum_WD_idx] = comp_table['m_ukirt_K'][lum_WD_idx].data
                comp_dict['ubv_J'][lum_WD_idx] = comp_table['m_ukirt_J'][lum_WD_idx].data
                comp_dict['ubv_U'][lum_WD_idx] = comp_table['m_ubv_U'][lum_WD_idx].data
                comp_dict['ubv_R'][lum_WD_idx] = comp_table['m_ubv_R'][lum_WD_idx].data
                comp_dict['ubv_B'][lum_WD_idx] = comp_table['m_ubv_B'][lum_WD_idx].data
                comp_dict['ubv_V'][lum_WD_idx] = comp_table['m_ubv_V'][lum_WD_idx].data
                comp_dict['ubv_H'][lum_WD_idx] = comp_table['m_ukirt_H'][lum_WD_idx].data
                if additional_photometric_systems is not None:
                    if 'ztf' in additional_photometric_systems:
                        comp_dict['ztf_g'][lum_WD_idx] = comp_table['m_ztf_g'][lum_WD_idx].data
                        comp_dict['ztf_r'][lum_WD_idx] = comp_table['m_ztf_r'][lum_WD_idx].data
                        comp_dict['ztf_i'][lum_WD_idx] = comp_table['m_ztf_i'][lum_WD_idx].data

                # Memory cleaning
                del comp_table
                gc.collect()

            # Assign population and object ID.
            comp_dict['popid'] = star_dict['popid'][0] * np.ones(len(comp_dict['vx']))
            comp_dict['obj_id'] = np.arange(len(comp_dict['vx'])) + next_id

            next_id += len(comp_dict['vx'])

    else:
        comp_dict = None

    return comp_dict, next_id, unmade_cluster_counter


def _generate_comp_dtype(obj_arr):
    """
    Create compound datatype by looping over the keys of the obj_arr.
    Assigns integers as datatypes where reasonable, and float64 to the rest
    of the columns

    Parameters
    ----------
    obj_arr : array or None
        Array of stars or compact objects to be binned
        (either comp_dict or star_dict)

    Returns
    ------
    comp_dtype : np.dtype
        Numpy datatype with all of the keys of obj_arr
    """

    comp_dtype_arr = []
    for key in obj_arr:
        if key in ['rem_id', 'popid']:  # int16 (up to 32767)
            d = (key, 'i2')
        elif key in ['obj_id']:  # int32 (up to 2147483647)
            d = (key, 'i4')
        else:
            d = (key, 'f8')  # float64
        comp_dtype_arr.append(d)
    comp_dtype = np.dtype(comp_dtype_arr)
    return comp_dtype


def _bin_lb_hdf5(lat_bin_edges, long_bin_edges, obj_arr, output_root):
    """
    Given stars and compact objects, sort them into latitude and
    longitude bins. Save each latitude and longitude bin, and the edges that
    define the latitude and longitude bins, as datasets in a compound type hdf5 file.

    Parameters
    ----------
    lat_bin_edges : array
        Edges for the latitude binning (deg)

    long_bin_edges : array
        Edges for the longitude binning (deg)

    obj_arr : array or None
        Array of stars or compact objects to be binned
        (either comp_dict or star_dict)

    output_root : str
        The path and name of the hdf5 file,
        without suffix (will be saved as output_root.h5)

    Optional Parameters
    -------------------

    additional_photometric_systems : list of strs
        The name of the photometric systems which should be calculated from
        Galaxia / SPISEA's ubv photometry and appended to the output files.

    Output
    ------
    output_root.h5 : hdf5 file
        An compoud type hdf5 file with datasets that correspond to the longitude bin edges,
        latitude bin edges, and the compact objects and stars sorted into
        those bins.
    """
    # Create compound datatype from obj_arr
    comp_dtype = _generate_comp_dtype(obj_arr)

    ##########
    # Loop through the latitude and longitude bins.
    ##########
    for ll in range(len(long_bin_edges) - 1):
        for bb in range(len(lat_bin_edges) - 1):
            # Open our HDF5 file for reading and appending.
            # Create as necessary.
            hf = h5py.File(output_root + '.h5', 'r+')

            # HDF5 dataset name
            dset_name = 'l' + str(ll) + 'b' + str(bb)

            # Create data set if needed. Start with 0 stars in the dataset.
            if dset_name not in hf:
                dataset = hf.create_dataset(dset_name, shape=(0,),
                                            chunks=(1e4,),
                                            maxshape=(None,),
                                            dtype=comp_dtype)
            else:
                dataset = hf[dset_name]

            ##########
            # Binning the stars and/or compact objects
            ##########
            if obj_arr is not None:
                id_lb = np.where((obj_arr['glat'] >= lat_bin_edges[bb]) &
                                 (obj_arr['glat'] < lat_bin_edges[bb + 1]) &
                                 (obj_arr['glon'] >= long_bin_edges[ll]) &
                                 (obj_arr['glon'] < long_bin_edges[ll + 1]))[0]

                if len(id_lb) == 0:
                    continue

                # Loop over the obj_arr and add all columns
                # (matching id_lb) into save_data
                save_data = np.empty(len(id_lb), dtype=comp_dtype)
                for colname in obj_arr:
                    save_data[colname] = obj_arr[colname][id_lb]

                # Resize the dataset and add data.
                old_size = dataset.shape[0]
                new_size = old_size + len(id_lb)
                dataset.resize((new_size, ))
                dataset[old_size:new_size] = save_data

            hf.close()

    return


############################################################################
########### Candidate event calculation and associated functions ###########
############################################################################

def _check_calc_events(hdf5_file, output_root2,
                       radius_cut, obs_time, n_obs, theta_frac,
                       blend_rad, n_proc, overwrite):
    """
    Checks that the inputs of calc_events are valid

    Parameters
    ----------
    hdf5_file : str
        Name of the HDF5 file.

    output_root2 : str
        The name for the h5 file

    radius_cut : float
        Initial radius cut, in ARCSECONDS.

    obs_time : float
        Survey duration, in DAYS.

    n_obs : int
        Number of observations.

    theta_frac : float
        Another cut, in multiples of Einstein radii.

    blend_rad : float
        Stars within this distance of the lens are said to be blended.
        Units are in ARCSECONDS.

    n_proc : int
        Number of processors to use. Should not exceed the number of cores.
        Default is one processor (no parallelization).

    overwrite : bool
        If set to True, overwrites output files. If set to False, exits the
        function if output files are already on disk.
        Default is False.
    """

    if not isinstance(hdf5_file, str):
        raise Exception('hdf5_file (%s) must be a string.' % str(hdf5_file))

    if hdf5_file[-3:] != '.h5':
        raise Exception('hdf5_file (%s) must be an h5 file.' % str(hdf5_file))

    if not isinstance(output_root2, str):
        raise Exception('output_root2 (%s) must be a string.' % str(output_root2))

    if not isinstance(radius_cut, int):
        if not isinstance(radius_cut, float):
            raise Exception('radius_cut (%s) must be an integer or a float.' % str(radius_cut))

    if not isinstance(obs_time, int):
        if not isinstance(obs_time, float):
            raise Exception('obs_time (%s) must be an integer or a float.' % str(obs_time))

    if not isinstance(blend_rad, int):
        if not isinstance(blend_rad, float):
            raise Exception('blend_rad (%s) must be an integer or a float.' % str(blend_rad))

    if not isinstance(n_obs, int):
        raise Exception('n_obs (%s) must be an integer.' % str(n_obs))

    if not isinstance(n_proc, int):
        raise Exception('n_proc (%s) must be an integer.' % str(n_proc))

    if not isinstance(overwrite, bool):
        raise Exception('overwrite (%s) must be a boolean.' % str(overwrite))

    if not isinstance(theta_frac, int):
        if not isinstance(theta_frac, float):
            raise Exception('theta_frac (%s) must be an integer or a float.' % str(theta_frac))


def calc_events(hdf5_file, output_root2,
                radius_cut=2, obs_time=1000, n_obs=101, theta_frac=2,
                blend_rad=0.65, n_proc=1,
                overwrite=False):
    """
    Calculate microlensing events

    Parameters
    ----------
    hdf5_file : str
        Name of the HDF5 file.

    output_root2 : str
        The name for the h5 file

    radius_cut : float
        Initial radius cut, in ARCSECONDS.

    obs_time : float
        Survey duration, in DAYS.

    n_obs : int
        Number of observations.

    theta_frac : float
        Another cut, in multiples of Einstein radii.

    blend_rad : float
        Stars within this distance of the lens are said to be blended.
        Units are in ARCSECONDS.

    Optional Parameters
    -------------------
    n_proc : int
        Number of processors to use. Should not exceed the number of cores.
        Default is one processor (no parallelization).

    overwrite : bool
        If set to True, overwrites output files. If set to False, exists the
        function if output files are already on disk.
        Default is False.


    Output
    ------
    <output_root2>_events.fits : Astropy .fits table
        Table of candidate microlensing events. The number of rows
        corresponds to the number of candidate events.

    """

    ##########
    # Error handling: check whether files exist and
    # whether input types are correct.
    ##########

    # Check if .fits file exists already. If it does, throw an error message
    # to complain and exit.
    if not overwrite:
        if os.path.isfile(output_root2 + '_events.fits'):
            raise Exception(
                'That events.fits file name is taken! Either delete the .fits '
                'file, or pick a new name.')
        if os.path.isfile(output_root2 + '_blends.fits'):
            raise Exception(
                'That blends.fits file name is taken! Either delete the .fits '
                'file, or pick a new name.')

    # Error handling/complaining if input types are not right.
    _check_calc_events(hdf5_file, output_root2,
                       radius_cut, obs_time, n_obs, theta_frac,
                       blend_rad, n_proc, overwrite)

    ##########
    # Start of code
    #########

    t0 = time.time()

    # Initialize events_tmp and blends_tmp.
    events_tmp = None
    blends_tmp = None

    # Get the l and b from the HDF5 file.
    hf = h5py.File(hdf5_file, 'r')
    l_array = np.array(hf['long_bin_edges'])
    b_array = np.array(hf['lat_bin_edges'])
    hf.close()

    # Converts radius_cut from arcseconds into milliarcseconds
    radius_cut *= 1000.0

    # Set up the multiprocessing
    pool = Pool(n_proc)

    # Set up inputs to be able to be read by pool.map
    nll = len(l_array[:]) - 2
    nbb = len(b_array[:]) - 2

    llbb = itertools.product(range(nll), range(nbb))

    reps = nll * nbb

    hd = itertools.repeat(hdf5_file, reps)
    ot = itertools.repeat(obs_time, reps)
    no = itertools.repeat(n_obs, reps)
    rc = itertools.repeat(radius_cut, reps)
    tf = itertools.repeat(theta_frac, reps)
    br = itertools.repeat(blend_rad, reps)

    inputs = zip(llbb, hd, ot, no, rc, tf, br)

    ##########
    # Loop through galactic latitude and longitude bins. For each bin vertex,
    # take the nearest 4 bin samples and calculate microlensing events.
    # We do this to properly handle bin edges
    # (i.e. a sliding window analysis of 2x2 bins).
    # Duplicate events are removed.
    ##########
    # Should I use starmap_async?
    results = pool.starmap(_calc_event_time_loop, inputs)

    pool.close()
    pool.join()

    # Remove all the None values
    # (occurs for patches with less than 10 objects)
    results = [i for i in results if i is not None]

    results_ev = []
    results_bl = []

    for ii in range(len(results)):
        if results[ii] is not None:
            if results[ii][0] is not None:
                results_ev.append(results[ii][0])
            if results[ii][1] is not None:
                results_bl.append(results[ii][1])

    if len(results_ev) > 0:
        events_tmp = np.concatenate(results_ev, axis=0)
        if len(results_bl) == 0:
            blends_tmp = np.array([])
        else:
            blends_tmp = np.concatenate(results_bl, axis=0)

        # Convert the events numpy recarray into an
        # Astropy Table for easier consumption.
        events_tmp = unique_events(events_tmp)
        events_final = Table(events_tmp)
        N_events = len(events_final)
        print('Candidate events detected: ', N_events)

        if len(results_bl) != 0:
            blends_tmp = unique_blends(blends_tmp)
        blends_final = Table(blends_tmp)

        # Save out file
        events_final.write(output_root2 + '_events.fits', overwrite=overwrite)
        blends_final.write(output_root2 + '_blends.fits', overwrite=overwrite)
    else:
        N_events = 0
        print('No events!')
    t1 = time.time()

    ##########
    # Make log file
    ##########
    now = datetime.datetime.now()
    radius_cut = radius_cut / 1000.0  # back to arcsec
    popsycle_path = os.path.dirname(inspect.getfile(perform_pop_syn))
    popsycle_hash = subprocess.check_output(['git', 'rev-parse', 'HEAD'],
                                            cwd=popsycle_path).decode('ascii').strip()
    dash_line = '-----------------------------' + '\n'
    empty_line = '\n'
    line0 = 'FUNCTION INPUT PARAMETERS' + '\n'
    line1 = 'hdf5_file , ' + hdf5_file + '\n'
    line2 = 'output_root2 , ' + output_root2 + '\n'
    line3 = 'radius_cut , ' + str(radius_cut) + ' , (arcsec)' + '\n'
    line4 = 'obs_time , ' + str(obs_time) + ' , (days)' + '\n'
    line5 = 'n_obs , ' + str(n_obs) + '\n'
    line6 = 'theta_frac , ' + str(theta_frac) + ' , (thetaE)' + '\n'
    line7 = 'blend_rad , ' + str(blend_rad) + ' , (arcsec)' + '\n'
    line8 = 'n_proc , ' + str(n_proc) + '\n'

    line9 = 'VERSION INFORMATION' + '\n'
    line10 = str(now) + ' : creation date' + '\n'
    line11 = popsycle_hash + ' : PopSyCLE commit' + '\n'

    line12 = 'OTHER INFORMATION' + '\n'
    line13 = str(t1 - t0) + ' : total runtime (s)' + '\n'
    line14 = str(N_events) + ' : total number of events' + '\n'

    if N_events > 0:
        line15 = 'FILES CREATED' + '\n'
        line16 = output_root2 + '_events.fits : events file' + '\n'
        line17 = output_root2 + '_blends.fits : blends file' + '\n'
    else:
        line15 = 'NO FILES CREATED' + '\n'
        line16 = '\n'
        line17 = '\n'

    with open(output_root2 + '_calc_events.log', 'w') as out:
        out.writelines([line0, dash_line, line1, line2, line3,
                        line4, line5, line6, line7, line8, empty_line,
                        line9, dash_line, line10, line11, empty_line,
                        line12, dash_line, line13, line14, empty_line, line15,
                        dash_line, line16, line17])

    print('calc_events runtime : {0:f} s'.format(t1 - t0))

    return


def _calc_event_time_loop(llbb, hdf5_file, obs_time, n_obs, radius_cut,
                          theta_frac, blend_rad):
    """
    Parameters
    ----------
    llbb : (int, int)
        Indices of (l,b) bin.

    obs_time, n_obs, radius_cut, theta_frac, blend_rad
    are all parameters of calc_events()

    Return
    ------
    events_llbb : array
        Array of the unique events for the particular (l,b) patch.

    blends_llbb : array
        Array of the unique blends for the particular (l,b) patch.

    """
    ####################
    # Loop through different time steps and figure out separations between
    # all possible pairs of stars. Trim down to "events", which consist of
    # those pairs that approach within one <radius_cut> of each other.
    # These will be the events we consider as candidate microlensing events.
    ####################

    # Initialize events_llbb and blends_llbb.
    events_llbb = None
    blends_llbb = None

    ll = llbb[0]
    bb = llbb[1]

    print('Working on loop ll, bb = ', ll, bb)
    name00 = 'l' + str(ll) + 'b' + str(bb)
    name01 = 'l' + str(ll) + 'b' + str(bb + 1)
    name10 = 'l' + str(ll + 1) + 'b' + str(bb)
    name11 = 'l' + str(ll + 1) + 'b' + str(bb + 1)

    hf = h5py.File(hdf5_file, 'r')
    bigpatch = np.hstack((hf[name00], hf[name01], hf[name10], hf[name11]))
    hf.close()

    # Skip patches with less than 10 objects
    if len(bigpatch) < 10:
        # continue
        return

    time_array = np.linspace(-1 * obs_time / 2.0, obs_time / 2.0, n_obs)

    for i in np.arange(len(time_array)):
        # Find potential lenses and sources that fall within radius cut.
        lens_id, sorc_id, r_t, sep, event_id1, c = _calc_event_cands_radius(bigpatch,
                                                                            time_array[i],
                                                                            radius_cut)

        # Calculate einstein radius and lens-source separation
        theta_E = einstein_radius(bigpatch['mass'][lens_id],
                                  r_t[lens_id], r_t[sorc_id])  # mas
        u = sep[event_id1] / theta_E

        # Trim down to those microlensing events that really get close enough
        # to hope that we can detect them. Trim on a Theta_E criteria.
        event_lbt = _calc_event_cands_thetaE(bigpatch, theta_E, u, theta_frac,
                                             lens_id, sorc_id, time_array[i])

        if event_lbt is not None:
            # Concatenate the current event table
            # (at this l, b, time) with the rest.
            if events_llbb is not None:
                events_llbb = np.hstack((events_llbb, event_lbt))
            else:
                events_llbb = event_lbt

            # Keep only unique events within our different time stamps
            events_llbb = unique_events(events_llbb)

            #########
            # Get blending.
            # Note 1: We are centering on the lens.
            # Note 2: We don't want to include the lens itself,
            # or the source, in the table.
            ##########
            blends_lbt = _calc_blends(bigpatch, c, event_lbt, blend_rad)

            if blends_lbt is not None:
                # Concatenate the current blend table (at this l, b, time)
                # with the rest.
                if blends_llbb is not None:
                    blends_llbb = np.hstack((blends_llbb, blends_lbt))
                else:
                    blends_llbb = blends_lbt

                # Keep only unique blends within our different time stamps
                blends_llbb = unique_blends(blends_llbb)

        # END of time loop

    return events_llbb, blends_llbb


def _calc_event_cands_radius(bigpatch, timei, radius_cut):
    """
    Get sources and lenses that pass the radius cut.

    Parameters
    ----------
    bigpatch : array
        Compilation of 4 .h5 datasets containing stars.

    timei : float
        Time at which to evaluate.

    radius_cut : float
        Parameter of calc_events().
        Converted to mas

    Return
    ------
    lens_id : array
        Indices into bigpatch that indicate lenses

    sorc_id : array
        Indices into bigpatch that indicate sources

    r_t : array
        Radial coordinates for all objects in bigpatch at time t

    sep : array
        Separation between lens-source pairs (mas)

    event_id1 : array
        Lens-source pairs where sep < radius_cut

    c : SkyCoord object
        Coordinates of all the stars.
    """
    # Propagate r, b, l positions forward in time.
    r_t = bigpatch['rad'] + timei * bigpatch['vr'] * kms_to_kpcday  # kpc
    b_t = bigpatch['glat'] + timei * bigpatch['mu_b'] * masyr_to_degday  # deg
    l_t = bigpatch['glon'] + timei * (bigpatch['mu_lcosb'] / np.cos(np.radians(bigpatch['glat']))) * masyr_to_degday  # deg

    ##########
    # Determine nearest neighbor in spherical coordinates.
    ##########
    c = SkyCoord(frame='galactic', l=l_t * units.deg, b=b_t * units.deg)

    # NOTE: dist has no actual meaning since
    # we didn't input distances from Earth.
    # It's an auto output. just ignore it.
    idx, sep, dist = coord.match_coordinates_sky(c, c, nthneighbor=2)

    # Converts separations to milliarcseconds
    sep = (sep.to(units.mas)) / units.mas

    ##########
    # Error checking: calculate how many duplicate (l, b) pairs there are.
    # (This is a problem for nearest neighbors.)
    ##########
    uni = np.unique((l_t, b_t), axis=1).shape[1]
    tot = len(l_t)
    dup = tot - uni
    if dup != 0:
        print('****************** WARNING!!! ********************')
        print('There are ' + str(dup) + ' duplicate (l, b) pairs.')
        print('**************************************************')

    ##########
    # Find all objects with a nearest neighbor within an angular distance
    # equal to sep. The index of the object and its nearest neighbor are
    # event_id1 and event_id2. (Indices correspond to those of idx and sep.)
    ##########
    # NOTE: event_id1/2 are indices into bigpatch
    event_id1 = np.where(sep < radius_cut)[0]
    event_id2 = idx[event_id1]

    ##########
    # We've got neighbors... figure out who's the lens and who's the source.
    ##########
    # NOTE: lens_id and sorc_id are indices into bigpatch
    idx_l1 = np.where(r_t[event_id1] < r_t[event_id2])[0]
    idx_l2 = np.where(r_t[event_id1] > r_t[event_id2])[0]

    lens_id = np.zeros(len(event_id1), dtype='int')
    sorc_id = np.zeros(len(event_id1), dtype='int')

    lens_id[idx_l1] = event_id1[idx_l1]
    sorc_id[idx_l1] = event_id2[idx_l1]

    lens_id[idx_l2] = event_id2[idx_l2]
    sorc_id[idx_l2] = event_id1[idx_l2]

    return lens_id, sorc_id, r_t, sep, event_id1, c


def _calc_event_cands_thetaE(bigpatch, theta_E, u, theta_frac, lens_id,
                             sorc_id, timei):
    """
    Get sources and lenses that pass the radius cut.

    Parameters
    ----------
    bigpatch : array
        Compilation of 4 .h5 datasets containing stars.

    theta_E : array
        Einstein radius of the events that pass the radius cut

    u : array
        Impact parameters at time t of the events that pass the radius cut

    theta_frac : float
        Parameter of calc_events()
        Another cut, in multiples of Einstein radii.

    lens_id : array
        Indices into bigpatch that indicate lenses

    sorc_id : array
        Indices into bigpatch that indicate sources

    timei : float
        Time at which to evaluate.

    Return
    ------
    event_lbt : array
        Lenses and sources at a particular time t.

    """
    # NOTE: adx is an index into lens_id or event_id (NOT bigpatch)
    adx = np.where(u < theta_frac)[0]
    if len(adx > 0):
        # Narrow down to unique pairs of stars... don't double calculate
        # an event.
        lens_sorc_id_pairs = np.stack((bigpatch['obj_id'][lens_id][adx],
                                       bigpatch['obj_id'][sorc_id][adx]),
                                      axis=-1)

        unique_returns = np.unique(lens_sorc_id_pairs,
                                   return_index=True, return_inverse=True,
                                   return_counts=True, axis=0)
        unique_tab = unique_returns[0]
        unique_indices = unique_returns[1]
        unique_inverse = unique_returns[2]
        unique_counts = unique_returns[3]

        # Define all tables we will need to calculate event properties.
        # These will all have a length of N_events.
        lens_table = bigpatch[lens_id][adx][unique_indices]
        sorc_table = bigpatch[sorc_id][adx][unique_indices]
        theta_E = theta_E[adx][unique_indices]
        u = u[adx][unique_indices]

        mu_b_rel = sorc_table['mu_b'] - lens_table['mu_b']  # mas/yr
        mu_lcosb_rel = sorc_table['mu_lcosb'] - lens_table['mu_lcosb']  # mas/yr
        mu_rel = np.sqrt(mu_b_rel ** 2 + mu_lcosb_rel ** 2)  # mas/yr
        t_event = np.ones(len(mu_rel), dtype=float) * timei  # days

        # This is all the events for this l, b, time
        # Loop through the lens table and append '_L' to the end of each field
        lens_rename_dct = {}
        for name in lens_table.dtype.names:
            lens_rename_dct[name] = name + '_L'
        lens_table = rfn.rename_fields(lens_table, lens_rename_dct)

        # Loop through the source table and append '_S' to the end of each field
        sorc_rename_dct = {}
        for name in sorc_table.dtype.names:
            sorc_rename_dct[name] = name + '_S'
        sorc_table = rfn.rename_fields(sorc_table, sorc_rename_dct)

        # Combine the lens and source tables into the events table
        event_lbt = rfn.merge_arrays((lens_table, sorc_table),
                                     flatten=True)

        # Add additional microlensing parameters to the events table
        event_lbt = rfn.append_fields(event_lbt, 'theta_E',
                                      theta_E, usemask=False)
        event_lbt = rfn.append_fields(event_lbt, 'u0',
                                      u.value, usemask=False)
        event_lbt = rfn.append_fields(event_lbt, 'mu_rel',
                                      mu_rel, usemask=False)
        event_lbt = rfn.append_fields(event_lbt, 't0',
                                      t_event, usemask=False)
        return event_lbt

    else:
        return None


def _calc_blends(bigpatch, c, event_lbt, blend_rad):
    """
    Create a table containing the blended stars for each event.
    Note 1: We are centering on the lens.
    Note 2: We don't want to include the lens itself,
    or the source, in the table.

    Parameters
    ----------
    bigpatch : array
        Compilation of 4 .h5 datasets containing stars.

    c : SkyCoord object
        Coordinates of all the stars.

    event_lbt : array
        Lenses and sources at a particular time t.

    blend_rad : float
        Parameter of calc_events().

    Return
    ------
    blends_lbt : array
        Array of neighbor stars for each lens-source pair.

    """
    ##########
    # Get the cached KD-Tree to make things run faster.
    ##########
    # This way, we don't have to remake a tree that already exists.
    # (We didn't just do the neighbor calculation initially, because
    # it would be expensive to hold onto all the unnecessary neighbors)
    kdtree_cache = c.cache['kdtree_sky']

    # Define the center of the blending disk (the lens)
    coords_lbt = SkyCoord(frame='galactic',
                          l=np.array(event_lbt['glon_L']) * units.deg,
                          b=np.array(event_lbt['glat_L']) * units.deg)

    ##########
    # Replicate astropy's search_around_sky.
    ##########
    # Make the coordinates to query around
    seplimit = blend_rad * units.arcsec
    coords1 = coords_lbt
    coords1 = coords1.transform_to(c)
    urepr1 = coords1.data.represent_as(UnitSphericalRepresentation)
    ucoords1 = coords1.realize_frame(urepr1)
    cartxyz1 = ucoords1.cartesian.xyz
    flatxyz1 = cartxyz1.reshape((3, np.prod(cartxyz1.shape) // 3))

    # Define the query distance.
    r_kdt = (2 * np.sin(Angle(seplimit) / 2.0)).value

    # Query ball against the existing (cached) tree.
    # NOTE: results is an array of lists.
    results = kdtree_cache.query_ball_point(flatxyz1.T, r_kdt)

    # Figure out the number of blends for each lens.
    blend_lens_obj_id = []
    blend_sorc_obj_id = []
    blend_neigh_obj_id = []
    blend_neigh_idx = []
    sep_LN_list = []

    for ii in range(len(results)):
        # results indexes into bigpatch.
        # ii corresponds to coords_lbt.
        if len(results[ii]) == 0:
            continue

        # bidx indexes into results.
        # It should be that len(results[ii]) == len(bidx) + 2 (we get rid of source and lens.)
        # neighbor star object id
        nid = bigpatch['obj_id'][results[ii]]
        # lens star object id
        lid = np.array(event_lbt['obj_id_L'][ii])
        # source star object id
        sid = np.array(event_lbt['obj_id_S'][ii])

        # Fetch the things that are not the lens and the source.
        bidx = np.where((nid != lid) &
                        (nid != sid))[0]

        if len(bidx) == 0:
            continue

        # Make a list of the lens and source IDs for each neighbor... these are just repeats.
        tmp_lens_id = np.repeat(lid, len(bidx)).tolist()
        tmp_sorc_id = np.repeat(sid, len(bidx)).tolist()

        # Calculate the distance from lens to each neighbor.
        lens_lb = SkyCoord(frame='galactic',
                           l=np.array(event_lbt['glon_L'][ii]) * units.deg,
                           b=np.array(event_lbt['glat_L'][ii]) * units.deg)
        neigh_lb = SkyCoord(frame='galactic',
                            l=bigpatch['glon'][results[ii]][bidx] * units.deg,
                            b=bigpatch['glat'][results[ii]][bidx] * units.deg)
        sep_LN = lens_lb.separation(neigh_lb)
        sep_LN = (sep_LN.to(units.arcsec)) / units.arcsec

        # Add the non-lens, non-source blended object IDs to a list.
        # Add the lens and the source object ID to a new list as well.
        # Add the index of the neighbors.
        blend_neigh_obj_id.extend(nid[bidx].tolist())
        blend_lens_obj_id.extend(tmp_lens_id)
        blend_sorc_obj_id.extend(tmp_sorc_id)
        blend_neigh_idx.extend([results[ii][bb] for bb in bidx])
        sep_LN_list.extend(sep_LN.value.tolist())

    # Convert our lists into arrays.
    blend_neigh_obj_id = np.array(blend_neigh_obj_id)
    blend_lens_obj_id = np.array(blend_lens_obj_id)
    blend_sorc_obj_id = np.array(blend_sorc_obj_id)
    blend_neigh_idx = np.array(blend_neigh_idx)
    sep_LN_list = np.array(sep_LN_list)

    if len(blend_neigh_obj_id) > 0:
        # Grab the rows of bigpatch that are neighbors
        blends_lbt = bigpatch[blend_neigh_idx]

        # Append '_N' to each column in blends_lbt
        blends_rename_dct = {}
        for name in blends_lbt.dtype.names:
            blends_rename_dct[name] = name + '_N'
        blends_lbt = rfn.rename_fields(blends_lbt, blends_rename_dct)

        # Add additional columns into blends_lbt
        blends_lbt = rfn.append_fields(blends_lbt, 'obj_id_L',
                                       blend_lens_obj_id, usemask=False)
        blends_lbt = rfn.append_fields(blends_lbt, 'obj_id_S',
                                       blend_sorc_obj_id, usemask=False)
        blends_lbt = rfn.append_fields(blends_lbt, 'sep_LN',
                                       sep_LN_list, usemask=False)
    else:
        blends_lbt = None

    return blends_lbt


def unique_events(event_table):
    """
    Given an event table, there might be a single microlensing event listed
    multiple times (it might have been observed at different timesteps, or
    the nearest neighbor pair might have been symmetric for source and lens.)
    This function will eliminate duplicates, only keeping an event once. It
    is picked to be the particular observed event with the smallest source-
    lens separation.

    Parameters
    ---------
    event_table : numpy array 
        A table with all the events. There are equal numbers of columns
        containing info about the source and the lens, and four additional
        columns with theta_E, u0, mu_rel, and t0. The number of rows
        corresponds to the number of events.

    Return
    ------
    new_event_table : numpy array
        Same as event_table, but all duplicate events have been trimmed out,
        such that each event only is listed once (at the observed time where
        the source-lens separation is smallest.)

    """
    # Pull the unique ID numbers for the lens and source and put them into a
    # table of 2 x N_lenses.
    lens_uid = event_table['obj_id_L']
    sorc_uid = event_table['obj_id_S']
    events_uid = np.swapaxes(np.vstack((lens_uid, sorc_uid)), 0, 1)

    # Determine if we have unique events (and how many duplicates there are).
    unique_returns = np.unique(events_uid,
                               return_index=True, return_inverse=True,
                               return_counts=True, axis=0)
    unique_tab = unique_returns[0]
    unique_indices = unique_returns[1]
    unique_inverse = unique_returns[2]
    unique_counts = unique_returns[3]

    new_event_table = event_table[unique_indices]

    # Check for duplicate events and keep the one with the closest u.
    dpdx = np.where(unique_counts > 1)[0]
    for ii in range(len(dpdx)):
        # Fetch the duplicates for this event.
        dup_idx = np.where(unique_inverse == dpdx[ii])[0]
        dup_events = event_table[dup_idx]
        min_idx = np.argmin(dup_events['u0'])
        new_event_table[dpdx[ii]] = event_table[dup_idx[min_idx]]

    return new_event_table


def unique_blends(blend_table):
    """
    Given an blends table, there might be a single lens-source-neighbor triple
    multiple times (it might have been observed at different timesteps.)
    This function will eliminate duplicates, only keeping an event once. It
    is picked to be the first occurence.

    Parameters
    ---------
    blend_table : blend array 
        A table with all the events. There is 1 column with the unique
        source ID, 1 with the unique lens ID lens, 1 with the lens-neighbor
        separation, and the remaining columns contain info about the neighbors.


    Return
    ------
    new_blend_table : numpy array
        Same as blend_table, but all duplicate events have been trimmed out,
        such that each event only is listed once (at the observed time where
        the source-lens separation is smallest.)

    """
    # Pull the unique ID numbers for the lens, source, and neighbors and put
    # them into a table of 3 x N_blends.
    lens_obj_id = blend_table['obj_id_L']
    sorc_obj_id = blend_table['obj_id_S']
    neigh_obj_id = blend_table['obj_id_N']

    triples_obj_id = np.swapaxes(np.vstack((lens_obj_id,
                                            sorc_obj_id,
                                            neigh_obj_id)),
                                 0, 1)

    # Determine if we have unique events (and how many duplicates there are).
    # We will keep the first occurence.
    unique_returns = np.unique(triples_obj_id, return_index=True, axis=0)
    unique_tab = unique_returns[0]
    unique_indices = unique_returns[1]

    unique_blend_tab = blend_table[unique_indices]

    return unique_blend_tab


def calc_diff_limit_blend(event_fits_file, blend_fits_file, blend_rad):
    """
    Given a table of events and blends, calculate what the blending would be
    for a smaller blending radius (e.g. table is for seeing limited,
    and you want what the diffraction limit blend is.)
    """
    diff_limit_blend = None

    event = Table.read(event_fits_file)
    blend = Table.read(blend_fits_file)

    for i in range(len(blend)):
        lens_id = blend[i]['obj_id_L']
        sorc_id = blend[i]['obj_id_S']
        event_idx = np.where(
            (event['obj_id_L'] == lens_id) & (event['obj_id_S'] == sorc_id))[0]

        l_L = event[event_idx]['glon_L']
        b_L = event[event_idx]['glat_L']
        c_L = SkyCoord(frame='galactic', l=l_L * units.deg, b=b_L * units.deg)

        l_N = blend[i]['glon_N']
        b_N = blend[i]['glat_N']
        c_N = SkyCoord(frame='galactic', l=l_N * units.deg, b=b_N * units.deg)

        sep = (c_L.separation(c_N)).arcsec

        if sep < blend_rad:
            if diff_limit_blend is not None:
                diff_limit_blend = vstack((diff_limit_blend, blend[i]))
            else:
                diff_limit_blend = blend[i]

    diff_limit_blend.write('diff_limit_blend_' + str(blend_rad) + '.fits')

    return


def reduce_blend_rad(blend_tab, new_blend_rad, output_root, overwrite=False):
    """
    Creates a new blend table for some blending radius r_new
    that is smaller than the original blend radius r_orig,
    i.e. r_new < r_orig. Also makes a corresponding log and events.

    Parameters
    ----------
    blend_tab : str
        The name of the blend table.

    new_blend_rad : float or int
        The new (smaller) blend radius.
        Units are in ARCSECONDS.

    output_root : str
        The name for the new blend table
        (and corresponding event table)

    Return
    ------
    new_blend : .fits table
        New table with smaller blend radius.

    """
    input_root = blend_tab.rstrip('_blends.fits')

    event_tab_name = input_root + '_events.fits'
    event_log_name = input_root + '_calc_events.log'

    new_event_tab_name = output_root + '_events.fits'
    new_event_log_name = output_root + '_calc_events.log'
    new_blend_tab_name = output_root + '_blends.fits'

    os.system('cp %s %s' % (event_tab_name, new_event_tab_name))
    os.system('cp %s %s' % (event_log_name, new_event_log_name))

    now = datetime.datetime.now()
    dash_line = '-----------------------------' + '\n'

    line0 = 'NEW BLEND RADIUS INFO AND FILES CREATED' + '\n'
    line1 = 'new blend rad : ' + str(new_blend_rad) + ' (arcsec)' + '\n'
    line2 = 'blend file : ' + new_blend_tab_name + '\n'
    line3 = 'event file : ' + new_event_tab_name + '\n'
    line4 = 'creation time: ' + str(now) + '\n'

    with open(new_event_log_name, 'a') as my_file:
        my_file.writelines(['\n', line0, dash_line,
                            line1, line2, line3, line4])

    old_blends = Table.read(blend_tab)
    good_idx = np.where(old_blends['sep_LN'] < new_blend_rad)[0]
    new_blends = old_blends[good_idx]

    new_blends.write(new_blend_tab_name, overwrite=overwrite)

    return


############################################################################
######### Refined event rate calculation and associated functions ##########
############################################################################


def _convert_photometric_99_to_nan(table, photometric_system='ubv'):
    for name in table.colnames:
        if ('exbv' in name) or (photometric_system in name):
            cond = np.where(table[name] == -99)[0]
            table[name][cond] = np.nan


def _check_refine_events(input_root, filter_name,
                         photometric_system, red_law, overwrite,
                         output_file):
    """
    Checks that the inputs of refine_events are valid

    Parameters
    ----------
    input_root : str
        The root path and name of the *_events.fits and *_blends.fits.
        Don't include those suffixes yet.

    filter_name : str
        The name of the filter in which to calculate all the
        microlensing events. The filter name convention is set
        in the global filt_dict parameter at the top of this module.

    photometric_system : str
        The name of the photometric system in which the filter exists.

    red_law : str
        The name of the reddening law to use from SPISEA.

    overwrite : bool
        If set to True, overwrites output files. If set to False, exists the
        function if output files are already on disk.
        Default is False.
    """

    if not isinstance(input_root, str):
        raise Exception('input_root (%s) must be a string.' % str(input_root))

    if not isinstance(filter_name, str):
        raise Exception('filter_name (%s) must be a string.' % str(filter_name))

    if not isinstance(photometric_system, str):
        raise Exception('photometric_system (%s) must be a string.' % str(photometric_system))

    if not isinstance(red_law, str):
        raise Exception('red_law (%s) must be a string.' % str(red_law))

    if not isinstance(output_file, str):
        raise Exception('output_file (%s) must be a string.' % str(output_file))

    if not isinstance(overwrite, bool):
        raise Exception('overwrite (%s) must be a boolean.' % str(overwrite))

    # Check to see that the filter name, photometric system, red_law are valid
    if photometric_system not in photometric_system_dict:
        exception_str = 'photometric_system must be a key in ' \
                        'photometric_system_dict. \n' \
                        'Acceptable values are : '
        for photometric_system in photometric_system_dict:
            exception_str += '%s, ' % photometric_system
        exception_str = exception_str[:-2]
        raise Exception(exception_str)

    if filter_name not in photometric_system_dict[photometric_system]:
        exception_str = 'filter_name must be a value in ' \
                        'photometric_system_dict[%s]. \n' \
                        'Acceptable values are : ' % photometric_system
        for filter_name in photometric_system_dict[photometric_system]:
            exception_str += '%s, ' % filter_name
        exception_str = exception_str[:-2]
        raise Exception(exception_str)

    key = photometric_system + '_' + filter_name
    if red_law not in filt_dict[key]:
        exception_str = 'red_law must be a value in ' \
                        'filt_dict[%s]. \n' \
                        'Acceptable values are : ' % key
        for red_law in filt_dict[key]:
            exception_str += '%s, ' % red_law
        exception_str = exception_str[:-2]
        raise Exception(exception_str)


def refine_events(input_root, filter_name, photometric_system, red_law,
                  overwrite=False,
                  output_file='default'):
    """
    Takes the output Astropy table from calc_events, and from that
    calculates the time of closest approach. Will also return source-lens
    separation at this time.

    Parameters
    ----------
    input_root : str
        The root path and name of the *_events.fits and *_blends.fits.
        Don't include those suffixes yet.

    filter_name : str
        The name of the filter in which to calculate all the
        microlensing events. The filter name convention is set
        in the global filt_dict parameter at the top of this module.

    photometric_system : str
        The name of the photometric system in which the filter exists.

    red_law : str
        The name of the reddening law to use from SPISEA.

    Optional Parameters
    -------------------
    overwrite : bool
        If set to True, overwrites output files. If set to False, exists the
        function if output files are already on disk.
        Default is False.

    output_file : str
        The name of the final refined_events file.
        If set to 'default', the format will be:
            <input_root>_refined_events_<photometric_system>_<filt>_<red_law>.fits

    Output:
    ----------
    A file will be created named
    <input_root>_refined_events_<photometric_system>_<filt>_<red_law>.fits
    that contains all the same objects, only now with lots of extra
    columns of data.

    """
    # Check if .fits file exists already. If it does, throw an error message
    # to complain and exit.
    if not overwrite and os.path.isfile(output_file):
        raise Exception('That refined_events.fits file name is taken! '
                        'Either delete the .fits file, or pick a new name.')

    # Error handling/complaining if input types are not right.
    _check_refine_events(input_root, filter_name,
                         photometric_system, red_law,
                         overwrite, output_file)

    if output_file == 'default':
        output_file = '{0:s}_refined_events_{1:s}_{2:s}_{3:s}.fits'.format(input_root,
                                                                           photometric_system,
                                                                           filter_name,
                                                                           red_law)

    t_0 = time.time()

    event_fits_file = input_root + '_events.fits'
    blend_fits_file = input_root + '_blends.fits'
    galaxia_params_file = input_root + '_galaxia_params.txt'
    calc_events_log_file = input_root + '_calc_events.log'
    perform_pop_syn_log_file = input_root + '_perform_pop_syn.log'

    for filename in [event_fits_file,
                     blend_fits_file,
                     galaxia_params_file,
                     calc_events_log_file,
                     perform_pop_syn_log_file]:
        if not os.path.exists(filename):
            raise Exception(f'{filename} cannot be found.')

    event_tab = Table.read(event_fits_file)
    blend_tab = Table.read(blend_fits_file)

    # If photometric fields contain -99, convert to nan
    _convert_photometric_99_to_nan(event_tab, photometric_system)
    _convert_photometric_99_to_nan(blend_tab, photometric_system)

    # Only keep events with luminous sources
    event_tab = event_tab[~np.isnan(event_tab[photometric_system + '_' + filter_name + '_S'])]

    # Grab the obs_time from the calc_events log
    with open(calc_events_log_file, 'r') as my_file:
        for num, line in enumerate(my_file):
            if 'obs_time' in line:
                obs_time = line.split(',')[1]
                obs_time = float(obs_time)
                break

    # Grab the random seed from the galaxia param file
    with open(galaxia_params_file, 'r') as my_file:
        for num, line in enumerate(my_file):
            if 'seed' in line:
                gal_seed = line.split(' ')[1].replace('\n', '')
                gal_seed = int(gal_seed)
                break

    # Grab the random seed from the perform_pop_syn log
    with open(perform_pop_syn_log_file, 'r') as my_file:
        for num, line in enumerate(my_file):
            if 'seed' in line:
                pps_seed = line.split(',')[1].replace('\n', '')
                try:
                    pps_seed = int(pps_seed)
                except:
                    pps_seed = np.nan
                break

    # Calculate time and separation at closest approach, add to table
    # NOTE: calc_closest_approach modifies the event table!
    # It trims out events that peak outside the survey range!
    N_events_original = len(event_tab)
    print('Original candidate events: ', N_events_original)
    u0, t0 = calc_closest_approach(event_tab, obs_time)
    N_events_survey = len(event_tab)
    print('Candidate events in survey window: ', N_events_survey)
    event_tab['t0'] = t0  # days
    event_tab['u0'] = u0
    if len(event_tab) == 0:
        print('No events!')
        output_file = 'NO FILE CREATED'
    else:
        ##########
        # Calculate apparent magnitudes
        ##########

        # Einstein crossing time
        # THIS HAS TO GO BEFORE _CALC_OBSERVABLES
        t_E = event_tab['theta_E'] / event_tab['mu_rel']  # yr
        t_E *= 365.25  # days
        event_tab['t_E'] = t_E  # days

        # Add stuff to event_tab... shouldn't have any direct outputs
        _calc_observables(filter_name, red_law, event_tab, blend_tab, photometric_system)

        # Relative parallax
        pi_rel = event_tab['rad_L'] ** -1 - event_tab['rad_S'] ** -1
        event_tab['pi_rel'] = pi_rel  # mas

        # Microlensing parallax
        pi_E = pi_rel / event_tab['theta_E']
        event_tab['pi_E'] = pi_E  # dim'less

        # Add random seeds as columns
        event_tab['pps_seed'] = np.ones(len(event_tab)) * pps_seed
        event_tab['gal_seed'] = np.ones(len(event_tab)) * gal_seed

        event_tab.write(output_file, overwrite=overwrite)

    t_1 = time.time()

    ##########
    # Make log file
    ##########
    now = datetime.datetime.now()
    popsycle_path = os.path.dirname(inspect.getfile(perform_pop_syn))
    popstar_path = os.path.dirname(inspect.getfile(imf))
    popsycle_hash = subprocess.check_output(['git', 'rev-parse', 'HEAD'],
                                             cwd=popsycle_path).decode('ascii').strip()
    popstar_hash = subprocess.check_output(['git', 'rev-parse', 'HEAD'],
                                           cwd=popstar_path).decode('ascii').strip()
    dash_line = '-----------------------------' + '\n'
    empty_line = '\n'

    line0 = 'FUNCTION INPUT PARAMETERS' + '\n'
    line1 = 'input_root : ' + input_root + '\n'
    line2 = 'filter_name : ' + filter_name + '\n'
    line3 = 'red_law : ' + red_law + '\n'

    line4 = 'VERSION INFORMATION' + '\n'
    line5 = str(now) + ' : creation date' + '\n'
    line6 = popstar_hash + ' : SPISEA commit' + '\n'
    line7 = popsycle_hash + ' : PopSyCLE commit' + '\n'

    line8 = 'OTHER INFORMATION' + '\n'
    line9 = str(t_1 - t_0) + ' : total runtime (s)' + '\n'
    line10 = str(N_events_original) + ' : original candidate events (dark sources removed)' + '\n'
    line11 = str(N_events_survey) + ' : candidate events in survey window' + '\n'

    line12 = 'FILES CREATED' + '\n'
    line13 = output_file + ' : refined events'

    with open(input_root + '_refined_events_' + photometric_system + '_' + filter_name + '_' + red_law + '.log', 'w') as out:
        out.writelines([line0, dash_line, line1, line2, line3, empty_line,
                        line4, dash_line, line5, line6, line7, empty_line,
                        line8, dash_line, line9, line10, line11, empty_line,
                        line12, dash_line, line13])

    print('refine_events runtime : {0:f} s'.format(t_1 - t_0))
    return


def calc_closest_approach(event_tab, survey_duration):
    """
    Calculate the point of closest approach, during a given interval.
    Return the position and time of closest approach.
    This algorithm comes from a little writeup called
    "Point of Closest Approach for the Linear Motion of Two Particles in 2-D"

    Parameters
    ----------
    event_tab : astropy table
        This should take the astropy table that comes from the
        output of calc_events.

    survey_duration : int or float
        Survey duration, in days

    Return
    ------
    u0 : array (same length as event_tab)
        Minimum separation (normalized to Einstein radius)

    t0 : array (same length as event_tab)
        Time at minimum separation (days)

    """
    # Survey start and end time
    start_time = -1 * survey_duration / 2.0  # days
    end_time = survey_duration / 2.0  # days

    # Parametrization coefficients
    cos_glat_S = np.cos(np.radians(event_tab['glat_S']))
    cos_glat_L = np.cos(np.radians(event_tab['glat_L']))

    l_0 = (event_tab['glon_S'] - event_tab['glon_L']) * cos_glat_L * 3600.0 * 1.0e3  # position, mas
    l_1 = (event_tab['mu_lcosb_S'] - event_tab['mu_lcosb_L'])  # pm, mas/yr
    b_0 = (event_tab['glat_S'] - event_tab['glat_L']) * 3600.0 * 1.0e3  # position, mas
    b_1 = (event_tab['mu_b_S'] - event_tab['mu_b_L'])  # pm, mas/yr

    # Calculate the critical time (time of closest approach), global minimum
    t_crit = -(l_0 * l_1 + b_0 * b_1) / (l_1 ** 2 + b_1 ** 2)  # years
    t_crit *= 365.25  # days

    # Only include events that peak in survey window,
    # since we can't easily fit parameters for events where we don’t have the peak.
    # FIXME: more efficient way to do this??
    good = np.where((t_crit > start_time) & (t_crit < end_time))[0]
    bad = np.where((t_crit <= start_time) | (t_crit >= end_time))[0]

    event_tab.remove_rows(bad)

    # Initialize the time of closest approach vector, minimum of survey
    # NOTE: THIS WILL OVERWRITE CURRENT VALUES
    t0 = np.zeros(len(event_tab))
    u0 = np.zeros(len(event_tab))

    # Assign values to closest approach values
    t0 = t_crit[good]
    u0 = calc_distance(event_tab, t0)

    return u0, t0


def calc_distance(event_tab, time):
    """
    Calculate the separation of two different objects at some given time.

    Parameters
    ----------
    event_tab : astropy table

    time : int/float

    Return
    ------
    u : array (same length as astropy table)

    """
    # Calculate sep
    cos_glat_S = np.cos(np.radians(event_tab['glat_S']))
    cos_glat_L = np.cos(np.radians(event_tab['glat_L']))

    l_L = (event_tab['glon_L'] + time * event_tab['mu_lcosb_L'] * masyr_to_degday / cos_glat_L)
    b_L = (event_tab['glat_L'] + time * event_tab['mu_b_L'] * masyr_to_degday)
    l_S = (event_tab['glon_S'] + time * event_tab['mu_lcosb_S'] * masyr_to_degday / cos_glat_S)
    b_S = (event_tab['glat_S'] + time * event_tab['mu_b_S'] * masyr_to_degday)

    c_L = SkyCoord(frame='galactic', l=l_L * units.deg, b=b_L * units.deg)
    c_S = SkyCoord(frame='galactic', l=l_S * units.deg, b=b_S * units.deg)

    sep = (c_L.separation(c_S)).mas
    u = sep / event_tab['theta_E']

    return u


def calc_blend_and_centroid(filter_name, red_law, blend_tab, photometric_system='ubv'):
    """
    Given the absolute magnitudes of a bunch of things,
    calculate their blended apparent magnitude and flux.
    Also calculate the centroid of these things.

    Filter name is 'j', 'i', etc.
    red_law is Damineli16, Schlegel99, etc.
    """
    f_i = filt_dict[photometric_system + '_' + filter_name][red_law]

    # Calculate apparent magnitudes
    app_N = calc_app_mag(blend_tab['rad_N'],
                         blend_tab[photometric_system + '_' + filter_name + '_N'],
                         blend_tab['exbv_N'], f_i)

    # Convert absolute magnitudes to fluxes, and fix bad values
    flux_N = 10 ** (app_N / -2.5)
    flux_N = np.nan_to_num(flux_N)

    # Get total flux
    flux_N_tot = np.sum(flux_N)

    # Get centroid
    # If there is no flux, then the centroid is set to (l, b) = (0, 0).
    if flux_N_tot == 0:
        cent_l = 0.0
        cent_b = 0.0
    else:
        cent_l = np.sum(flux_N * blend_tab['glon_N']) / flux_N_tot
        cent_b = np.sum(flux_N * blend_tab['glat_N']) / flux_N_tot

    # Total blended magnitude
    app_blended = -2.5 * np.log10(flux_N_tot)

    return app_blended, flux_N_tot, cent_l, cent_b


def _calc_observables(filter_name, red_law, event_tab, blend_tab, photometric_system='ubv'):
    """
    Calculate a bunch of observable quantities we get out from microlensing

    Parameters
    ----------
    filter_name : str

    event_tab : Astropy table

    blend_tab : Astropy table

    """
    f_i = filt_dict[photometric_system + '_' + filter_name][red_law]

    # Calculate apparent magnitude of lens and source, and fix bad values
    app_S = calc_app_mag(event_tab['rad_S'],
                         event_tab[photometric_system + '_' + filter_name + '_S'],
                         event_tab['exbv_S'], f_i)
    app_L = calc_app_mag(event_tab['rad_L'],
                         event_tab[photometric_system + '_' + filter_name + '_L'],
                         event_tab['exbv_L'], f_i)
    event_tab[photometric_system + '_' + filter_name + '_app_S'] = app_S
    event_tab[photometric_system + '_' + filter_name + '_app_L'] = app_L

    # Convert absolute magnitude to fluxes, and fix bad values
    flux_L = 10 ** (app_L / -2.5)
    flux_S = 10 ** (app_S / -2.5)

    flux_L = np.nan_to_num(flux_L)
    flux_S = np.nan_to_num(flux_S)

    # Find the blends.
    LS_pairs = np.stack((event_tab['obj_id_L'], event_tab['obj_id_S']),
                        axis=-1)
    blend_pairs = np.stack((blend_tab['obj_id_L'], blend_tab['obj_id_S']),
                           axis=-1)

    flux_N = np.zeros(len(app_L))
    event_tab['cent_glon_' + filter_name + '_N'] = np.zeros(len(app_L))
    event_tab['cent_glat_' + filter_name + '_N'] = np.zeros(len(app_L))

    # Get the unique blend_pairs and the first instance of each.
    if len(blend_pairs) > 0:
        uni_blends, uni_bidx = np.unique(blend_pairs, return_index=True,
                                         axis=0)
        # Add a "dummy" idx onto uni_bidx so that I can do idx+1 later.
        uni_bidxx = np.append(uni_bidx, len(blend_pairs))
    else:
        # obj_id always >= 0, so these negative values serve as dummies that
        # cannot be matched in the below `where` statement
        uni_blends = np.array([[-1, -1]])
        uni_bidxx = np.array([])

    # FIXME: Put in a check that uni_bidx is monotonically increasing???
    # np.sort(uni_bidx) - uni_bidx == np.zeros(len(uni_bidx)) ???

    # FIXME: This seems more complicated than necessary...
    for pp in range(len(LS_pairs)):
        # Search for where the blend pairs have the nth unique LS value
        idx = np.where(uni_blends == LS_pairs[pp])[0]
        if len(idx) > 0:
            start = uni_bidxx[idx][0]
            end = uni_bidxx[idx + 1][0]
            app_blended, flux_N_tot, cent_l, cent_b = calc_blend_and_centroid(filter_name,
                                                                              red_law,
                                                                              blend_tab[start:end],
                                                                              photometric_system)
            flux_N[pp] = flux_N_tot
            event_tab['cent_glon_' + filter_name + '_N'][pp] = cent_l
            event_tab['cent_glat_' + filter_name + '_N'][pp] = cent_b

    # Total blended flux in i-band
    flux_tot = flux_L + flux_S + flux_N

    # Total blended magnitude, neighbor
    app_N = np.zeros(len(flux_N))
    bad_N_idx = np.where(flux_N == 0)[0]
    good_N_idx = np.where(flux_N != 0)[0]
    app_N[good_N_idx] = -2.5 * np.log10(flux_N[good_N_idx])
    app_N[bad_N_idx] = np.full(len(bad_N_idx), np.nan)

    event_tab[photometric_system + '_' + filter_name + '_app_N'] = app_N

    # Total blended magnitude
    app_LSN = -2.5 * np.log10(flux_tot)
    event_tab[photometric_system + '_' + filter_name + '_app_LSN'] = app_LSN

    # Bump amplitude (in magnitudes)
    delta_m = calc_bump_amp(event_tab['u0'], flux_S, flux_L, flux_N)
    event_tab['delta_m_' + filter_name] = delta_m

    # Calculate the blend fraction
    # (commonly used in microlensing): f_source / f_total
    f_blend = flux_S / flux_tot
    event_tab['f_blend_' + filter_name] = f_blend

    return



##################################################################
############ Reading/writing and format functions  ###############
##################################################################

def make_ebf_log(ebf_table):
    """
    Converts log from Galaxia ebf output into dictionary

    Parameters
    ----------
    ebf_table : processed ebf file
        The ebf file that galaxia outputs, AFTER it's been read

    Returns
    -------
    ebf_log : dictionary
        The ebf file log, in dictionary form

    """
    if type(ebf_table) == dict:
        log_list = ebf_table['log'][0].split(b'\n')

    if ebf_table[-4:] == '.ebf':
        log_list = ebf.read(ebf_table, '/log')[0].split(b'\n')

    if type(ebf_table) == np.bytes_:
        log_list = ebf_table.split(b'\n')

    ebf_log = {}
    for ii in range(len(log_list)):
        if ii <= 1 or ii >= len(log_list) - 2:
            continue

        log_list_entry = log_list[ii].replace(b'# ',b'').split()

        ebf_log[log_list_entry[0].decode('utf-8')] = log_list_entry[1].decode(
            'utf-8')

    return ebf_log


def make_label_file(h5file_name, overwrite=False):
    """
    Given an output root for an .h5 file, creates a table of
    dataset name, l, b, and number of objects.
    Writes out the Astropy table as a .fits file.

    Parameters
    ----------
    h5file_name : string
        The path and name of the input h5file containing the
        population synthesis results. We will read this in and
        make a new output file entitled:
        <h5file_name>_label.fits (after removing the *.h5).

    Return
    ------
    label_file : Astropy table
        Table containing the dataset name, and corresponding l, b, and number of objects.

    """
    data_dict = {'file_name': [], 'long_start': [], 'long_end': [],
                 'lat_start': [], 'lat_end': [], 'objects': [],
                 'N_stars': [], 'N_WD': [], 'N_NS': [], 'N_BH': []}

    hf = h5py.File(h5file_name + '.h5', 'r')
    l_array = hf['long_bin_edges']
    b_array = hf['lat_bin_edges']

    for ll in range(len(l_array) - 1):
        for bb in range(len(b_array) - 1):
            dset_name = 'l' + str(ll) + 'b' + str(bb)
            dataset = hf[dset_name]

            if len(dataset) == 0:
                N_stars = 0
                N_WD = 0
                N_NS = 0
                N_BH = 0
            else:
                N_stars = np.sum(dataset['rem_id'] == 0)
                N_WD = np.sum(dataset['rem_id'] == 101)
                N_NS = np.sum(dataset['rem_id'] == 102)
                N_BH = np.sum(dataset['rem_id'] == 103)

            data_dict['file_name'].append(dset_name)
            data_dict['long_start'].append(l_array[ll])
            data_dict['long_end'].append(l_array[ll + 1])
            data_dict['lat_start'].append(b_array[bb])
            data_dict['lat_end'].append(b_array[bb + 1])
            data_dict['objects'].append(dataset.shape[0])
            data_dict['N_stars'].append(N_stars)
            data_dict['N_WD'].append(N_WD)
            data_dict['N_NS'].append(N_NS)
            data_dict['N_BH'].append(N_BH)

    hf.close()

    label_file = Table(data_dict, names=('file_name', 'long_start', 'long_end',
                                         'lat_start', 'lat_end', 'objects',
                                         'N_stars', 'N_WD', 'N_NS', 'N_BH'))
    label_file['long_start'].format = '08.3f'
    label_file['long_end'].format = '08.3f'
    label_file['lat_start'].format = '07.3f'
    label_file['lat_end'].format = '07.3f'

    now = datetime.datetime.now()
    label_file.meta['label'] = 'label.fits file creation time: ' + str(now)

    label_file.write(h5file_name + '_label.fits', overwrite=overwrite)

    return

###########################################################################
############ General formulas, conversions, and calculations ##############
###########################################################################

def heliocentric_to_galactic(x, y, z):
    """
    Converts from heliocentric coordinates to galactic coordinates.

    Parameters
    ----------
    x, y, z : float or array
        Heliocentric coordinates x, y, and z (in kpc)

    Returns
    -------
    r, b, l : float or array
        Galactic coordinates r, b, and l (in kpc and degrees)

    """
    r = (x ** 2 + y ** 2 + z ** 2) ** 0.5

    # np.arccos will return a value between 0 and pi
    # so b will be between -90 and 90 degrees
    b = -np.degrees(np.arccos(z / r)) + 90

    # np.arctan2 will return a value between -pi and pi
    # arctan2 takes care of choosing the correct branch of the arctan function
    # %360 will return it between 0 and 360 degrees
    l = np.degrees((np.arctan2(y, x))) % 360

    return r, b, l


def galactic_to_heliocentric(r, b, l):
    """
    Converts from galactic coordinates to heliocentric coordinates.

    Parameters
    ---------
    r, b, l : float or array
        Galactic coordinates r, b and l (in kpc and degrees)

    Returns
    -------
    x, y, z : float or array
        Heliocentric coordinates x, y, and z (in kpc)

    """
    # Convert input from degrees to radians.
    l = np.radians(l)
    b = np.radians(b)

    x = r * np.cos(b) * np.cos(l)
    y = r * np.cos(b) * np.sin(l)
    z = r * np.sin(b)

    return x, y, z


def einstein_radius(M, d_L, d_S):
    """
    Calculates the einstein radius, in mas

    Parameters
    ----------
    M : float
        Lens mass, in solar masses

    d_L : float
        Distance to lens, in kpc

    d_S : float
        Distance to source, in kpc

    Return
    ------
        Einstein radius, in mas
    """
    return 2.85 * M ** 0.5 * (1 / d_L - 1 / d_S) ** 0.5


def calc_sph_motion(vx, vy, vz, r, b, l):
    """
    Calculate velocities in the r directions and proper motions
    in l, b directions.

    Parameters
    ----------
    vx, vy, vz : float or array
        Heliocentric velocities vx, vy, and vz (in km/s)

    r, b, l : float or array
        Galactic coordinates r, b, and l (in kpc and degrees)

    Return
    ------
    vr, mu_b, mu_lcosb : float or array (in km/s and mas/yr)
        Radial velocity and proper motions

    """
    b = np.radians(b)
    l = np.radians(l)

    cosb = np.cos(b)
    sinb = np.sin(b)
    cosl = np.cos(l)
    sinl = np.sin(l)

    vr = vz * sinb + cosb * (vx * cosl + vy * sinl)
    vb = vz * cosb - sinb * (vx * cosl + vy * sinl)
    vl = vy * cosl - vx * sinl

    mu_b = vb / r
    mu_lcosb = vl / r

    ##########
    # Convert between radians*(km/s)/kpc into mas/year.
    # 1 kpc = 3.086 * 10^16 km, 1 year = 3.154 * 10^7 s, 2.063 * 10^8 mas = 1 rad
    # 1 radian*(km/s)/kpc = 0.2108 mas/yr
    #########
    conversion_fact = 0.2108
    mu_b = mu_b * conversion_fact
    mu_lcosb = mu_lcosb * conversion_fact

    return vr, mu_b, mu_lcosb




def calc_magnification(u):
    """
    Calculate the magnification factor A(u)

    Parameters
    ----------
    u : float or array
        Dimensionless lens-source separation, normalized in Einstein radius units

    Return
    ------
    Magnification factor : float or array

    """
    return (u ** 2 + 2) / (u * np.sqrt(u ** 2 + 4))


def calc_delta_c(u, thetaE):
    """
    Calculate the maximum centroid shift for a dark lens,
    no neighbors
    """
    delta_c = u * thetaE / (u ** 2 + 2)

    return delta_c


def calc_bump_amp(u0, f_S, f_L, f_N):
    """
    Calculate the "bump" amplitude, given the minimum separation and the fluxes
    of the (unmagnified) source, lens, and neighbors.
    The bump amplitude (mags) is:
    |m_peak - m_base| = -2.5 log10 ((A(u0) * f_S + f_L + f_N)/(f_S + f_L + f_N))

    Parameters
    ----------
    u0 : float or array
        Dimensionless source-lens angular separation, closest approach
    f_S : float or array
        Flux from source (arbitrary units)
    f_L : float or array
        Flux from lens (arbitrary units)
    f_N : float or array
        Flux from neighbors (arbitrary units)

    Return
    ------
    m_bump : float or array
        Bump magnitude
    """
    A = calc_magnification(u0)
    m_bump = 2.5 * np.log10((A * f_S + f_L + f_N) / (f_S + f_L + f_N))

    return m_bump


def calc_app_mag(r, M, E, f):
    """
    Calculate the apparent magnitude (i.e. distance modulus
    plus extinction)

    Parameters
    ----------
    M : float or array
        Absolute magnitude of star

    r : float or array
        Distance of star from sun (in kpc)

    E : float or array
        Extinction law

    f : float or array
        Coefficient for that particular band or whatever

    Return
    ------
    m : float or array
        Apparent magnitude of star

    """
    m = calc_DM(r, M) + calc_ext(E, f)

    return m


def calc_DM(r, M):
    """
    Calculate the distance modulus: m = M + 5log10(100*r/kpc)

    Parameters
    ----------
    M : float or array
        Absolute magnitude of star

    r : float or array
        Distance of star from sun (in kpc)

    Return
    ------
    m : float or array
        Apparent magnitude of star

    """
    m = M + 5 * np.log10(100 * r)

    return m


def calc_ext(E, f):
    """
    Calculate the magnitude of extinction.

    Parameters
    ----------
    E : float or array
        Extinction law

    f : float or array
        Coefficient for that particular band or whatever

    Return
    ------
    m_E : float or array
        Magnitude of extinction

    """
    m_E = E * f

    return m_E


def get_Alambda_AKs(red_law_name, lambda_eff):
    """
    Get Alambda/AKs. NOTE: this doesn't work for every law in SPISEA!
    Naming convention is not consistent. Change SPISEA or add if statements?

    Parameters
    ----------
    red_law_name : str
        The name of the reddening law
    lambda_eff : float
        Wavelength in microns

    Return
    ------
    Alambda_AKs : float
        Alambda/AKs

    """
    red_law_class = getattr(reddening, 'RedLaw' + red_law_name)
    red_law = red_law_class()
    red_law_method = getattr(red_law, red_law_name)
    Alambda_AKs = red_law_method(lambda_eff, 1)

    return Alambda_AKs


<|MERGE_RESOLUTION|>--- conflicted
+++ resolved
@@ -19,11 +19,6 @@
 from astropy.coordinates import Angle  # Angles
 from astropy.table import Table
 from astropy.table import vstack
-<<<<<<< HEAD
-# from popstar.imf import imf
-# from popstar import synthetic, evolution, reddening, ifmr
-=======
->>>>>>> 157b78aa
 from spisea.imf import imf
 from spisea import synthetic, evolution, reddening, ifmr
 from scipy.interpolate import interp1d
