#! /usr/bin/env python
"""
synthetic.py
Functions (and their associated functions) for running the PopSyCLE pipeline.
Including:
- write_galaxia_params
- perform_pop_syn
- calc_events
- refine_events
- refine_binary_events
"""
import numpy as np
import h5py
import math
from astropy import units
from scipy.stats import maxwell
import astropy.coordinates as coord
from astropy.coordinates.representation import UnitSphericalRepresentation
from astropy.coordinates import SkyCoord  # High-level coordinates
from astropy.coordinates import Angle  # Angles
from astropy.table import Table, Column
from astropy.table import vstack
from spisea.imf import imf
from spisea import synthetic, evolution, reddening, ifmr
from spisea.imf.multiplicity import MultiplicityResolvedDK
from scipy.interpolate import interp1d
from scipy.spatial import cKDTree
import time
import datetime
import gc
import subprocess
import os
from sklearn import neighbors
import itertools
from multiprocessing import Pool
import inspect
import numpy.lib.recfunctions as rfn
import copy
from distutils import spawn
from popsycle import ebf
from popsycle.filters import transform_ubv_to_ztf
from popsycle import utils
import astropy.units as unit
import astropy.constants as const
from astropy.io import fits
from popsycle import orbits
import pandas as pd
from microlens.jlu import model
from scipy.signal import find_peaks
from collections import Counter
from operator import itemgetter

#os.chdir('/u/abrams/code/multiplicity/PyPopStar/spisea/')
#import synthetic
#os.chdir('/u/abrams/code/multiplicity/testing_popsycle_cluster_matching/')
#print(synthetic.__file__)


##########
# Conversions.
##########
masyr_to_degday = 1.0 * (1.0e-3 / 3600.0) * (1.0 / 365.25)
kms_to_kpcday = 1.0 * (3.086 * 10 ** 16) ** -1 * 86400.0
au_to_kpc = 4.848 * 10 ** -9

##########
# Prep converter function for determining
# the current-to-initial cluster mass vs. age.
# This global variable will get loaded the first time the function gets called.
##########
_Mclust_v_age_func = None

##########
# Dictionary for SPISEA IFMR objects
##########
IFMR_dict = {}
IFMR_dict['Raithel18'] = ifmr.IFMR_Raithel18()
IFMR_dict['Spera15'] = ifmr.IFMR_Spera15()
IFMR_dict['SukhboldN20'] = ifmr.IFMR_N20_Sukhbold()
##########

##########
# Dictionary for extinction law coefficients f_i, as a function of filter
# Damineli values from photometric bands (nm):
# B = 445, V = 551, I = 806, J = 1220, H = 1630, K = 2190, U = 365, R = 658
# Calculated using calc_f
# Schlegel and Schlafly photometric bands:
# B = 440, V = 543, I = 809, J = 1266, H = 1673, K = 2215, U = 337, R = 651
# ZTF photometric bands:
# G = 472.274, R = 633.961, I = 788.613
##########
filt_dict = {}
filt_dict['ubv_J'] = {'Schlafly11': 0.709, 'Schlegel99': 0.902, 'Damineli16': 0.662}
filt_dict['ubv_H'] = {'Schlafly11': 0.449, 'Schlegel99': 0.576, 'Damineli16': 0.344}
filt_dict['ubv_K'] = {'Schlafly11': 0.302, 'Schlegel99': 0.367, 'Damineli16': 0.172}
filt_dict['ubv_U'] = {'Schlafly11': 4.334, 'Schlegel99': 5.434, 'Damineli16': 5.022}
filt_dict['ubv_B'] = {'Schlafly11': 3.626, 'Schlegel99': 4.315, 'Damineli16': 3.757}
filt_dict['ubv_V'] = {'Schlafly11': 2.742, 'Schlegel99': 3.315, 'Damineli16': 2.757}
filt_dict['ubv_I'] = {'Schlafly11': 1.505, 'Schlegel99': 1.940, 'Damineli16': 1.496}
filt_dict['ubv_R'] = {'Schlafly11': 2.169, 'Schlegel99': 2.634, 'Damineli16': 2.102}
filt_dict['ztf_g'] = {'Damineli16': 3.453}
filt_dict['ztf_r'] = {'Damineli16': 2.228}
filt_dict['ztf_i'] = {'Damineli16': 1.553}

##########
# Dictionary for listing out supported photometric systems and filters
##########
photometric_system_dict = {}
photometric_system_dict['ubv'] = ['J', 'H', 'K', 'U', 'B', 'V', 'I', 'R']
photometric_system_dict['ztf'] = ['g', 'r', 'i']

##########
# List of all supported photometric systems and filters with SPISEA labels
##########
all_filt_list = ['ubv,U', 'ubv,B', 'ubv,V', 'ubv,I', 'ubv,R',
                 'ukirt,H', 'ukirt,K', 'ukirt,J']

##########
# List of all supported multiplicity classes
##########
multiplicity_list = {'None': None,
                     'ResolvedDK': MultiplicityResolvedDK}

###########################################################################
############# Population synthesis and associated functions ###############
###########################################################################


def write_galaxia_params(output_root,
                         longitude, latitude, area,
                         seed=None):
    """
    Given an object root, sky location and area, creates the parameter
    file that Galaxia requires for running. User can also specify a seed for
    Galaxia to use in its object generation.

    Parameters
    ----------
    output_root : str
        The thing you want the output files to be named
        Examples:
           'myout'
           '/some/path/to/myout'
           '../back/to/some/path/myout'

    longitude : float
        Galactic longitude, ranging from -180 degrees to 180 degrees

    latitude : float
        Galactic latitude, ranging from -90 degrees to 90 degrees

    area : float
        Area of the sky that will be generated, in square degrees

    Optional Parameters
    -------------------
    seed : int
         Seed Galaxia will use to generate objects. If not set, script will
         generate a seed from the current time. Setting this seed guarantees
         identical results.

    Outputs
    -------
    <output_root>_galaxia_params.txt : text file
        A text file with the parameters that Galaxia requires to run.
    """

    if seed is None:
        # Grab last two digits of the current Epochal time
        seed = int(str(time.time())[-2:])

    params = [
        "outputFile %s" % output_root,
        "outputDir ./",
        "photoSys UBV",
        "magcolorNames V,B-V",
        "appMagLimits[0] -1000",
        "appMagLimits[1] 1000",
        "absMagLimits[0] -1000",
        "absMagLimits[1] 1000",
        "colorLimits[0] -1000",
        "colorLimits[1] 1000",
        "geometryOption 1",
        "longitude %f" % longitude,
        "latitude %f" % latitude,
        "surveyArea %.5f" % area,
        "fSample 1",
        "popID -1",
        "warpFlareOn 1",
        "seed %i" % seed,
        "r_max 30",
        "starType 0",
        "photoError 0"
    ]

    galaxia_param_fname = '%s_galaxia_params.txt' % output_root

    print('** Generating %s **' % galaxia_param_fname)

    with open(galaxia_param_fname, 'w') as f:
        for param in params:
            f.write(param + '\n')
            print('-- %s' % param)


def _check_run_galaxia(output_root, longitude, latitude, area,
                       galaxia_galaxy_model_filename, seed):
    """
    Check that the inputs to run_galaxia are valid

    Parameters
    ----------
    output_root : str
        The thing you want the output files to be named
        Examples:
           'myout'
           '/some/path/to/myout'
           '../back/to/some/path/myout'

    longitude : float
        Galactic longitude, ranging from -180 degrees to 180 degrees

    latitude : float
        Galactic latitude, ranging from -90 degrees to 90 degrees

    area : float
        Area of the sky that will be generated, in square degrees

    galaxia_galaxy_model_filename : str
        Name of the galaxia galaxy model, as outlined at https://github.com/jluastro/galaxia

    seed : int
         Seed Galaxia will use to generate objects. If not set, script will
         generate a seed from the current time. Setting this seed guarantees
         identical results.
    """

    if not isinstance(output_root, str):
        raise Exception('output_root (%s) must be a string.' % str(output_root))

    if not isinstance(longitude, int):
        if not isinstance(longitude, float):
            raise Exception('longitude (%s) must be an integer or a float.' % str(longitude))

    if not isinstance(latitude, int):
        if not isinstance(latitude, float):
            raise Exception('latitude (%s) must be an integer or a float.' % str(latitude))

    if not isinstance(area, int):
        if not isinstance(area, float):
            raise Exception('area (%s) must be an integer or a float.' % str(area))

    # Check that galaxia is in the executable PATH
    if spawn.find_executable('galaxia') is None:
        raise Exception('galaxia is not an executable currently in $PATH')

    # Confrim that galaxia is the PopSyCLE compliant version
    stdout, _ = utils.execute('galaxia --version')
    galaxia_version = stdout.replace('\n', '').split()[1]
    if galaxia_version != '0.7.2.1':
        raise Exception('galaxia must be version 0.7.2.1 installed from https://github.com/jluastro/galaxia')

    # Check the galaxia_galaxy_model_filename for correct type and existence
    if not isinstance(galaxia_galaxy_model_filename, str):
        raise Exception('galaxia_galaxy_model_filename (%s) must be a string.' % str(galaxia_galaxy_model_filename))

    if not os.path.exists(galaxia_galaxy_model_filename):
        raise Exception('galaxia_galaxy_model_filename (%s) does not exist' % galaxia_galaxy_model_filename)

    # Check that GalaxiaData is a valid galaxia folder
    GalaxiaData = None
    for line in open(galaxia_galaxy_model_filename, 'r'):
        if 'GalaxiaData' in line:
            GalaxiaData = line.replace('\n','').split()[1]
            break

    if GalaxiaData is None:
        raise Exception('GalaxiaData missing from '
                        'galaxia_galaxy_model_filename (%s)' % galaxia_galaxy_model_filename)

    if not os.path.exists(GalaxiaData):
        raise Exception('GalaxiaData (%s) in galaxia_galaxy_model_filename '
                        '(%s) does not exist' % (GalaxiaData, galaxia_galaxy_model_filename))

    if seed is not None:
        if not isinstance(seed, int):
            raise Exception('seed (%s) must be None or an integer.' % str(seed))


def run_galaxia(output_root, longitude, latitude, area,
                galaxia_galaxy_model_filename,
                seed=None):
    """
    Given an object root, sky location and area, creates the parameter
    file that Galaxia requires for running and executes Galaxia.
    User can also specify a seed for Galaxia to use in its object generation.

    Parameters
    ----------
    output_root : str
        The thing you want the output files to be named
        Examples:
           'myout'
           '/some/path/to/myout'
           '../back/to/some/path/myout'

    longitude : float
        Galactic longitude, ranging from -180 degrees to 180 degrees

    latitude : float
        Galactic latitude, ranging from -90 degrees to 90 degrees

    area : float
        Area of the sky that will be generated, in square degrees

    galaxia_galaxy_model_filename : str
        Name of the galaxia galaxy model parameter file,
        as outlined at https://github.com/jluastro/galaxia

    Optional Parameters
    -------------------
    seed : int
         Seed Galaxia will use to generate objects. If not set, script will
         generate a seed from the current time. Setting this seed guarantees
         identical results.
    """

    # Error handling/complaining if input types are not right.
    _check_run_galaxia(output_root, longitude, latitude, area,
                       galaxia_galaxy_model_filename, seed)

    # Writes out galaxia params to disk
    write_galaxia_params(output_root=output_root,
                         longitude=longitude,
                         latitude=latitude,
                         area=area,
                         seed=seed)

    # Execute Galaxia
    cmd = 'galaxia -r %s_galaxia_params.txt %s' % (output_root, galaxia_galaxy_model_filename)
    print('** Executing Galaxia with %s_galaxia_params.txt '
          'and %s **' % (output_root, galaxia_galaxy_model_filename))
    t0 = time.time()
    stdout, stderr = utils.execute(cmd)
    print('** STDOUT **')
    print(stdout)
    print('** STDERR **')
    print(stderr)
    t1 = time.time()
    print('Galaxia complete')
    print('galaxia runtime : {0:f} s'.format(t1 - t0))

    ##########
    # Make log file
    ##########

    stdout, _ = utils.execute('which galaxia')
    galaxia_path = stdout.replace('\n', '')

    now = datetime.datetime.now()
    popsycle_path = os.path.dirname(inspect.getfile(run_galaxia))
    popsycle_hash = subprocess.check_output(['git', 'rev-parse', 'HEAD'],
                                             cwd=popsycle_path).decode('ascii').strip()
    dash_line = '-----------------------------' + '\n'
    empty_line = '\n'

    line0 = 'FUNCTION INPUT PARAMETERS' + '\n'
    line1 = 'longitude , ' + str(longitude) + '\n'
    line2 = 'latitude , ' + str(latitude) + '\n'
    line3 = 'area , ' + str(area) + '\n'
    line3b = 'galaxia_galaxy_model_filename , ' + galaxia_galaxy_model_filename + '\n'
    line4 = 'seed , ' + str(seed) + '\n'

    line8 = 'VERSION INFORMATION' + '\n'
    line9 = str(now) + ' : creation date' + '\n'
    line10 = popsycle_hash + ' : PopSyCLE commit' + '\n'
    line11 = galaxia_path + ' : galaxia path' + '\n'

    line12 = 'OTHER INFORMATION' + '\n'
    line13 = str(t1 - t0) + ' : total runtime (s)' + '\n'

    line17 = 'FILES CREATED' + '\n'
    line18 = output_root + '.ebf : ebf file' + '\n'

    with open(output_root + '_galaxia.log', 'w') as out:
        out.writelines([line0, dash_line, line1, line2, line3, line3b, line4,
                        empty_line, line8, dash_line, line9, line10, line11,
                        empty_line, line12, dash_line, line13,
                        empty_line, line17, dash_line, line18])


def _check_perform_pop_syn(ebf_file, output_root, iso_dir,
                           IFMR,
                           bin_edges_number,
                           BH_kick_speed_mean, NS_kick_speed_mean,
                           additional_photometric_systems,
                           overwrite, seed, multiplicity):
    """
    Checks that the inputs of perform_pop_syn are valid

    Parameters
    ----------
    ebf_file : str or ebf file
        str : name of the ebf file from Galaxia

    output_root : str
        The thing you want the output files to be named
        Examples:
           'myout'
           '/some/path/to/myout'
           '../back/to/some/path/myout'

    iso_dir : filepath
        Where are the isochrones stored (for SPISEA)

    IFMR : string
        The name of the IFMR object from SPISEA. For more information on these objects see ifmr.py
        in SPISEA. 
        'Raithel18' = IFMR_Raithel18
        'Spera15' = IFMR_Spera15
        'SukhboldN20' = IFMR_N20_Sukhbold

    bin_edges_number : int
        Number of edges for the bins
            bins = bin_edges_number - 1
        Total number of bins is
            N_bins = (bin_edges_number - 1)**2
        If set to None (default), then number of bins is
            bin_edges_number = int(60 * 2 * radius) + 1

    BH_kick_speed_mean : float
        Mean of the birth kick speed of BH (in km/s) maxwellian distrubution.
        Defaults to 50 km/s.

    NS_kick_speed_mean : float
        Mean of the birth kick speed of NS (in km/s) maxwellian distrubution.
        Defaults to 400 km/s based on distributions found by
        Hobbs et al 2005 'A statistical study of 233 pulsar proper motions'.
        https://ui.adsabs.harvard.edu/abs/2005MNRAS.360..974H/abstract

    additional_photometric_systems : list of strs
        The name of the photometric systems which should be calculated from
        Galaxia / SPISEA's ubv photometry and appended to the output files.

    overwrite : bool
        If set to True, overwrites output files. If set to False, exits the
        function if output files are already on disk.
        Default is False.

    seed : int
        If set to non-None, all random sampling will be seeded with the
        specified seed, forcing identical output for SPISEA and PopSyCLE.
        Default None.

    """

    if not isinstance(ebf_file, str):
        raise Exception('ebf_file (%s) must be a string.' % str(ebf_file))

    if ebf_file[-4:] != '.ebf':
        raise Exception('ebf_file (%s) must be an ebf file.' % str(ebf_file))

    if not isinstance(output_root, str):
        raise Exception('output_root (%s) must be a string.' % str(output_root))

    if not isinstance(iso_dir, str):
        raise Exception('iso_dir (%s) must be a string.' % str(iso_dir))

    if not os.path.exists(iso_dir):
        raise Exception('iso_dir (%s) must exist' % str(iso_dir))

    if not isinstance(IFMR, str):
        raise Exception('IFMR (%s) must be a string.' % str(IFMR))

    if IFMR not in IFMR_dict:
        exception_str = '(%s) is not a valid IFMR. ' \
                        'IFMR must be a key in ' \
                        'IFMR_dict. \n' \
                        'Acceptable values are the strings : ' %str(IFMR)
        for IFMR in IFMR_dict:
            exception_str += '%s, ' % IFMR
        exception_str = exception_str[:-2]
        raise Exception(exception_str)

    if bin_edges_number is not None:
        if not isinstance(bin_edges_number, int):
            raise Exception('bin_edges_number (%s) must be None or an integer.' % str(bin_edges_number))

    if not isinstance(BH_kick_speed_mean, int):
        if not isinstance(BH_kick_speed_mean, float):
            raise Exception('BH_kick_speed_mean (%s) must be an integer or a float.' % str(BH_kick_speed_mean))

    if not isinstance(NS_kick_speed_mean, int):
        if not isinstance(NS_kick_speed_mean, float):
            raise Exception('NS_kick_speed_mean (%s) must be an integer or a float.' % str(NS_kick_speed_mean))

    if not isinstance(overwrite, bool):
        raise Exception('overwrite (%s) must be a boolean.' % str(overwrite))

    if seed is not None:
        if not isinstance(seed, int):
            raise Exception('seed (%s) must be None or an integer.' % str(seed))
    
    if multiplicity is not None:
        if not isinstance(multiplicity, MultiplicityResolvedDK):
            raise Exception('multiplicity must be None or a subclass of MultiplicityResolvedDK.')

    if additional_photometric_systems is not None:
        if not isinstance(additional_photometric_systems, list):
            raise Exception('additional_photometric_systems (%s) must '
                            'either None or a list of strings.' % str(additional_photometric_systems))

        for photometric_system in additional_photometric_systems:
            if photometric_system not in photometric_system_dict:
                exception_str = 'photometric_system must be a key in ' \
                                'photometric_system_dict. \n' \
                                'Acceptable values are : '
                for photometric_system in photometric_system_dict:
                    exception_str += '%s, ' % photometric_system
                exception_str = exception_str[:-2]
                raise Exception(exception_str)


def perform_pop_syn(ebf_file, output_root, iso_dir,
                    IFMR,
                    bin_edges_number=None,
                    BH_kick_speed_mean=50, NS_kick_speed_mean=400,
                    additional_photometric_systems=None,
                    overwrite=False, seed=None, multiplicity=None):
    """
    Given some galaxia output, creates compact objects. Sorts the stars and
    compact objects into latitude/longitude bins, and saves them in an HDF5 file.

    Parameters
    ----------
    ebf_file : str or ebf file
        str : name of the ebf file from Galaxia
        ebf file : actually the ebf file from Galaxia

    output_root : str
        The thing you want the output files to be named
        Examples:
           'myout'
           '/some/path/to/myout'
           '../back/to/some/path/myout'

    iso_dir : filepath
        Where are the isochrones stored (for SPISEA)

    IFMR : string
        The name of the IFMR object from SPISEA. For additional information on these objects see ifmr.py
        in SPISEA. 
        'Raithel18' = IFMR_Raithel18
        'Spera15' = IFMR_Spera15
        'SukhboldN20' = IFMR_N20_Sukhbold

    Optional Parameters
    -------------------
    bin_edges_number : int
        Number of edges for the bins
            bins = bin_edges_number - 1
        Total number of bins is
            N_bins = (bin_edges_number - 1)**2
        If set to None (default), then number of bins is
            bin_edges_number = int(60 * 2 * radius) + 1

    BH_kick_speed_mean : float
        Mean of the birth kick speed of BH (in km/s) maxwellian distrubution.
        Defaults to 50 km/s.

    NS_kick_speed_mean : float
        Mean of the birth kick speed of NS (in km/s) maxwellian distrubution.
        Defaults to 400 km/s based on distributions found by
        Hobbs et al 2005 'A statistical study of 233 pulsar proper motions'.
        https://ui.adsabs.harvard.edu/abs/2005MNRAS.360..974H/abstract

    additional_photometric_systems : list of strs
        The name of the photometric systems which should be calculated from
        Galaxia / SPISEA's ubv photometry and appended to the output files.

    overwrite : bool
        If set to True, overwrites output files. If set to False, exits the
        function if output files are already on disk.
        Default is False.

    seed : int
        If set to non-None, all random sampling will be seeded with the
        specified seed, forcing identical output for SPISEA and PopSyCLE.
        Default None.
        
    multiplicity: object
        If a resovled multiplicity object is specified, 
        the table will be generated with resolved multiples.
        Default is None.

    Outputs
    -------
    <output_root>.h5 : hdf5 file
        NOTE: This is what _bin_lb_hdf5 returns.
        A compund type hdf5 file with datasets that correspond to the longitude bin edges,
        latitude bin edges, and the compact objects
        and stars sorted into those bins.

    <output_root>_label.fits : fits file
        NOTE: This is what make_label_file returns.
        A fits file that shows the correspondence between dataset name,
        latitude, longitude, and number of objects in that bin.
    """
    # Check whether files exist

    if not overwrite:
        # Check if HDF5 file exists already. If it does, throw an error message
        # to complain and exit.
        if os.path.isfile(output_root + '.h5'):
            raise Exception(
                'That .h5 file name is taken! Either delete the .h5 file, '
                'or pick a new name.')

        # Ditto with the fits label file.
        if os.path.isfile(output_root + '_label.fits'):
            raise Exception(
                'That .fits file name is taken! Either delete the .fits file, '
                'or pick a new name.')

    # Error handling/complaining if input types are not right.
    _check_perform_pop_syn(ebf_file, output_root, iso_dir,
                           IFMR,
                           bin_edges_number,
                           BH_kick_speed_mean, NS_kick_speed_mean,
                           additional_photometric_systems,
                           overwrite, seed, multiplicity)

    ##########
    # Start of code
    #########

    # Set random seed
    np.random.seed(seed)

    t0 = time.time()

    #########
    # Read in only what you need
    # Control yourself... take only what you need from it
    # i.e. the log file, popid, metallicity, and age
    ########
    t = ebf.read_ind(ebf_file, '/log', 0)
    popid_array = ebf.read(ebf_file, '/popid')
    metallicity_array = ebf.read(ebf_file, '/feh')
    age_array = ebf.read(ebf_file, '/age')

    # Just some counting/error checking things
    n_stars = len(popid_array)  # How many stars from Galaxia
    comp_counter = 0  # Number of compact objects made
    unmade_cluster_counter = 0 # Number of clusters that are too small and get skipped over
    unmade_cluster_mass = 0 # Mass in the unmade clsuters

    # Convert log to useful dictionary.
    ebf_log = make_ebf_log(t)

    ##########
    ###  Fetch the center point and area of the survey.
    ##########
    b = float(ebf_log['latitude'])
    l = float(ebf_log['longitude'])
    surveyArea = float(ebf_log['surveyArea'])

    ##########
    ### Make the bins for the latitude and longitude. All the information
    ### will be sorted into each of these bins in order to
    # handle large arrays, etc.
    ##########
    # Extend the edges a bit, that's what the * 1.1 is for
    # (to potentially catch any edge cases.)
    # make bins of size ~1/2 arcmin
    radius = np.sqrt(surveyArea / np.pi)  # degrees

    # Define bin_edges_number, if not given in input.
    if bin_edges_number is None:
        # set the widths to 1/2 arcmin
        bin_edges_number = int(60 * 2 * radius) + 1

    # Make sure we have enough bin edges (min is 3)
    bin_edges_number = max(bin_edges_number, 3)
    # Make sure we have don't have too many bin edges (max is 40)
    bin_edges_number = min(bin_edges_number, 40)
    
    lat_bin_edges = np.linspace(b - 1.1 * radius, b + 1.1 * radius,
                                bin_edges_number)
    long_bin_edges = np.linspace(l - 1.1 * radius, l + 1.1 * radius,
                                 bin_edges_number)
    # Angle wrapping for longitude
    wrap_id = np.where(long_bin_edges > 180)[0]
    long_bin_edges[wrap_id] -= 360


    ##########
    # Create h5py file to store lat/long binned output
    ##########
    h5file = h5py.File(output_root + '.h5', 'w')
    h5file['lat_bin_edges'] = lat_bin_edges
    h5file['long_bin_edges'] = long_bin_edges
    if 'galaxyModelFile' in ebf_log:
        h5file['galaxyModelFile'] = ebf_log['galaxyModelFile']
    h5file.close()
    
    # Make one for companions if multiplicity
    if multiplicity != None:
        h5file_comp = h5py.File(output_root + '_companions' + '.h5', 'w')
        h5file_comp['lat_bin_edges'] = lat_bin_edges
        h5file_comp['long_bin_edges'] = long_bin_edges
        if 'galaxyModelFile' in ebf_log:
            h5file_comp['galaxyModelFile'] = ebf_log['galaxyModelFile']
        h5file_comp.close()
        
    ##########
    # Reassign ages for stars that are less than logage 5.01 
    # or greater than logage 10.14, since those are the limits of
    # SPISEA evolution. Justification: in writeup/paper.
    ##########
    young_id = np.where(age_array <= 5.01)[0]
    age_array[young_id] = 5.0101
    old_id = np.where(age_array >= 10.14)[0]
    age_array[old_id] = 10.1399

    # Initialize a running counter for the "unique ID".
    next_id = n_stars  # for compact objects...
    n_binned_stars = 0  # for stars...

    ##########
    # Loop through population ID (i.e. bulge, disk, halo, ...) in order to
    # design bin sizes appropriate for each population. Dividing by population
    # is convenient because each has very different
    # age ranges and radius ranges.
    ##########
    for pid in range(10):
        print('*********************** Starting popid ' + str(pid))
        if np.sum(popid_array == pid) == 0:
            print('No stars with this pid. Skipping!')
            continue
        popid_idx = np.where(popid_array == pid)[0]
        if len(popid_idx) == 0:
            print('No stars with this pid. Skipping!')
            continue

        logage_min = np.min(age_array[popid_idx])
        logage_max = np.max(age_array[popid_idx])

        # For single age populations (popID = 7-9), have a single age bin...
        if logage_min == logage_max:
            logt_bins = np.array([logage_min * 0.99, logage_min * 1.01])

        # ...for multiple age populations (popID = 1-6,
        # break ages into 4 age bins.
        else:
            logt_bins = np.log10(np.logspace(logage_min, logage_max * 1.001, 5))

            # HARDCODED: Special handling for the youngest bin,
            # popID = 0 (Thin Disk < 150 Myr).
            if pid == 0:
                logt_bins = np.array([logage_min, 6.3, 7.0, 7.7, 8.0, 8.2])

        ##########
        # Loop through age bins
        #   -- note, don't slice tables as we don't want
        #   duplicated things carried in memory.
        ##########
        for aa in range(len(logt_bins) - 1):
            print('Starting age bin ', logt_bins[aa])
            # Mid-point age of bin.
            age_of_bin = (logt_bins[aa] + logt_bins[aa + 1]) / 2.0

            # Fetch the stars in this age bin.
            age_idx = np.where((age_array[popid_idx] >= logt_bins[aa]) &
                               (age_array[popid_idx] < logt_bins[aa + 1]))[0]

            
            
            if IFMR == 'Raithel18':
                # Only run at solar metallicity for Raithel18
                # -99 to 99 will capture all possible values of metallicity, but the Galaxia range is closer to -2 to 2
                feh_bins = [-99, 99]
                feh_vals = [0.0]
                
            elif IFMR == 'Spera15' or 'SukhboldN20':
                # Break into 4 hardcoded metallicity bins for Spera15 and SukhboldN20
                # By starting at -99 and ending at 99 we will capture all possible metallicty values, but the true distribution is much narrower
                feh_bins = [-99, -1.279, -0.500, 0.00, 99]
                feh_vals = [-1.39, -0.89, -0.25, 0.30]

            for bb in range(len(feh_bins) - 1):
                print('Starting metallicity bin ', feh_vals[bb])
                # Value of the metallicity bin
                metallicity_of_bin = feh_vals[bb]

                # Fetch the stars in this metallicity bin
                feh_idx = np.where((metallicity_array[popid_idx[age_idx]] >= feh_bins[bb]) &
                                   (metallicity_array[popid_idx[age_idx]] < feh_bins[bb + 1]))[0]
                len_adx = len(feh_idx)

                # Figure out how many bins we will need.
                #   -- breaking up into managable chunks of 2 million stars each.
                num_stars_in_bin = 2e6
                num_bins = int(math.ceil(len_adx / num_stars_in_bin))

                # Create a KDTree from randomly selected stars in the
                # pop_id / age_bin / feh_bin used for calculating extinction to luminous
                # white dwarfs. Because the same KDTree is used for each sub-bin,
                # two compact objects randomly selected to have nearly identical
                # positions would have identical extinctions. This low
                # probability event is a reasonable trade-off for the reduced
                # compute time gained by only constructing the KDTree once.
                kdt_star_p = None
                exbv_arr4kdt = None
                if len_adx > 0:
                    num_kdtree_samples = int(min(len_adx, num_stars_in_bin))
                    kdt_idx = np.random.choice(np.arange(len_adx),
                                               size=num_kdtree_samples,
                                               replace=False)
                    bin_idx = popid_idx[age_idx[feh_idx[kdt_idx]]]
                    star_px = ebf.read_ind(ebf_file, '/px', bin_idx) 
                    star_py = ebf.read_ind(ebf_file, '/py', bin_idx)
                    star_pz = ebf.read_ind(ebf_file, '/pz', bin_idx)
                    star_xyz = np.array([star_px, star_py, star_pz]).T
                    kdt_star_p = cKDTree(star_xyz)
                    exbv_arr4kdt = ebf.read_ind(ebf_file, '/exbv_schlegel', bin_idx)
                    del bin_idx, star_px, star_py, star_pz

              

                ##########
                # Loop through bins of 2 million stars at a time.
                ##########
                for nn in range(num_bins):
                    print('Starting sub-bin ', nn)
                    n_start = int(nn * num_stars_in_bin)
                    n_stop = int((nn + 1) * num_stars_in_bin)

                    bin_idx = popid_idx[age_idx[feh_idx[n_start:n_stop]]]

                    ##########
                    # Fill up star_dict
                    ##########
                    star_dict = {}
                    star_dict['zams_mass'] = ebf.read_ind(ebf_file, '/smass', bin_idx)
                    star_dict['mass'] = ebf.read_ind(ebf_file, '/mact', bin_idx)
                    star_dict['systemMass'] = copy.deepcopy(star_dict['mass'])
                    star_dict['px'] = ebf.read_ind(ebf_file, '/px', bin_idx)
                    star_dict['py'] = ebf.read_ind(ebf_file, '/py', bin_idx)
                    star_dict['pz'] = ebf.read_ind(ebf_file, '/pz', bin_idx)
                    star_dict['vx'] = ebf.read_ind(ebf_file, '/vx', bin_idx)
                    star_dict['vy'] = ebf.read_ind(ebf_file, '/vy', bin_idx)
                    star_dict['vz'] = ebf.read_ind(ebf_file, '/vz', bin_idx)
                    star_dict['age'] = age_array[bin_idx]
                    star_dict['popid'] = popid_array[bin_idx]
                    star_dict['exbv'] = ebf.read_ind(ebf_file, '/exbv_schlegel', bin_idx)
                    star_dict['glat'] = ebf.read_ind(ebf_file, '/glat', bin_idx)
                    star_dict['glon'] = ebf.read_ind(ebf_file, '/glon', bin_idx)
                    star_dict['mbol'] = ebf.read_ind(ebf_file, '/lum', bin_idx)
                    star_dict['grav'] = ebf.read_ind(ebf_file, '/grav', bin_idx)
                    star_dict['teff'] = ebf.read_ind(ebf_file, '/teff', bin_idx)
                    star_dict['feh'] = ebf.read_ind(ebf_file, '/feh', bin_idx)
                    star_dict['rad'] = ebf.read_ind(ebf_file, '/rad', bin_idx)
                    star_dict['isMultiple'] = np.zeros(len(bin_idx), dtype=int)
                    star_dict['N_companions'] = np.zeros(len(bin_idx), dtype=int)
                    star_dict['rem_id'] = np.zeros(len(bin_idx))
                    star_dict['obj_id'] = np.arange(len(bin_idx)) + n_binned_stars
                    n_binned_stars += len(bin_idx)

                    ##########
                    # Angle wrapping for longitude
                    ##########
                    wrap_idx = np.where(star_dict['glon'] > 180)[0]
                    star_dict['glon'][wrap_idx] -= 360

                    ##########
                    # Add UBV magnitudes
                    ##########
                    star_dict['ubv_J'] = ebf.read_ind(ebf_file, '/ubv_J', bin_idx)
                    star_dict['ubv_H'] = ebf.read_ind(ebf_file, '/ubv_H', bin_idx)
                    star_dict['ubv_K'] = ebf.read_ind(ebf_file, '/ubv_K', bin_idx)
                    star_dict['ubv_U'] = ebf.read_ind(ebf_file, '/ubv_U', bin_idx)
                    star_dict['ubv_I'] = ebf.read_ind(ebf_file, '/ubv_I', bin_idx)
                    star_dict['ubv_B'] = ebf.read_ind(ebf_file, '/ubv_B', bin_idx)
                    star_dict['ubv_V'] = ebf.read_ind(ebf_file, '/ubv_V', bin_idx)
                    star_dict['ubv_R'] = ebf.read_ind(ebf_file, '/ubv_R', bin_idx)

                    ##########
                    # Add ztf magnitudes
                    ##########
                    if additional_photometric_systems is not None:
                        if 'ztf' in additional_photometric_systems:
                            # Pull out ubv magnitudes needed for photometric conversions
                            ubv_b = star_dict['ubv_B']
                            ubv_v = star_dict['ubv_V']
                            ubv_r = star_dict['ubv_R']
                            ubv_i = star_dict['ubv_I']

                            ztf_g = transform_ubv_to_ztf('g', ubv_b, ubv_v, ubv_r, ubv_i)
                            ztf_r = transform_ubv_to_ztf('r', ubv_b, ubv_v, ubv_r, ubv_i)
                            ztf_i = transform_ubv_to_ztf('i', ubv_b, ubv_v, ubv_r, ubv_i)
                            star_dict['ztf_g'] = ztf_g
                            star_dict['ztf_r'] = ztf_r
                            star_dict['ztf_i'] = ztf_i

                            del ubv_b, ubv_v, ubv_r, ubv_i, ztf_g, ztf_r, ztf_i

                    ##########
                    # Add spherical velocities vr, mu_b, mu_lcosb
                    ##########
                    vr, mu_b, mu_lcosb = calc_sph_motion(star_dict['vx'],
                                                     star_dict['vy'],
                                                     star_dict['vz'],
                                                     star_dict['rad'],
                                                     star_dict['glat'],
                                                     star_dict['glon'])

                    #########
                    # Add precision to r, b, l, vr, mu_b, mu_lcosb
                    #########
                    star_dict['rad'] = utils.add_precision64(star_dict['rad'], -4)
                    star_dict['glat'] = utils.add_precision64(star_dict['glat'], -4)
                    star_dict['glon'] = utils.add_precision64(star_dict['glon'], -4)
                    star_dict['vr'] = utils.add_precision64(vr, -4)
                    star_dict['mu_b'] = utils.add_precision64(mu_b, -4)
                    star_dict['mu_lcosb'] = utils.add_precision64(mu_lcosb, -4)

                    ##########
                    # Perform population synthesis.
                    ##########
                    mass_in_bin = np.sum(star_dict['zams_mass'])

                    stars_in_bin = {}
                    for key, val in star_dict.items():
                        stars_in_bin[key] = val
                        
                    cluster_tmp, unmade_cluster_counter_tmp, unmade_cluster_mass_tmp = _make_cluster(iso_dir=iso_dir, log_age=age_of_bin, 
                                                                                             currentClusterMass=mass_in_bin,
                                                                                             multiplicity=multiplicity, IFMR = IFMR, 
                                                                                             feh = metallicity_of_bin, seed=seed,
                                                                                             additional_photometric_systems=additional_photometric_systems)
                    unmade_cluster_counter += unmade_cluster_counter_tmp
                    unmade_cluster_mass += unmade_cluster_mass_tmp
                    
                    comp_dict, next_id = _make_comp_dict(age_of_bin,
                                                     cluster_tmp,
                                                     stars_in_bin, next_id,
                                                     kdt_star_p, exbv_arr4kdt,
                                                     BH_kick_speed_mean=BH_kick_speed_mean,
                                                     NS_kick_speed_mean=NS_kick_speed_mean,
                                                     additional_photometric_systems=additional_photometric_systems,
                                                     multiplicity=multiplicity,
                                                     seed=seed)
 
                    
                    if comp_dict != None:
                        print('PopSyCLE CO fraction/total > 0.5', len(comp_dict['mass'])/len(np.where(stars_in_bin['zams_mass'] > 0.1)[0]))
                    #########
                    # If there are multiples make companions table
                    #########

                    if multiplicity != None:
                        
                        star_dict, companions_table = _make_companions_table(cluster=cluster_tmp,
                                                                             star_dict=star_dict,
                                                                             comp_dict=comp_dict,
                                                                             t0 = t0)
                        if companions_table is not None:
                            print(companions_table['system_idx'])
                        
                        # Save companion table
                        if companions_table != None:
                            # Bin in l, b all companions
                            if comp_dict is not None:
                                _bin_lb_hdf5(lat_bin_edges, long_bin_edges,
                                     comp_dict, output_root + '_companions', 
                                     companion_obj_arr = companions_table) 
                            _bin_lb_hdf5(lat_bin_edges, long_bin_edges,
                                     stars_in_bin, output_root + '_companions', 
                                     companion_obj_arr = companions_table)
                    print('test5', time.time() - t0)
                        

                    del cluster_tmp
                    ##########
                    #  Bin in l, b all stars and compact objects.
                    ##########
                    if comp_dict is not None:
                        comp_counter += len(comp_dict['mass'])
                        _bin_lb_hdf5(lat_bin_edges, long_bin_edges,
                                     comp_dict, output_root)
                    _bin_lb_hdf5(lat_bin_edges, long_bin_edges,
                             stars_in_bin,
                             output_root)
                    print('test6', time.time() - t0)
                    
                    ##########
                    # Done with galaxia output in dictionary t and ebf_log.
                    # Garbage collect in order to save space.
                    ##########
                    del star_dict
                del kdt_star_p, exbv_arr4kdt
                gc.collect()

    t1 = time.time()
    print('perform_pop_syn runtime : {0:f} s'.format(t1 - t0))

    ##########
    # Figure out how much stuff got binned.
    ##########
    binned_counter = 0
    hf = h5py.File(output_root + '.h5', 'r')
    for key in hf:
        if 'bin_edges' not in key and 'galaxyModel' not in key:
            binned_counter += len(hf[key])

    ##########
    # Make label file containing information about l,b bins
    ##########
    make_label_file(output_root, overwrite=overwrite)

    ##########
    # Make log file
    ##########
    now = datetime.datetime.now()
    popsycle_path = os.path.dirname(inspect.getfile(perform_pop_syn))
    popstar_path = os.path.dirname(inspect.getfile(imf))
    popsycle_hash = subprocess.check_output(['git', 'rev-parse', 'HEAD'],
                                             cwd=popsycle_path).decode('ascii').strip()
    popstar_hash = subprocess.check_output(['git', 'rev-parse', 'HEAD'],
                                           cwd=popstar_path).decode('ascii').strip()
    dash_line = '-----------------------------' + '\n'
    empty_line = '\n'

    line0 = 'FUNCTION INPUT PARAMETERS' + '\n'
    line1 = 'ebf_file , ' + ebf_file + '\n'
    line2 = 'output_root , ' + output_root + '\n'
    line3 = 'bin_edges_number , ' + str(bin_edges_number) + '\n'
    line4 = 'BH_kick_speed_mean , ' + str(BH_kick_speed_mean) + ' , (km/s)' + '\n'
    line5 = 'NS_kick_speed_mean , ' + str(NS_kick_speed_mean) + ' , (km/s)' + '\n'
    line6 = 'iso_dir , ' + iso_dir + '\n'
    line7 = 'IFMR , ' + str(IFMR) + '\n'
    line8 = 'seed , ' + str(seed) + '\n'

    line9 = 'VERSION INFORMATION' + '\n'
    line10 = str(now) + ' : creation date' + '\n'
    line11 = popstar_hash + ' : SPISEA commit' + '\n'
    line12 = popsycle_hash + ' : PopSyCLE commit' + '\n'

    line13 = 'OTHER INFORMATION' + '\n'
    line14 = str(t1 - t0) + ' : total runtime (s)' + '\n'
    line15 = str(n_stars) + ' : total stars from Galaxia' + '\n'
    line16 = str(comp_counter) + ' : total compact objects made' + '\n'
    line17 = str(binned_counter) + ' : total things binned' + '\n'
    line18 = str(unmade_cluster_counter) + ' : # of unmade clusters (< 100 M_sun)' + '\n'
    line19 = str(unmade_cluster_mass) + ' : # mass in unmade clusters (M_sun)' + '\n'

    line20 = 'FILES CREATED' + '\n'
    line21 = output_root + '.h5 : HDF5 file' + '\n'
    line22 = output_root + '_label.fits : label file' + '\n'
    if multiplicity != None:
        line23 = output_root + '_companions.h5 : HDF5 file' + '\n'
    else:
        line23 = 'No companions h5 file as multiplicity = None' + '\n'

    with open(output_root + '_perform_pop_syn.log', 'w') as out:
        out.writelines([line0, dash_line, line1, line2, line3, line4, line5,
                        line6, line7, line8, empty_line, line9, dash_line,
                        line10, line11, line12, empty_line,line13, dash_line,
                        line14, line15, line16, line17, line18, line19, empty_line, line20, dash_line,
                        line21, line22, line23])

    ##########
    # Informative print statements.
    ##########
    if (n_stars + comp_counter) != binned_counter:
        print('***************** WARNING ******************')
        print('Number of things in != number of things out.')
        print('********************************************')

    print('******************** INFO **********************')
    print('Total number of stars from Galaxia: ' + str(n_stars))
    print('Total number of compact objects made: ' + str(comp_counter))
    print('Total number of things binned: ' + str(binned_counter))

    return


def calc_current_initial_ratio(iso_dir,
                               out_file='current_initial_stellar_mass_ratio.txt',
                               multiplicity = None,
                               seed=None):
    """
    Makes 10**7 M_sun clusters in SPISEA at various ages, to calculate the
    ratio of current to initial cluster mass. The range of ages goes
    from 6 to 10.089 log(age/yr). Creates a text file, the first column is
    the ages, and second column is the ratio.

    Parameters
    -------------------
    out_file : string
        Full name of the file to store the output columns:
        log(age/yr), current_to_initial_mass_ratio

    iso_dir : filepath
        Where you are storing isochrones

    Optional Parameters
    -------------------
    multiplicity: object
        If a resovled multiplicity object is specified, 
        the cluster will be generated with resolved multiples.
        The ratio will be (stellar primaries)/(total mass including multiples)
        Default is None.
        
    seed : int
        If set to non-None, all random sampling will be seeded with the
        specified seed, forcing identical output for SPISEA and PopSyCLE.
        Default None.
    

    Output
    ------
    out_file : txt file
         File of the initial-final cluster mass.

    """
    # Set up the input information for SPISEA to make a cluster.
    # age in log(age/yr)
    logage_vec = np.concatenate((np.arange(5.01, 10.01 + 0.005, 0.2),
                                 np.array([10.04, 10.14])))
    cluster_mass = 10 ** 7  # mass in m_sol
    # IMF power law boundaries. changed start from 0.08 to 0.1 because of MIST.
    mass_limits = np.array([0.1, 0.5, 120])
    # IMF powers
    powers = np.array([-1.3, -2.3])
    # initialize current-initial ratio vector
    current_initial_ratio_array = np.zeros(len(logage_vec))
    
    # checks if outfile name is default
    if multiplicity is not None and out_file == 'current_initial_stellar_mass_ratio.txt':
        out_file = 'current_initial_stellar_mass_ratio_w_multiples.txt'

    # Run all the clusters for the different ages in logage_vec
    for i in range(len(logage_vec)):
        # make isochrone
        my_iso = synthetic.IsochronePhot(logage_vec[i], 0, 10,
                                         metallicity=0,
                                         evo_model=evolution.MISTv1(),
                                         filters=all_filt_list,
                                         iso_dir=iso_dir)

        # define IMF
        trunc_kroupa = imf.IMF_broken_powerlaw(mass_limits, powers, multiplicity = multiplicity)
        # make cluster
        cluster = synthetic.ResolvedCluster(my_iso, trunc_kroupa, cluster_mass,
                                            seed=seed)
        output = cluster.star_systems
        #if multiplicity is not None:
          #  output_companions = cluster.companions

        # Find the stars in MIST not in Galaxia (i.e. WDs)
        # and figure out how much mass they contribute
        bad_idx = np.where(output['phase'] > 100)[0]
        bad_mass = np.sum(output['mass'][bad_idx])  # in m_sol

        # Figure out the current mass (stars + post-AGB stars)
        current_mass = np.sum(output['mass'])  # in m_sol
        #current_companion_mass = 0
        #if multiplicity is not None:
         #   current_companion_mass = np.sum(output_companions['mass'])

        # Figure out the current STELLAR mass (no post-AGB stars)
        # This is what we want for the ratio
        # since Galaxia does NOT have white dwarfs.
        current_stellar_mass = current_mass - bad_mass

        # Calculate the ratio of initial to final stellar mass.
        current_initial_mass_ratio = current_stellar_mass / cluster_mass
        current_initial_ratio_array[i] = current_initial_mass_ratio
        print(current_initial_mass_ratio)

    # Reshape vectors so they can be concatenated into two columns
    logage_vec = logage_vec.reshape((len(logage_vec), 1))
    current_initial_ratio_array = current_initial_ratio_array.reshape((len(logage_vec), 1))
    tab = np.concatenate((logage_vec, current_initial_ratio_array), axis=1)
    np.savetxt(out_file, tab)

    return


def current_initial_ratio(logage, ratio_file, iso_dir, multiplicity = None, seed=None):
    """
    Calculates the ratio of the current cluster mass to the initial
    mass of the cluster.

    Parameters
    ----------
    logage : float
        The age of the cluster, given in log(age/yr)

    ratio_file : txt file
        The name of the text file that contains the
        current-initial cluster mass ratio.

    iso_dir : filepath
        Where are the isochrones stored (for SPISEA)

    Optional Parameters
    -------------------
    multiplicity: object
        If a resovled multiplicity object is specified, 
        the cluster will be generated with resolved multiples.
        The ratio will be (stellar primaries)/(total mass including multiples)
        Default is None.
        
    seed : int
        If set to non-None, all random sampling will be seeded with the
        specified seed, forcing identical output for SPISEA and PopSyCLE.
        Default None.
    

    Return
    ------
        The current-initial cluster mass ratio (float)

    """
    global _Mclust_v_age_func

    if _Mclust_v_age_func == None:
        try:
            boop = np.loadtxt(ratio_file)
        except Exception as e:
            calc_current_initial_ratio(iso_dir=iso_dir, out_file=ratio_file,
                                       multiplicity=multiplicity,
                                       seed=seed)
            boop = np.loadtxt(ratio_file)

        logage_vec = boop[:, 0]
        current_initial_mass_ratio = boop[:, 1]
        _Mclust_v_age_func = interp1d(logage_vec, current_initial_mass_ratio)

    return _Mclust_v_age_func(logage)



def _make_comp_dict(log_age,
                    cluster,
                    star_dict, next_id,
                    kdt_star_p, exbv_arr4kdt,
                    BH_kick_speed_mean=50, NS_kick_speed_mean=400,
                    additional_photometric_systems=None,
                    multiplicity=None,
                    seed=None):
    """
    Perform population synthesis.

    Parameters
    ----------
    iso_dir : filepath
        Where are the isochrones stored (for SPISEA)

    log_age : float
        log(age/yr) of the cluster you want to make, rounds to nearest 0.01

    feh : float
        metallicity [Fe/H] of the cluster you want to make, rounds to nearest value in this list for MIST.
        [-4.0, -3.5, -3.0, -2.5, -2.0, -1.75, -1.5, -1.25, -1.0, -0.75, -0.50, -0.25, 0, 0.25, 0.5]
        The IFMR object will run at exactly the specified value.

    currentClusterMass : float
        Mass of the cluster you want to make (M_sun)

    star_dict : dictionary
        The number of entries for each key is the number of stars.

    next_id : int
        The next unique ID number (int) that will be assigned to
        the new compact objects created.

    kdt_star_p : scipy cKDTree
        KDTree constructed from the positions of randomly selected stars
        that all share the same popid and similar log_age.

    exbv_arr4kdt : numpy
        Array of galactic extinctions for the stars in kdt_star_p

    Optional Parameters
    -------------------
    BH_kick_speed_mean : float
        Mean of the birth kick speed of BH (in km/s) maxwellian distrubution.
        Defaults to 50 km/s.

    NS_kick_speed_mean : float
        Mean of the birth kick speed of NS (in km/s) maxwellian distrubution.
        Defaults to 400 km/s based on distributions found by
        Hobbs et al 2005 'A statistical study of 233 pulsar proper motions'.
        https://ui.adsabs.harvard.edu/abs/2005MNRAS.360..974H/abstract

    additional_photometric_systems : list of strs
        The name of the photometric systems which should be calculated from
        Galaxia / SPISEA's ubv photometry and appended to the output files.

    seed : int
         Seed used to sample the kde tree. If set to any number,
         SPISEA will also be forced to use 42 as a
         random seed for calls to ResolvedCluster.
         Default is None.
         
    multiplicity: object
        If a resovled multiplicity object is specified, 
        the table will be generated with resolved multiples.
        Default is None.

    Returns
    -------
    comp_dict : dictionary
        Keys are the same as star_dict, just for compact objects.

    next_id : int
        Updated next unique ID number (int) that will be assigned to
        the new compact objects created.

    """
    comp_dict = None

    if cluster:
        output = cluster.star_systems
        
        # Create the SPISEA table with just compact objects

        # The compact IDs are:
        # 101: WD, 102: NS, 103: BH
        # -1: PMS, 0: MS, 2: RGB, 3: CHeB, 4: EAGB, 5: TPAGB, 9: WR
        # WE CONSIDER EVERYTHING FROM THE MIST MODELS
        # WITH PHASE 6 (postAGB) TO BE WHITE DWARFS
        compact_ID = np.where((output['phase'] == 101) |
                              (output['phase'] == 102) |
                              (output['phase'] == 103))[0]
        comp_table = output[compact_ID]

        # Removes unused columns to conserve memory.
        keep_columns = ['mass', 'isMultiple','systemMass', 'phase', 'mass_current', 'm_ubv_I', 'm_ubv_R',
                        'm_ubv_B', 'm_ubv_U', 'm_ubv_V', 'm_ukirt_H',
                        'm_ukirt_J', 'm_ukirt_K']
        if multiplicity is not None:
            keep_columns.append('N_companions')
            
        if additional_photometric_systems is not None:
            if 'ztf' in additional_photometric_systems:
                keep_columns += ['m_ztf_g', 'm_ztf_r', 'm_ztf_i']
        comp_table.keep_columns(keep_columns)

        # Fill out the rest of comp_dict
        if len(comp_table['mass']) > 0:

            # Turn astropy table into dictionary to conserve memory.
            comp_dict = {}
            comp_dict['mass'] = comp_table['mass_current'].data
            comp_dict['rem_id'] = comp_table['phase'].data
            comp_dict['zams_mass'] = comp_table['mass'].data
            comp_dict['isMultiple'] = comp_table['isMultiple'].data
            #makes sure the system mass is the companions + compact object mass instead of companions + initial primary mass
            comp_dict['systemMass'] = comp_table['systemMass'].data - comp_dict['zams_mass'] + comp_dict['mass']
            if multiplicity is not None:
                comp_dict['N_companions'] = comp_table['N_companions'].data

            ##########
            # Assign spherical positions and velocities to all compact objects.
            ##########
            # Create velocities, and positions using Kernel Density Estimation
            # Galactic position (r, l, b)
            # and heliocentric velocity (vx, vy, vz)
            kde_in_data = np.array([star_dict['rad'], star_dict['glat'],
                                    star_dict['glon'], star_dict['vx'],
                                    star_dict['vy'], star_dict['vz']]).T
            # .T because kde.fit needs the rows/columns this way.
            kde = neighbors.KernelDensity(bandwidth=0.0001)
            kde.fit(kde_in_data)

            kde_out_data = kde.sample(len(comp_dict['mass']),
                                      random_state=seed)
            comp_dict['rad'] = kde_out_data[:, 0]
            comp_dict['glat'] = kde_out_data[:, 1]
            comp_dict['glon'] = kde_out_data[:, 2]
            comp_dict['vx'] = kde_out_data[:, 3]
            comp_dict['vy'] = kde_out_data[:, 4]
            comp_dict['vz'] = kde_out_data[:, 5]

            ##########
            # Assign x, y, z position.
            ##########
            comp_helio = galactic_to_heliocentric(comp_dict['rad'],
                                                  comp_dict['glat'],
                                                  comp_dict['glon'])
            comp_dict['px'], comp_dict['py'], comp_dict['pz'] = comp_helio

            ##########
            # Add kicks to NSs and BHs.
            ##########

            # Maxwellian pdf is sqrt(2/pi) * x^2 * exp[-x^2/(2 * a^2)] / a^3,
            # with a scale parameter `a`.
            # The Maxwellian mean is 2 * a * sqrt(2/pi).
            # Here we calculate the scipy.stats `scale` by dividing the
            # user defined mean by the Maxwellian mean.

            NS_idx = np.where(comp_dict['rem_id'] == 102)[0]
            NS_kick_speed_scale = NS_kick_speed_mean / (2*np.sqrt(2/np.pi))
            if len(NS_idx) > 0:
                NS_kick_speed = maxwell.rvs(loc=0, scale=NS_kick_speed_scale, size=len(NS_idx))
                NS_kick = utils.sample_spherical(len(NS_idx), NS_kick_speed)
                comp_dict['vx'][NS_idx] += NS_kick[0]
                comp_dict['vy'][NS_idx] += NS_kick[1]
                comp_dict['vz'][NS_idx] += NS_kick[2]

            BH_idx = np.where(comp_dict['rem_id'] == 103)[0]
            BH_kick_speed_scale = BH_kick_speed_mean / (2*np.sqrt(2/np.pi))
            if len(BH_idx) > 0:
                BH_kick_speed = maxwell.rvs(loc=0, scale=BH_kick_speed_scale, size=len(BH_idx))
                BH_kick = utils.sample_spherical(len(BH_idx), BH_kick_speed)
                comp_dict['vx'][BH_idx] += BH_kick[0]
                comp_dict['vy'][BH_idx] += BH_kick[1]
                comp_dict['vz'][BH_idx] += BH_kick[2]

            # Add precision to r, b, l
            comp_dict['rad'] = utils.add_precision64(comp_dict['rad'], -4)
            comp_dict['glat'] = utils.add_precision64(comp_dict['glat'], -4)
            comp_dict['glon'] = utils.add_precision64(comp_dict['glon'], -4)

            # Assign vr, mu_b, mu_lcosb.
            comp_sph = calc_sph_motion(comp_dict['vx'],
                                       comp_dict['vy'],
                                       comp_dict['vz'],
                                       comp_dict['rad'],
                                       comp_dict['glat'],
                                       comp_dict['glon'])
            comp_dict['vr'], comp_dict['mu_b'], comp_dict['mu_lcosb'] = comp_sph

            # Add precision to vr, mu_b, mu_lcosb
            comp_dict['vr'] = utils.add_precision64(comp_dict['vr'], -4)
            comp_dict['mu_b'] = utils.add_precision64(comp_dict['mu_b'], -4)
            comp_dict['mu_lcosb'] = utils.add_precision64(comp_dict['mu_lcosb'], -4)

            # Assign age.
            comp_dict['age'] = log_age * np.ones(len(comp_dict['vx']))

            ##########
            # Initialize values for compact object photometry.
            # All of the values are np.nan
            # These are all the outputs from the IFMR object in SPISEA.
            ##########
            comp_dict['exbv'] = np.full(len(comp_dict['vx']), np.nan)
            comp_dict['ubv_I'] = np.full(len(comp_dict['vx']), np.nan)
            comp_dict['ubv_K'] = np.full(len(comp_dict['vx']), np.nan)
            comp_dict['ubv_J'] = np.full(len(comp_dict['vx']), np.nan)
            comp_dict['ubv_U'] = np.full(len(comp_dict['vx']), np.nan)
            comp_dict['ubv_R'] = np.full(len(comp_dict['vx']), np.nan)
            comp_dict['ubv_B'] = np.full(len(comp_dict['vx']), np.nan)
            comp_dict['ubv_V'] = np.full(len(comp_dict['vx']), np.nan)
            comp_dict['ubv_H'] = np.full(len(comp_dict['vx']), np.nan)

            if additional_photometric_systems is not None:
                if 'ztf' in additional_photometric_systems:
                    comp_dict['ztf_g'] = np.full(len(comp_dict['vx']), np.nan)
                    comp_dict['ztf_r'] = np.full(len(comp_dict['vx']), np.nan)
                    comp_dict['ztf_i'] = np.full(len(comp_dict['vx']), np.nan)

            #########
            # Initialize values for compact object teff, specific gravity and bolometric luminosity
            # All of the values are np.nan
            #########
            comp_dict['teff'] = np.full(len(comp_dict['vx']), np.nan)
            comp_dict['grav'] = np.full(len(comp_dict['vx']), np.nan)
            comp_dict['mbol'] = np.full(len(comp_dict['vx']), np.nan)

            #########
            # Assign feh values to the SPISEA compact objects, drawing randomly from the feh of the Galaxia stars
            #########
            comp_dict['feh'] = np.random.choice(star_dict['feh'], size=len(comp_dict['vx']), replace=True)

            ##########
            # FIX THE BAD PHOTOMETRY FOR LUMINOUS WHITE DWARFS
            # For non-dark WDs only (the ones from MIST):
            # Approximate extinction from the nearest (in 3-D space) star.
            # Get WD photometry from MIST models.
            ##########
            lum_WD_idx = np.argwhere(~np.isnan(comp_table['m_ubv_I']))

            if len(lum_WD_idx) > 0:
                # The extinction to the luminous white dwarfs is calculated
                # by finding the nearest star in the pop_id / age_bin KDTree
                # to the compact object and copying that star's extinction.
                comp_xyz = np.array([comp_dict['px'][lum_WD_idx],
                                     comp_dict['py'][lum_WD_idx],
                                     comp_dict['pz'][lum_WD_idx]]).T
                dist, indices = kdt_star_p.query(comp_xyz)
                comp_dict['exbv'][lum_WD_idx] = exbv_arr4kdt[indices.T]

                comp_dict['ubv_I'][lum_WD_idx] = comp_table['m_ubv_I'][lum_WD_idx].data
                comp_dict['ubv_K'][lum_WD_idx] = comp_table['m_ukirt_K'][lum_WD_idx].data
                comp_dict['ubv_J'][lum_WD_idx] = comp_table['m_ukirt_J'][lum_WD_idx].data
                comp_dict['ubv_U'][lum_WD_idx] = comp_table['m_ubv_U'][lum_WD_idx].data
                comp_dict['ubv_R'][lum_WD_idx] = comp_table['m_ubv_R'][lum_WD_idx].data
                comp_dict['ubv_B'][lum_WD_idx] = comp_table['m_ubv_B'][lum_WD_idx].data
                comp_dict['ubv_V'][lum_WD_idx] = comp_table['m_ubv_V'][lum_WD_idx].data
                comp_dict['ubv_H'][lum_WD_idx] = comp_table['m_ukirt_H'][lum_WD_idx].data
                if additional_photometric_systems is not None:
                    if 'ztf' in additional_photometric_systems:
                        comp_dict['ztf_g'][lum_WD_idx] = comp_table['m_ztf_g'][lum_WD_idx].data
                        comp_dict['ztf_r'][lum_WD_idx] = comp_table['m_ztf_r'][lum_WD_idx].data
                        comp_dict['ztf_i'][lum_WD_idx] = comp_table['m_ztf_i'][lum_WD_idx].data

                # Memory cleaning
                del comp_table
                gc.collect()

            # Assign population and object ID.
            comp_dict['popid'] = star_dict['popid'][0] * np.ones(len(comp_dict['vx']))
            comp_dict['obj_id'] = np.arange(len(comp_dict['vx'])) + next_id
            
            next_id += len(comp_dict['vx'])

    else:
        comp_dict = None

    return comp_dict, next_id


def _generate_comp_dtype(obj_arr):
    """
    Create compound datatype by looping over the keys of the obj_arr.
    Assigns integers as datatypes where reasonable, and float64 to the rest
    of the columns

    Parameters
    ----------
    obj_arr : array or None
        Array of stars or compact objects to be binned
        (either comp_dict or star_dict)

    Returns
    ------
    comp_dtype : np.dtype
        Numpy datatype with all of the keys of obj_arr
    """

    comp_dtype_arr = []
    for key in obj_arr:
        if key in ['rem_id', 'popid']:  # int16 (up to 32767)
            d = (key, 'i2')
        elif key in ['obj_id']:  # int32 (up to 2147483647)
            d = (key, 'i4')
        else:
            d = (key, 'f8')  # float64
        comp_dtype_arr.append(d)
    comp_dtype = np.dtype(comp_dtype_arr)
    return comp_dtype


def _bin_lb_hdf5(lat_bin_edges, long_bin_edges, obj_arr, output_root, companion_obj_arr = None):
    """
    Given stars and compact objects, sort them into latitude and
    longitude bins. Save each latitude and longitude bin, and the edges that
    define the latitude and longitude bins, as datasets in a compound type hdf5 file.

    Parameters
    ----------
    lat_bin_edges : array
        Edges for the latitude binning (deg)

    long_bin_edges : array
        Edges for the longitude binning (deg)

    obj_arr : array or None
        Array of stars or compact objects to be binned
        (either comp_dict or star_dict)

    output_root : str
        The path and name of the hdf5 file,
        without suffix (will be saved as output_root.h5)

    Optional Parameters
    -------------------

    additional_photometric_systems : list of strs
        The name of the photometric systems which should be calculated from
        Galaxia / SPISEA's ubv photometry and appended to the output files.
    
    companion_obj_arr : astropy table
        Companion table from the ResolvedCluster object. 
        To be used if creating a companion hdf5 file.
        Default None.
        
    Output
    ------
    output_root.h5 : hdf5 file
        An compoud type hdf5 file with datasets that correspond to the longitude bin edges,
        latitude bin edges, and the compact objects and stars sorted into
        those bins.
    """
    if companion_obj_arr == None:
        # Create compound datatype from obj_arr
        comp_dtype = _generate_comp_dtype(obj_arr)
    else:
        comp_dtype = np.dtype(companion_obj_arr)

    ##########
    # Loop through the latitude and longitude bins.
    ##########
    for ll in range(len(long_bin_edges) - 1):
        for bb in range(len(lat_bin_edges) - 1):
            # Open our HDF5 file for reading and appending.
            # Create as necessary.
            hf = h5py.File(output_root + '.h5', 'r+')

            # HDF5 dataset name
            dset_name = 'l' + str(ll) + 'b' + str(bb)

            # Create data set if needed. Start with 0 stars in the dataset.
            if dset_name not in hf:
                dataset = hf.create_dataset(dset_name, shape=(0,),
                                            chunks=(1e4,),
                                            maxshape=(None,),
                                            dtype=comp_dtype)
            else:
                dataset = hf[dset_name]

            ##########
            # Binning the stars and/or compact objects or companions
            ##########
            if obj_arr is not None:
                id_lb = np.where((obj_arr['glat'] >= lat_bin_edges[bb]) &
                                 (obj_arr['glat'] < lat_bin_edges[bb + 1]) &
                                 (obj_arr['glon'] >= long_bin_edges[ll]) &
                                 (obj_arr['glon'] < long_bin_edges[ll + 1]))[0]

                if len(id_lb) == 0:
                    continue
                
                # Loop over the obj_arr and add all columns
                # (matching id_lb) into save_data
                save_data = np.empty(len(id_lb), dtype=comp_dtype)
                if companion_obj_arr == None:
                    for colname in obj_arr:
                        save_data[colname] = obj_arr[colname][id_lb]
                # If making a companion hd5f file, finds corresponding companions and save them
                else:
                    companion_id_lb = [np.where(companion_obj_arr['system_idx'] == ii)[0] for ii in obj_arr['obj_id'][id_lb]]
                    companion_id_lb = list(np.concatenate(companion_id_lb).ravel()) # Simplifies datastructure
                    if len(companion_id_lb) == 0:
                        continue
                    save_data = np.array(companion_obj_arr[companion_id_lb])

                # Resize the dataset and add data.
                old_size = dataset.shape[0]
                if companion_obj_arr == None:
                    new_size = old_size + len(id_lb)                
                else:
                    new_size = old_size + len(companion_id_lb)                     
                dataset.resize((new_size, ))
                dataset[old_size:new_size] = save_data

            hf.close()

    return

def _make_cluster(iso_dir, log_age, currentClusterMass, multiplicity=None, IFMR = 'Raithel18', feh = 0, seed=None, additional_photometric_systems=None):
    """
    Creates SPISEA ResolvedCluster() object.

    Parameters
    ----------
    iso_dir : filepath
        Where are the isochrones stored (for SPISEA)

    log_age : float
        log(age/yr) of the cluster you want to make

    currentClusterMass : float
        Mass of the cluster you want to make (M_sun)

    Optional Parameters
    -------------------
    additional_photometric_systems : list of strs
        The name of the photometric systems which should be calculated from
        Galaxia / SPISEA's ubv photometry and appended to the output files.

    seed : int
         Seed used to sample the kde tree. If set to any number,
         SPISEA will also be forced to use 42 as a
         random seed for calls to ResolvedCluster.
         Default is None.
         
    multiplicity: object
        If a resovled multiplicity object is specified, 
        the table will be generated with resolved multiples.
        Default is None.
        
    IFMR : string
        The name of the IFMR object from SPISEA. For more information on these objects see ifmr.py 
        in SPISEA. 
        'Raithel18' = IFMR_Raithel18
        'Spera15' = IFMR_Spera15
        'SukhboldN20' = IFMR_N20_Sukhbold
        
    feh : float
        metallicity [Fe/H] of the cluster you want to make, rounds to nearest value in this list for MIST.
        [-4.0, -3.5, -3.0, -2.5, -2.0, -1.75, -1.5, -1.25, -1.0, -0.75, -0.50, -0.25, 0, 0.25, 0.5]
        The IFMR object will run at exactly the specified value.


    Returns
    -------
    cluster : object
        Resolved cluster object from SPISEA.
        
    unmade_cluster_counter : int
        Updated number of unmade clusters (<= 100 M_sun)

    unmade_cluster_mass: float
        The current mass in the unmade clusters (<= 100 M_sun)

    """
    cluster = None
    
    # Add additional filters to isochrones if additional_photometric_systems
    # contains photometric systems
    my_filt_list = copy.deepcopy(all_filt_list)
    if additional_photometric_systems is not None:
        if 'ztf' in additional_photometric_systems:
            my_filt_list += ['ztf,g', 'ztf,r', 'ztf,i']

    # Calculate the initial cluster mass
    # changed from 0.08 to 0.1 at start because MIST can't handle.
    massLimits = np.array([0.1, 0.5, 120])
    powers = np.array([-1.3, -2.3])
    ratio_file = '%s/current_initial_stellar_mass_ratio.txt' % iso_dir
    #if multiplicity is not None:
     #   ratio_file = '%s/current_initial_stellar_mass_ratio_w_multiples.txt' % iso_dir
    ratio = current_initial_ratio(logage=log_age,
                                  ratio_file=ratio_file,
                                  iso_dir=iso_dir,
                                  multiplicity=multiplicity,
                                  seed=seed)
    initialClusterMass = currentClusterMass / ratio
    

    ##########
    # Create the SPISEA table (stars and compact objects).
    #    - it is only sensible to do this for a decent sized cluster.
    ##########
    if currentClusterMass <= 100:
        unmade_cluster_counter = 1
        unmade_cluster_mass = currentClusterMass
                    
    else:
        unmade_cluster_counter = 0
        unmade_cluster_mass = 0
        
        # MAKE isochrone
        # -- arbitrarily chose AKs = 0, distance = 10 pc
        # (irrelevant, photometry not used)
        # Using MIST models to get white dwarfs
        my_iso = synthetic.IsochronePhot(log_age, 0, 10,
                                         evo_model=evolution.MISTv1(),
                                         filters=my_filt_list,
                                         iso_dir=iso_dir,
                                         metallicity=feh)

        # Check that the isochrone has all of the filters in filt_list
        # If not, force recreating the isochrone with recomp=True
        my_iso_filters = [f for f in my_iso.points.colnames if 'm_' in f]
        my_filt_list_fmt = ['m_%s' % f.replace(',', '_') for f in my_filt_list]
        # Checks if the list of filters are different
        if len(set(my_filt_list_fmt) - set(my_iso_filters)) > 0:
            my_iso = synthetic.IsochronePhot(log_age, 0, 10,
                                             evo_model=evolution.MISTv1(),
                                             filters=my_filt_list,
                                             iso_dir=iso_dir,
                                             recomp=True,
                                             metallicity=feh)

        # !!! Keep trunc_kroupa out here !!! Death and destruction otherwise.
        # DON'T MOVE IT OUT!
        trunc_kroupa = imf.IMF_broken_powerlaw(massLimits, powers, multiplicity=multiplicity)

        # MAKE cluster in chunks of currentClusterMass to match 
        # the SPISEA primary star matches to the galaxia mass
        cluster = None
        SPISEA_persent_day_star_mass = 0
        while SPISEA_persent_day_star_mass < currentClusterMass:
            cluster_chunk_mass = currentClusterMass
            if cluster is None:
                cluster = synthetic.ResolvedCluster(my_iso, trunc_kroupa,
                                            cluster_chunk_mass, ifmr=IFMR_dict[IFMR],
                                            seed=seed)
            elif cluster is not None:
                cluster_addition = synthetic.ResolvedCluster(my_iso, trunc_kroupa,
                                            cluster_chunk_mass, ifmr=IFMR_dict[IFMR],
                                            seed=seed)
                if multiplicity is not None:
                    # index of companion assocaited with row of primary, so bump it down the length
                    # of the rest of the cluster
                    cluster_addition.companions['system_idx'] += len(cluster.star_systems)
                    cluster.companions = vstack([cluster.companions, cluster_addition.companions])
                cluster.star_systems = vstack([cluster.star_systems, cluster_addition.star_systems])
<<<<<<< HEAD
            SPISEA_persent_day_star_mass = np.sum(cluster.star_systems[cluster.star_systems['phase'] < 100]['mass'])
            SPISEA_total_mass = np.sum(cluster.star_systems['mass'])
=======
            SPISEA_star_mass = np.sum(cluster.star_systems[cluster.star_systems['phase'] < 100]['mass'])
            print('CO fraction/total > 0.5', len(cluster.star_systems[cluster.star_systems['phase'] > 100])/len(cluster.star_systems[cluster.star_systems['mass'] > 0.1]))
>>>>>>> 34ab0c0c
        
        
        # When it overshoots loop through the stars until we get to the appropriate mass
        # since it's in a random order this should be fine
        # this will keep the compact objects that are interspursed along the way, 
        # but their mass is intentionally not counted since we're matching the star mass
        SPISEA_persent_day_star_mass_fix = 0
        cluster.star_systems['counting_index'] = np.arange(0, len(cluster.star_systems))
        for idx, object_mass, object_phase in cluster.star_systems.iterrows('counting_index', 'mass', 'phase'):
            if object_phase < 100:
                SPISEA_persent_day_star_mass_fix += object_mass
            if SPISEA_persent_day_star_mass_fix > currentClusterMass:
                last_index = idx
                break                
        #+1 for difference in index definitions
        cluster.star_systems = cluster.star_systems[:last_index + 1]
        if multiplicity is not None:
            last_multiple_idx = np.where(cluster.star_systems['isMultiple'] == 1)[0][-1]
            # take the last matching index so triples aren't separated
            companion_cutoff_index = np.where(cluster.companions['system_idx'] == last_multiple_idx)[0][-1] + 1
            cluster.companions = cluster.companions[:companion_cutoff_index]
        
        # Only check for clusters greater than 5,000 Msun since
        # 1% of cluster mass could be one star for smaller clusters
        if currentClusterMass > 5*10**4:
            SPISEA_persent_day_star_mass_after_matching = np.sum(cluster.star_systems[cluster.star_systems['phase'] < 100]['mass'])
            assert(np.abs((SPISEA_persent_day_star_mass_after_matching/currentClusterMass) - 1) < 0.01)
            
        # Makes sure that primary stellar mass of cluster from SPISEA is approximately the same as that from the galaxia cluster
        assert np.abs(sum(cluster.star_systems[cluster.star_systems['phase'] < 100]['mass'])/currentClusterMass - 1) < 0.01
            
            
    return cluster, unmade_cluster_counter, unmade_cluster_mass


def _add_multiples(star_masses, cluster, t0):
    """
    Modifies companion table of cluster object to point to Galaxia stars.
    Effectively adds multiple systems with stellar primaries.

    Parameters
    ----------
    star_masses : list
        Galaxia star mass column form the star_dict.

    cluster : object
        Resolved cluster object from SPISEA.

    Returns
    -------
    modified_companions : astropy table
        cluster companion table modified to point at Galaxia stars.
        Deleted companions of compact objects and with primary masses too large.

    """
    # FIXME could join table above to improve memory instead of modifying the ss
    # and multiple tables separately
    
    # populate an index column into cluster_ss to preserve original index
    cluster_ss = cluster.star_systems
    cluster_ss['system_idx'] = np.arange(len(cluster_ss))

    # cut down table to only multiples
    cond_multiple = cluster_ss['isMultiple'] == True
    cluster_ss = cluster_ss[cond_multiple]
    
    # join tables to cut on companions table
    companion_tmp_df = cluster.companions.to_pandas().set_index(['system_idx'])
    event_table_df = cluster_ss.to_pandas().set_index(['system_idx'])
    companion_tmp_df_joined = companion_tmp_df.join(event_table_df, lsuffix='', rsuffix='_prim', how='inner')

    # cut down table to only stellar primaries
    companion_tmp_df_joined = companion_tmp_df_joined[companion_tmp_df_joined['phase_prim'] < 100]
    cluster_ss = cluster_ss[cluster_ss['phase'] < 100]

    # ALL SPISEA SYSTEMS WITH PRIMARIES MORE MASSIVE THAN THE MOST MASSIVE GALAXIA
    # SYSTEM ARE DROPPED!!!!!!!!! (0-2% of systems)
    companion_tmp_df_joined = companion_tmp_df_joined[companion_tmp_df_joined['mass_prim'] <= np.max(star_masses)]
    cluster_ss = cluster_ss[cluster_ss['mass'] <= np.max(star_masses)]
    too_big = np.sum(cluster_ss['mass'] > np.max(star_masses))
    
    # defines the companion Table as the new cut down table
    # reset index adds system_idx back as its own column
    # doing list(cluster.companions.columns) means that it only takes columns that were in cluster.companions
    # all values that were nan were switched to None in pandas, so .filled(np.nan) switches them back to nan.
    cluster.companions = Table.from_pandas(companion_tmp_df_joined.reset_index()[list(cluster.companions.columns)]).filled(np.nan)

    # Place new system_idx into temporary column initiated with NaN
    cluster.companions['system_idx_tmp'] = np.nan
    cluster.companions['mass_match_diff'] = np.nan
    
    print('test1', time.time() - t0)
    closest_index_arr = match_companions(star_masses, cluster_ss['mass'])
    print('test2', time.time() - t0)
    
    
    # loop through each of the SPISEA cluster and match them to a galaxia star
    for ii, index in enumerate(cluster_ss['system_idx']):
        closest_index = closest_index_arr[ii]
        companion_indicies = np.where(cluster.companions['system_idx'] == index)[0]
        # points companions to nearest-in-mass Galaxia primary to SPISEA primary
        for jj in companion_indicies:
            cluster.companions[jj]['system_idx_tmp'] = closest_index
            cluster.companions[jj]['mass_match_diff'] = star_masses[closest_index] - cluster_ss[ii]['mass']
    
    # confirm all compnions were assigned to a popsycle primary
    assert np.sum(np.isnan(cluster.companions['system_idx_tmp'])) == 0
    assert len(set(cluster.companions['system_idx_tmp'])) == len(closest_index_arr)
    cluster.companions['system_idx'] = cluster.companions['system_idx_tmp'].astype(int)
    del cluster.companions['system_idx_tmp']
    del cluster.star_systems['system_idx']

    modified_companions = cluster.companions
    if modified_companions is None:
        return None

    num_companions = len(cluster.companions)
    print("Total companions, too big, too big fraction:", num_companions,
          too_big, too_big / num_companions)

    return modified_companions

def match_companions(star_masses, SPISEA_primary_masses):
    """
    Matches galaxia stars and SPISEA stellar primaries by closest match.
    Note this is after all SPISEA stars with mass greater than the largest
    galaxia mass have been dropped.
    
    Parameters
    ----------
    star_masses : list
        Galaxia star mass column form the star_dict.

    SPISEA_primary_masses : object
        Astropy column 'mass' from the cluster.star_systems cut down to stellar
        primaries with companions less massive than the most massive galaxia star.

    Returns
    -------
    closest_index_arr : array
        Cloest index in the galaxia star_masses (used to index into star_masses)
        with the length of SPISEA_primary_masses.
    
    """
    # prepare KDTree of Galaxia masses for mass matching
    star_mass_tree = np.expand_dims(star_masses, axis=1)
    galaxia_mass_tree = cKDTree(star_mass_tree)
    
    # search the tree with SPISEA masses for their nearest match
    cluster_search_mass = np.expand_dims(SPISEA_primary_masses, axis=1)
    k = 1
    _, closest_index_arr = galaxia_mass_tree.query(cluster_search_mass, k=k)
    print('Starting with %i SPISEA to Galaxia mass matches' % len(closest_index_arr))

    # find the number of matches that are duplicates.
    # indexes returns the 1st star_system index that
    # has the "unique" closest_index. This is not
    # necessarily the closest match.
    _, indexes, counts = np.unique(closest_index_arr,
                                   return_index=True,
                                   return_counts=True)
    cond = counts > 1
    print('-- Found %i duplicates at k = %i' % (np.sum(cond), k))

    # grab indicies where the first duplicate is located
    nonunique_indicies = indexes[cond]

    # while there are duplicates...
    while np.sum(cond) > 0:
        # increase the search to one neighbor further away and
        # only search on those masses that were duplicates
        k += 1
        _, next_closest_index_arr = galaxia_mass_tree.query(cluster_search_mass[nonunique_indicies], k=k)

        # extract the neighbor that is furthest away within k-neighbors
        next_closest_index_arr = [i[-1] for i in next_closest_index_arr]

        # assign that value to the duplicates in the closest_index_arr
        closest_index_arr[nonunique_indicies] = next_closest_index_arr

        # count the number of duplicates that remain
        _, indexes, counts = np.unique(closest_index_arr,
                                       return_index=True,
                                       return_counts=True)
        cond = counts > 1
        #print('-- Found %i duplicates at k = %i' % (np.sum(cond), k))
        nonunique_indicies = indexes[cond]
    
        
    return closest_index_arr

def _make_companions_table(cluster, star_dict, comp_dict, t0 = 0):
    """
    Makes companions table by:
        1. Taking companions of compact objects and pointing their 
        system_idx to the comp_dict obj_id (so not dependent on position in list)
        2. Matching SPISEA stellar primaries to galaxia primaries by mass
        and pointing the companion system_idx to the galaxia obj_id
        3. Combining those two tables into companions_table.
        
    Also modifies the following star_dict columns:
        1. systemMass = primary mass + companion masses
        2. Sets isMultiple = 1 for all systems with companions
        3. Sets N_companions column based on duplication of system_idx
        in companions table

    Parameters
    ----------
    cluster : object
        Resolved cluster object from SPISEA.
    
    star_dict : dictionary
        The number of entries for each key is the number of (primary) stars.
    
    comp_dict : dictionary
        Keys are the same as star_dict, just for compact objects.

    Optional Parameters
    -------------------
    t0 : float
        Initial time for timing purposes. Default is 0.

    Returns
    -------
    star_dict : dictionary
        The number of entries for each key is the number of (primary) stars.
        Modified systemMass, isMultiple, and N_companion columns.
        
    companions_table : astropy table
        Companions table with columns from SPISEA, but points system_idx to
        galaxia obj_id.

    """
    if cluster:
        print('test-2', time.time() - t0)
        
        ###########
        # Treats compact object companions
        ###########
        
        # Makes a separate companion table with primaries as compact objects
        # Points the system_idx to obj_id instead of idx
        if comp_dict != None and cluster.companions:
            # Build a list of systems for every companion (will be repeat systems). Shape = N_companions
            # We will call this the "dup_sys" table for duplicate systems (duplicated x N_companions)
            clust_dup_sys = cluster.star_systems[cluster.companions['system_idx']]
            # Filter the dup_sys table to just those with CO primaries.
            co_idx_in_dup_sys_table = np.where(clust_dup_sys['phase'] > 100)[0]
            compact_companions = cluster.companions[co_idx_in_dup_sys_table]

            # Make a new comp_dict table that still preserves N_companions.
            co_idx_in_sys_table = np.where(cluster.star_systems['phase'] > 100)[0]
            comp_dict_tmp = cluster.star_systems[co_idx_in_sys_table]

            # Repeat the indices into comp_dict times the number of companions
            co_idx = np.arange(0, len(comp_dict_tmp))
            co_idx_for_dup_sys_table = np.repeat(co_idx, comp_dict_tmp['N_companions'])

            # Reset the companion system_idx to be the correct obj_id
            compact_companions['system_idx'] = comp_dict['obj_id'][co_idx_for_dup_sys_table]
            print('test-1', time.time() - t0)
            
            del comp_dict_tmp
        
        ###########
        # Treats stellar companions and joins stellar and CO companions
        ###########
        # First matches galaxia and SPISEA primaries
        companions_table = _add_multiples(star_masses=star_dict['mass'], cluster=cluster, t0 = t0)
        print('test3', time.time() - t0)
        if companions_table:
            star_dict['systemMass'][companions_table['system_idx']] += companions_table['mass']
            star_dict['isMultiple'][companions_table['system_idx']] = 1

            # Adds N companions column to star_dict
            # this column already existed in the main cluster
            # but remaking due to indexing changes
            N_comp_dictionary = Counter(companions_table['system_idx'])
            star_dict['N_companions'][companions_table['system_idx']] = itemgetter(*companions_table['system_idx'])(N_comp_dictionary)

            # Switch companion table to point to obj_id instead of idx
            companions_table['system_idx'] = star_dict['obj_id'][companions_table['system_idx']]

            # Makes companions with stellar and compact primaries into one table
            if comp_dict != None:
                companions_table = (vstack([companions_table, compact_companions], join_type='inner'))

            print('test4', time.time() - t0)
    else:
        companions_table = None
            
    return star_dict, companions_table
            
        

    
    

############################################################################
########### Candidate event calculation and associated functions ###########
############################################################################

def _check_calc_events(hdf5_file, output_root2,
                       radius_cut, obs_time, n_obs, theta_frac,
                       blend_rad, n_proc, overwrite, hdf5_file_comp):
    """
    Checks that the inputs of calc_events are valid

    Parameters
    ----------
    hdf5_file : str
        Name of the HDF5 file.

    output_root2 : str
        The name for the h5 file

    radius_cut : float
        Initial radius cut, in ARCSECONDS.

    obs_time : float
        Survey duration, in DAYS.

    n_obs : int
        Number of observations.

    theta_frac : float
        Another cut, in multiples of Einstein radii.

    blend_rad : float
        Stars within this distance of the lens are said to be blended.
        Units are in ARCSECONDS.

    n_proc : int
        Number of processors to use. Should not exceed the number of cores.
        Default is one processor (no parallelization).

    overwrite : bool
        If set to True, overwrites output files. If set to False, exits the
        function if output files are already on disk.
        Default is False.
        
    hdf5_file_comp: str
        String of hdf5 file of companion events created in perform_pop_syn().
        Default is None.
    """

    if not isinstance(hdf5_file, str):
        raise Exception('hdf5_file (%s) must be a string.' % str(hdf5_file))

    if hdf5_file[-3:] != '.h5':
        raise Exception('hdf5_file (%s) must be an h5 file.' % str(hdf5_file))

    if not isinstance(output_root2, str):
        raise Exception('output_root2 (%s) must be a string.' % str(output_root2))

    if not isinstance(radius_cut, int):
        if not isinstance(radius_cut, float):
            raise Exception('radius_cut (%s) must be an integer or a float.' % str(radius_cut))

    if not isinstance(obs_time, int):
        if not isinstance(obs_time, float):
            raise Exception('obs_time (%s) must be an integer or a float.' % str(obs_time))

    if not isinstance(blend_rad, int):
        if not isinstance(blend_rad, float):
            raise Exception('blend_rad (%s) must be an integer or a float.' % str(blend_rad))

    if not isinstance(n_obs, int):
        raise Exception('n_obs (%s) must be an integer.' % str(n_obs))

    if not isinstance(n_proc, int):
        raise Exception('n_proc (%s) must be an integer.' % str(n_proc))

    if not isinstance(overwrite, bool):
        raise Exception('overwrite (%s) must be a boolean.' % str(overwrite))

    if not isinstance(theta_frac, int):
        if not isinstance(theta_frac, float):
            raise Exception('theta_frac (%s) must be an integer or a float.' % str(theta_frac))

    if not isinstance(hdf5_file_comp, str):
        if not isinstance(hdf5_file_comp, type(None)):
            raise Exception('hdf5_file_comp (%s) must be a str or a NoneType.' % str(hdf5_file_comp))


def calc_events(hdf5_file, output_root2,
                radius_cut=2, obs_time=1000, n_obs=101, theta_frac=2,
                blend_rad=0.65, n_proc=1,
                overwrite=False, hdf5_file_comp=None):
    """
    Calculate microlensing events

    Parameters
    ----------
    hdf5_file : str
        Name of the HDF5 file.

    output_root2 : str
        The name for the h5 file

    radius_cut : float
        Initial radius cut, in ARCSECONDS.

    obs_time : float
        Survey duration, in DAYS.

    n_obs : int
        Number of observations.

    theta_frac : float
        Another cut, in multiples of Einstein radii.

    blend_rad : float
        Stars within this distance of the lens are said to be blended.
        Units are in ARCSECONDS.

    Optional Parameters
    -------------------
    n_proc : int
        Number of processors to use. Should not exceed the number of cores.
        Default is one processor (no parallelization).

    overwrite : bool
        If set to True, overwrites output files. If set to False, exists the
        function if output files are already on disk.
        Default is False.
        
    hdf5_file_comp: str
        String of hdf5 file of companion events created in perform_pop_syn().
        Default is None.


    Output
    ------
    <output_root2>_events.fits : Astropy .fits table
        Table of candidate microlensing events. The number of rows
        corresponds to the number of candidate events.

    """

    ##########
    # Error handling: check whether files exist and
    # whether input types are correct.
    ##########

    # Check if .fits file exists already. If it does, throw an error message
    # to complain and exit.
    if not overwrite:
        if os.path.isfile(output_root2 + '_events.fits'):
            raise Exception(
                'That events.fits file name is taken! Either delete the .fits '
                'file, or pick a new name.')
        if os.path.isfile(output_root2 + '_blends.fits'):
            raise Exception(
                'That blends.fits file name is taken! Either delete the .fits '
                'file, or pick a new name.')

    # Error handling/complaining if input types are not right.
    _check_calc_events(hdf5_file, output_root2,
                       radius_cut, obs_time, n_obs, theta_frac,
                       blend_rad, n_proc, overwrite, hdf5_file_comp)

    ##########
    # Start of code
    #########

    t0 = time.time()

    # Initialize events_tmp and blends_tmp.
    events_tmp = None
    blends_tmp = None

    # Get the l and b from the HDF5 file.
    hf = h5py.File(hdf5_file, 'r')
    l_array = np.array(hf['long_bin_edges'])
    b_array = np.array(hf['lat_bin_edges'])
    hf.close()

    # Converts radius_cut from arcseconds into milliarcseconds
    radius_cut *= 1000.0

    # Set up the multiprocessing
    pool = Pool(n_proc)

    # Set up inputs to be able to be read by pool.map
    nll = len(l_array[:]) - 2
    nbb = len(b_array[:]) - 2

    llbb = itertools.product(range(nll), range(nbb))

    reps = nll * nbb

    hd = itertools.repeat(hdf5_file, reps)
    ot = itertools.repeat(obs_time, reps)
    no = itertools.repeat(n_obs, reps)
    rc = itertools.repeat(radius_cut, reps)
    tf = itertools.repeat(theta_frac, reps)
    br = itertools.repeat(blend_rad, reps)

    inputs = zip(llbb, hd, ot, no, rc, tf, br)
    
    if hdf5_file_comp != None:
        hdc = itertools.repeat(hdf5_file_comp, reps)
        inputs = zip(llbb, hd, ot, no, rc, tf, br, hdc)
    
    ##########
    # Loop through galactic latitude and longitude bins. For each bin vertex,
    # take the nearest 4 bin samples and calculate microlensing events.
    # We do this to properly handle bin edges
    # (i.e. a sliding window analysis of 2x2 bins).
    # Duplicate events are removed.
    ##########
    # Should I use starmap_async?
    results = pool.starmap(_calc_event_time_loop, inputs)
    pool.close()
    pool.join()

    # Remove all the None values
    # (occurs for patches with less than 10 objects)
    results = [i for i in results if i is not None]

    results_ev = []
    results_bl = []

    for ii in range(len(results)):
        if results[ii] is not None:
            if results[ii][0] is not None:
                results_ev.append(results[ii][0])
            if results[ii][1] is not None:
                results_bl.append(results[ii][1])

    if len(results_ev) > 0:
        events_tmp = np.concatenate(results_ev, axis=0)
        if len(results_bl) == 0:
            blends_tmp = np.array([])
        else:
            blends_tmp = np.concatenate(results_bl, axis=0)
        # Convert the events numpy recarray into an
        # Astropy Table for easier consumption.
        events_tmp = unique_events(events_tmp)
        events_final = Table(events_tmp)
        N_events = len(events_final)
        print('Candidate events detected: ', N_events)

        if len(results_bl) != 0:
            blends_tmp = unique_blends(blends_tmp)
        blends_final = Table(blends_tmp)
        
        #if len(results_cp) != 0:
         #   companions_tmp = unique_companions(companions_tmp, events_tmp)

        # Save out file
        events_final.write(output_root2 + '_events.fits', overwrite=overwrite)
        blends_final.write(output_root2 + '_blends.fits', overwrite=overwrite)
    else:
        N_events = 0
        print('No events!')
    t1 = time.time()

    ##########
    # Make log file
    ##########
    now = datetime.datetime.now()
    radius_cut = radius_cut / 1000.0  # back to arcsec
    popsycle_path = os.path.dirname(inspect.getfile(perform_pop_syn))
    popsycle_hash = subprocess.check_output(['git', 'rev-parse', 'HEAD'],
                                            cwd=popsycle_path).decode('ascii').strip()
    dash_line = '-----------------------------' + '\n'
    empty_line = '\n'
    line0 = 'FUNCTION INPUT PARAMETERS' + '\n'
    line1 = 'hdf5_file , ' + hdf5_file + '\n'
    line2 = 'output_root2 , ' + output_root2 + '\n'
    line3 = 'radius_cut , ' + str(radius_cut) + ' , (arcsec)' + '\n'
    line4 = 'obs_time , ' + str(obs_time) + ' , (days)' + '\n'
    line5 = 'n_obs , ' + str(n_obs) + '\n'
    line6 = 'theta_frac , ' + str(theta_frac) + ' , (thetaE)' + '\n'
    line7 = 'blend_rad , ' + str(blend_rad) + ' , (arcsec)' + '\n'
    line8 = 'n_proc , ' + str(n_proc) + '\n'
    if hdf5_file_comp is not None:
        line8 += 'hdf5_file_comp , %s \n' % hdf5_file_comp

    line9 = 'VERSION INFORMATION' + '\n'
    line10 = str(now) + ' : creation date' + '\n'
    line11 = popsycle_hash + ' : PopSyCLE commit' + '\n'

    line12 = 'OTHER INFORMATION' + '\n'
    line13 = str(t1 - t0) + ' : total runtime (s)' + '\n'
    line14 = str(N_events) + ' : total number of events' + '\n'

    if N_events > 0:
        line15 = 'FILES CREATED' + '\n'
        line16 = output_root2 + '_events.fits : events file' + '\n'
        line17 = output_root2 + '_blends.fits : blends file' + '\n'
    else:
        line15 = 'NO FILES CREATED' + '\n'
        line16 = '\n'
        line17 = '\n'

    with open(output_root2 + '_calc_events.log', 'w') as out:
        out.writelines([line0, dash_line, line1, line2, line3,
                        line4, line5, line6, line7, line8, empty_line,
                        line9, dash_line, line10, line11, empty_line,
                        line12, dash_line, line13, line14, empty_line, line15,
                        dash_line, line16, line17])

    print('calc_events runtime : {0:f} s'.format(t1 - t0))

    return


def _calc_event_time_loop(llbb, hdf5_file, obs_time, n_obs, radius_cut,
                          theta_frac, blend_rad, hdf5_file_comp = None):
    """
    Parameters
    ----------
    llbb : (int, int)
        Indices of (l,b) bin.

    obs_time, n_obs, radius_cut, theta_frac, blend_rad
    are all parameters of calc_events()

    Return
    ------
    events_llbb : array
        Array of the unique events for the particular (l,b) patch.

    blends_llbb : array
        Array of the unique blends for the particular (l,b) patch.

    """
    ####################
    # Loop through different time steps and figure out separations between
    # all possible pairs of stars. Trim down to "events", which consist of
    # those pairs that approach within one <radius_cut> of each other.
    # These will be the events we consider as candidate microlensing events.
    ####################

    # Initialize events_llbb and blends_llbb and companions.
    events_llbb = None
    blends_llbb = None

    ll = llbb[0]
    bb = llbb[1]

    print('Working on loop ll, bb = ', ll, bb)
    name00 = 'l' + str(ll) + 'b' + str(bb)
    name01 = 'l' + str(ll) + 'b' + str(bb + 1)
    name10 = 'l' + str(ll + 1) + 'b' + str(bb)
    name11 = 'l' + str(ll + 1) + 'b' + str(bb + 1)

    hf = h5py.File(hdf5_file, 'r')
    bigpatch = np.hstack((hf[name00], hf[name01], hf[name10], hf[name11]))
    hf.close()

    # Adds separation in mas between primary and furthest companion if there are companions
    if hdf5_file_comp != None:
        hfc = h5py.File(hdf5_file_comp, 'r')
        bigpatch_comp = np.hstack((hfc[name00], hfc[name01], hfc[name10], hfc[name11]))
        hfc.close()
        
        if len(bigpatch_comp) > 0:
            bigpatch_comp = rfn.append_fields(bigpatch_comp, 'sep', np.zeros(len(bigpatch_comp)), usemask = False) #separation in mas
            bigpatch_comp_df = pd.DataFrame(data = bigpatch_comp, columns = np.dtype(bigpatch_comp[0]).names)
            bigpatch_df = pd.DataFrame(data = bigpatch, columns = np.dtype(bigpatch[0]).names)

            # Filling in number of companions column to primaries
            N_companions = ((bigpatch_comp_df.groupby(['system_idx']).count()['mass']).to_frame()).reset_index()
            N_companions = N_companions.rename(columns={'mass':'N_comp'})
            # Cross referencing between N_companions from companions table and the primaries
            N_companions = N_companions.set_index("system_idx")
            bigpatch_df = bigpatch_df.set_index('obj_id')
            bigpatch_df = bigpatch_df.join(N_companions)
            bigpatch_df['N_comp'] = bigpatch_df['N_comp'].fillna(0) # Make nans from lack of companions to zeros
            bigpatch_df = bigpatch_df.reset_index() # Makes it index normally instead of by 'obj_id'
            rad = np.array(np.repeat(bigpatch_df['rad'], bigpatch_df['N_comp']))

            a_kpc = ((10**bigpatch_comp['log_a'])*unit.AU).to('kpc').value

            # abs(acos(i))
            bigpatch_comp_df['sep'] = np.abs(np.cos(bigpatch_comp['i']))*(np.arcsin(a_kpc/rad)*unit.radian).to('mas').value

            # Find max sep for triples
            bigpatch_comp_df_max = bigpatch_comp_df.groupby('system_idx').max()['sep'].reset_index()

            # Add separation to bigpatch
            sep = bigpatch_comp_df_max[['system_idx', 'sep']]
            # Cross referencing between separation from companions table and the primaries
            sep = sep.set_index("system_idx")
            bigpatch_df = bigpatch_df.set_index('obj_id')
            bigpatch_df = bigpatch_df.join(sep)
            bigpatch_df['sep'] = bigpatch_df['sep'].fillna(0) # Make nans from lack of companions to zeros
            
            bigpatch_df = bigpatch_df.reset_index() # Makes it index normally instead of by 'obj_id'
            bigpatch = rfn.append_fields(bigpatch, 'sep', bigpatch_df['sep'], usemask = False) 
            
            del bigpatch_df
            del bigpatch_comp_df
         
    # Skip patches with less than 10 objects
    if len(bigpatch) < 10:
        # continue
        return

    time_array = np.linspace(-1 * obs_time / 2.0, obs_time / 2.0, n_obs)

    for i in np.arange(len(time_array)):
        # Find potential lenses and sources that fall within radius cut.
        lens_id, sorc_id, r_t, sep, event_id1, c = _calc_event_cands_radius(bigpatch,
                                                                            time_array[i],
                                                                            radius_cut)

        # Calculate einstein radius and lens-source separation
        theta_E = einstein_radius(bigpatch['systemMass'][lens_id],
                                  r_t[lens_id], r_t[sorc_id])  # mas      
        u = sep[event_id1] / theta_E
        
        binary_sep = None
        if 'sep' in bigpatch[0].dtype.names:
            binary_sep = bigpatch['sep'][event_id1]

        # Trim down to those microlensing events that really get close enough
        # to hope that we can detect them. Trim on a Theta_E criteria.
        event_lbt = _calc_event_cands_thetaE(bigpatch, theta_E, u, theta_frac,
                                             lens_id, sorc_id, time_array[i], binary_sep)

        if event_lbt is not None:
            # Concatenate the current event table
            # (at this l, b, time) with the rest.
            if events_llbb is not None:
                events_llbb = np.hstack((events_llbb, event_lbt))
            else:
                events_llbb = event_lbt

            # Keep only unique events within our different time stamps
            events_llbb = unique_events(events_llbb)

            #########
            # Get blending.
            # Note 1: We are centering on the lens.
            # Note 2: We don't want to include the lens itself,
            # or the source, in the table.
            # Note 3: PROPER BLENDING FOR BINARIES IS NOT PROPERLY TAKEN INTO ACCOUNT
            ##########
            blends_lbt = _calc_blends(bigpatch, c, event_lbt, blend_rad)

            if blends_lbt is not None:
                # Concatenate the current blend table (at this l, b, time)
                # with the rest.
                if blends_llbb is not None:
                    blends_llbb = np.hstack((blends_llbb, blends_lbt))
                else:
                    blends_llbb = blends_lbt

                # Keep only unique blends within our different time stamps
                blends_llbb = unique_blends(blends_llbb)

        # END of time loop
        
    return events_llbb, blends_llbb


def _calc_event_cands_radius(bigpatch, timei, radius_cut):
    """
    Get sources and lenses that pass the radius cut.

    Parameters
    ----------
    bigpatch : array
        Compilation of 4 .h5 datasets containing stars.

    timei : float
        Time at which to evaluate.

    radius_cut : float
        Parameter of calc_events().
        Converted to mas

    Return
    ------
    lens_id : array
        Indices into bigpatch that indicate lenses

    sorc_id : array
        Indices into bigpatch that indicate sources

    r_t : array
        Radial coordinates for all objects in bigpatch at time t

    sep : array
        Separation between lens-source pairs (mas)

    event_id1 : array
        Lens-source pairs where sep < radius_cut

    c : SkyCoord object
        Coordinates of all the stars.
    """
    # Propagate r, b, l positions forward in time.
    r_t = bigpatch['rad'] + timei * bigpatch['vr'] * kms_to_kpcday  # kpc
    b_t = bigpatch['glat'] + timei * bigpatch['mu_b'] * masyr_to_degday  # deg
    l_t = bigpatch['glon'] + timei * (bigpatch['mu_lcosb'] / np.cos(np.radians(bigpatch['glat']))) * masyr_to_degday  # deg

    ##########
    # Determine nearest neighbor in spherical coordinates.
    ##########
    c = SkyCoord(frame='galactic', l=l_t * units.deg, b=b_t * units.deg)

    # NOTE: dist has no actual meaning since
    # we didn't input distances from Earth.
    # It's an auto output. just ignore it.
    idx, sep, dist = coord.match_coordinates_sky(c, c, nthneighbor=2)

    # Converts separations to milliarcseconds
    sep = (sep.to(units.mas)) / units.mas

    
    ##########
    # Error checking: calculate how many duplicate (l, b) pairs there are.
    # (This is a problem for nearest neighbors.)
    ##########
    uni = np.unique((l_t, b_t), axis=1).shape[1]
    tot = len(l_t)
    dup = tot - uni
    if dup != 0:
        print('****************** WARNING!!! ********************')
        print('There are ' + str(dup) + ' duplicate (l, b) pairs.')
        print('**************************************************')

    ##########
    # Find all objects with a nearest neighbor within an angular distance
    # equal to sep. The index of the object and its nearest neighbor are
    # event_id1 and event_id2. (Indices correspond to those of idx and sep.)
    ##########
    # NOTE: event_id1/2 are indices into bigpatch
    event_id1 = np.where(sep < radius_cut)[0]
    event_id2 = idx[event_id1]

    ##########
    # We've got neighbors... figure out who's the lens and who's the source.
    ##########
    # NOTE: lens_id and sorc_id are indices into bigpatch
    idx_l1 = np.where(r_t[event_id1] < r_t[event_id2])[0]
    idx_l2 = np.where(r_t[event_id1] > r_t[event_id2])[0]

    lens_id = np.zeros(len(event_id1), dtype='int')
    sorc_id = np.zeros(len(event_id1), dtype='int')

    lens_id[idx_l1] = event_id1[idx_l1]
    sorc_id[idx_l1] = event_id2[idx_l1]

    lens_id[idx_l2] = event_id2[idx_l2]
    sorc_id[idx_l2] = event_id1[idx_l2]

    return lens_id, sorc_id, r_t, sep, event_id1, c


def _calc_event_cands_thetaE(bigpatch, theta_E, u, theta_frac, lens_id,
                             sorc_id, timei, binary_sep = None):
    """
    Get sources and lenses that pass the radius cut.

    Parameters
    ----------
    bigpatch : array
        Compilation of 4 .h5 datasets containing stars.

    theta_E : array
        Einstein radius of the events that pass the radius cut

    u : array
        Impact parameters at time t of the events that pass the radius cut

    theta_frac : float
        Parameter of calc_events()
        Another cut, in multiples of Einstein radii.

    lens_id : array
        Indices into bigpatch that indicate lenses

    sorc_id : array
        Indices into bigpatch that indicate sources

    timei : float
        Time at which to evaluate.

    Return
    ------
    event_lbt : array
        Lenses and sources at a particular time t.

    """
    # If there are binaries extend the search radius to theta_frac + separation between primary
    # and furthest companion.
    if binary_sep is not None:
        theta_frac_comp = theta_frac + binary_sep
        if np.shape(u) != np.shape(theta_frac_comp):
            print(u, theta_frac_comp)
        #print(np.shape(u), np.shape(theta_frac_comp), np.shape(theta_frac), np.shape(bigpatch['sep']))
        adx = np.where(u < theta_frac_comp)[0]
    else: 
        # NOTE: adx is an index into lens_id or event_id (NOT bigpatch)
        adx = np.where(u < theta_frac)[0]
    if len(adx > 0):
        # Narrow down to unique pairs of stars... don't double calculate
        # an event.
        lens_sorc_id_pairs = np.stack((bigpatch['obj_id'][lens_id][adx],
                                       bigpatch['obj_id'][sorc_id][adx]),
                                      axis=-1)

        unique_returns = np.unique(lens_sorc_id_pairs,
                                   return_index=True, return_inverse=True,
                                   return_counts=True, axis=0)
        unique_tab = unique_returns[0]
        unique_indices = unique_returns[1]
        unique_inverse = unique_returns[2]
        unique_counts = unique_returns[3]

        # Define all tables we will need to calculate event properties.
        # These will all have a length of N_events.
        lens_table = bigpatch[lens_id][adx][unique_indices]
        sorc_table = bigpatch[sorc_id][adx][unique_indices]
        theta_E = theta_E[adx][unique_indices]
        u = u[adx][unique_indices]

        mu_b_rel = sorc_table['mu_b'] - lens_table['mu_b']  # mas/yr
        mu_lcosb_rel = sorc_table['mu_lcosb'] - lens_table['mu_lcosb']  # mas/yr
        mu_rel = np.sqrt(mu_b_rel ** 2 + mu_lcosb_rel ** 2)  # mas/yr
        t_event = np.ones(len(mu_rel), dtype=float) * timei  # days
        

        # This is all the events for this l, b, time
        # Loop through the lens table and append '_L' to the end of each field
        lens_rename_dct = {}
        for name in lens_table.dtype.names:
            lens_rename_dct[name] = name + '_L'
        lens_table = rfn.rename_fields(lens_table, lens_rename_dct)

        # Loop through the source table and append '_S' to the end of each field
        sorc_rename_dct = {}
        for name in sorc_table.dtype.names:
            sorc_rename_dct[name] = name + '_S'
        sorc_table = rfn.rename_fields(sorc_table, sorc_rename_dct)

        # Combine the lens and source tables into the events table
        event_lbt = rfn.merge_arrays((lens_table, sorc_table),
                                     flatten=True)

        # Add additional microlensing parameters to the events table
        event_lbt = rfn.append_fields(event_lbt, 'theta_E',
                                      theta_E, usemask=False)
        event_lbt = rfn.append_fields(event_lbt, 'u0',
                                      u.value, usemask=False)
        event_lbt = rfn.append_fields(event_lbt, 'mu_rel',
                                      mu_rel, usemask=False)
        event_lbt = rfn.append_fields(event_lbt, 't0',
                                      t_event, usemask=False)
                
        return event_lbt

    else:
        return None


def _calc_blends(bigpatch, c, event_lbt, blend_rad):
    """
    Create a table containing the blended stars for each event.
    Note 1: We are centering on the lens.
    Note 2: We don't want to include the lens itself,
    or the source, in the table.

    Parameters
    ----------
    bigpatch : array
        Compilation of 4 .h5 datasets containing stars.

    c : SkyCoord object
        Coordinates of all the stars.

    event_lbt : array
        Lenses and sources at a particular time t.

    blend_rad : float
        Parameter of calc_events().

    Return
    ------
    blends_lbt : array
        Array of neighbor stars for each lens-source pair.

    """
    ##########
    # Get the cached KD-Tree to make things run faster.
    ##########
    # This way, we don't have to remake a tree that already exists.
    # (We didn't just do the neighbor calculation initially, because
    # it would be expensive to hold onto all the unnecessary neighbors)
    kdtree_cache = c.cache['kdtree_sky']

    # Define the center of the blending disk (the lens)
    coords_lbt = SkyCoord(frame='galactic',
                          l=np.array(event_lbt['glon_L']) * units.deg,
                          b=np.array(event_lbt['glat_L']) * units.deg)

    ##########
    # Replicate astropy's search_around_sky.
    ##########
    # Make the coordinates to query around
    seplimit = blend_rad * units.arcsec
    coords1 = coords_lbt
    coords1 = coords1.transform_to(c)
    urepr1 = coords1.data.represent_as(UnitSphericalRepresentation)
    ucoords1 = coords1.realize_frame(urepr1)
    cartxyz1 = ucoords1.cartesian.xyz
    flatxyz1 = cartxyz1.reshape((3, np.prod(cartxyz1.shape) // 3))

    # Define the query distance.
    r_kdt = (2 * np.sin(Angle(seplimit) / 2.0)).value

    # Query ball against the existing (cached) tree.
    # NOTE: results is an array of lists.
    results = kdtree_cache.query_ball_point(flatxyz1.T, r_kdt)

    # Figure out the number of blends for each lens.
    blend_lens_obj_id = []
    blend_sorc_obj_id = []
    blend_neigh_obj_id = []
    blend_neigh_idx = []
    sep_LN_list = []

    for ii in range(len(results)):
        # results indexes into bigpatch.
        # ii corresponds to coords_lbt.
        if len(results[ii]) == 0:
            continue

        # bidx indexes into results.
        # It should be that len(results[ii]) == len(bidx) + 2 (we get rid of source and lens.)
        # neighbor star object id
        nid = bigpatch['obj_id'][results[ii]]
        # lens star object id
        lid = np.array(event_lbt['obj_id_L'][ii])
        # source star object id
        sid = np.array(event_lbt['obj_id_S'][ii])

        # Fetch the things that are not the lens and the source.
        bidx = np.where((nid != lid) &
                        (nid != sid))[0]

        if len(bidx) == 0:
            continue

        # Make a list of the lens and source IDs for each neighbor... these are just repeats.
        tmp_lens_id = np.repeat(lid, len(bidx)).tolist()
        tmp_sorc_id = np.repeat(sid, len(bidx)).tolist()

        # Calculate the distance from lens to each neighbor.
        lens_lb = SkyCoord(frame='galactic',
                           l=np.array(event_lbt['glon_L'][ii]) * units.deg,
                           b=np.array(event_lbt['glat_L'][ii]) * units.deg)
        neigh_lb = SkyCoord(frame='galactic',
                            l=bigpatch['glon'][results[ii]][bidx] * units.deg,
                            b=bigpatch['glat'][results[ii]][bidx] * units.deg)
        sep_LN = lens_lb.separation(neigh_lb)
        sep_LN = (sep_LN.to(units.arcsec)) / units.arcsec

        # Add the non-lens, non-source blended object IDs to a list.
        # Add the lens and the source object ID to a new list as well.
        # Add the index of the neighbors.
        blend_neigh_obj_id.extend(nid[bidx].tolist())
        blend_lens_obj_id.extend(tmp_lens_id)
        blend_sorc_obj_id.extend(tmp_sorc_id)
        blend_neigh_idx.extend([results[ii][bb] for bb in bidx])
        sep_LN_list.extend(sep_LN.value.tolist())

    # Convert our lists into arrays.
    blend_neigh_obj_id = np.array(blend_neigh_obj_id)
    blend_lens_obj_id = np.array(blend_lens_obj_id)
    blend_sorc_obj_id = np.array(blend_sorc_obj_id)
    blend_neigh_idx = np.array(blend_neigh_idx)
    sep_LN_list = np.array(sep_LN_list)

    if len(blend_neigh_obj_id) > 0:
        # Grab the rows of bigpatch that are neighbors
        blends_lbt = bigpatch[blend_neigh_idx]

        # Append '_N' to each column in blends_lbt
        blends_rename_dct = {}
        for name in blends_lbt.dtype.names:
            blends_rename_dct[name] = name + '_N'
        blends_lbt = rfn.rename_fields(blends_lbt, blends_rename_dct)

        # Add additional columns into blends_lbt
        blends_lbt = rfn.append_fields(blends_lbt, 'obj_id_L',
                                       blend_lens_obj_id, usemask=False)
        blends_lbt = rfn.append_fields(blends_lbt, 'obj_id_S',
                                       blend_sorc_obj_id, usemask=False)
        blends_lbt = rfn.append_fields(blends_lbt, 'sep_LN',
                                       sep_LN_list, usemask=False)
    else:
        blends_lbt = None

    return blends_lbt


def unique_events(event_table):
    """
    Given an event table, there might be a single microlensing event listed
    multiple times (it might have been observed at different timesteps, or
    the nearest neighbor pair might have been symmetric for source and lens.)
    This function will eliminate duplicates, only keeping an event once. It
    is picked to be the particular observed event with the smallest source-
    lens separation.

    Parameters
    ---------
    event_table : numpy array 
        A table with all the events. There are equal numbers of columns
        containing info about the source and the lens, and four additional
        columns with theta_E, u0, mu_rel, and t0. The number of rows
        corresponds to the number of events.

    Return
    ------
    new_event_table : numpy array
        Same as event_table, but all duplicate events have been trimmed out,
        such that each event only is listed once (at the observed time where
        the source-lens separation is smallest.)

    """
    # Pull the unique ID numbers for the lens and source and put them into a
    # table of 2 x N_lenses.
    lens_uid = event_table['obj_id_L']
    sorc_uid = event_table['obj_id_S']
    events_uid = np.swapaxes(np.vstack((lens_uid, sorc_uid)), 0, 1)

    # Determine if we have unique events (and how many duplicates there are).
    unique_returns = np.unique(events_uid,
                               return_index=True, return_inverse=True,
                               return_counts=True, axis=0)
    unique_tab = unique_returns[0]
    unique_indices = unique_returns[1]
    unique_inverse = unique_returns[2]
    unique_counts = unique_returns[3]

    new_event_table = event_table[unique_indices]

    # Check for duplicate events and keep the one with the closest u.
    dpdx = np.where(unique_counts > 1)[0]
    for ii in range(len(dpdx)):
        # Fetch the duplicates for this event.
        dup_idx = np.where(unique_inverse == dpdx[ii])[0]
        dup_events = event_table[dup_idx]
        min_idx = np.argmin(np.abs(dup_events['u0']))
        new_event_table[dpdx[ii]] = event_table[dup_idx[min_idx]]

    return new_event_table


def unique_blends(blend_table):
    """
    Given an blends table, there might be a single lens-source-neighbor triple
    multiple times (it might have been observed at different timesteps.)
    This function will eliminate duplicates, only keeping an event once. It
    is picked to be the first occurence.

    Parameters
    ---------
    blend_table : blend array 
        A table with all the events. There is 1 column with the unique
        source ID, 1 with the unique lens ID lens, 1 with the lens-neighbor
        separation, and the remaining columns contain info about the neighbors.


    Return
    ------
    new_blend_table : numpy array
        Same as blend_table, but all duplicate events have been trimmed out,
        such that each event only is listed once (at the observed time where
        the source-lens separation is smallest.)

    """
    # Pull the unique ID numbers for the lens, source, and neighbors and put
    # them into a table of 3 x N_blends.
    lens_obj_id = blend_table['obj_id_L']
    sorc_obj_id = blend_table['obj_id_S']
    neigh_obj_id = blend_table['obj_id_N']

    triples_obj_id = np.swapaxes(np.vstack((lens_obj_id,
                                            sorc_obj_id,
                                            neigh_obj_id)),
                                 0, 1)

    # Determine if we have unique events (and how many duplicates there are).
    # We will keep the first occurence.
    unique_returns = np.unique(triples_obj_id, return_index=True, axis=0)
    unique_tab = unique_returns[0]
    unique_indices = unique_returns[1]

    unique_blend_tab = blend_table[unique_indices]

    return unique_blend_tab


def calc_diff_limit_blend(event_fits_file, blend_fits_file, blend_rad):
    """
    Given a table of events and blends, calculate what the blending would be
    for a smaller blending radius (e.g. table is for seeing limited,
    and you want what the diffraction limit blend is.)
    """
    diff_limit_blend = None

    event = Table.read(event_fits_file)
    blend = Table.read(blend_fits_file)

    for i in range(len(blend)):
        lens_id = blend[i]['obj_id_L']
        sorc_id = blend[i]['obj_id_S']
        event_idx = np.where(
            (event['obj_id_L'] == lens_id) & (event['obj_id_S'] == sorc_id))[0]

        l_L = event[event_idx]['glon_L']
        b_L = event[event_idx]['glat_L']
        c_L = SkyCoord(frame='galactic', l=l_L * units.deg, b=b_L * units.deg)

        l_N = blend[i]['glon_N']
        b_N = blend[i]['glat_N']
        c_N = SkyCoord(frame='galactic', l=l_N * units.deg, b=b_N * units.deg)

        sep = (c_L.separation(c_N)).arcsec

        if sep < blend_rad:
            if diff_limit_blend is not None:
                diff_limit_blend = vstack((diff_limit_blend, blend[i]))
            else:
                diff_limit_blend = blend[i]

    diff_limit_blend.write('diff_limit_blend_' + str(blend_rad) + '.fits')

    return


def reduce_blend_rad(blend_tab, new_blend_rad, output_root, overwrite=False):
    """
    Creates a new blend table for some blending radius r_new
    that is smaller than the original blend radius r_orig,
    i.e. r_new < r_orig. Also makes a corresponding log and events.

    Parameters
    ----------
    blend_tab : str
        The name of the blend table.

    new_blend_rad : float or int
        The new (smaller) blend radius.
        Units are in ARCSECONDS.

    output_root : str
        The name for the new blend table
        (and corresponding event table)

    Return
    ------
    new_blend : .fits table
        New table with smaller blend radius.

    """
    input_root = blend_tab.rstrip('_blends.fits')

    event_tab_name = input_root + '_events.fits'
    event_log_name = input_root + '_calc_events.log'

    new_event_tab_name = output_root + '_events.fits'
    new_event_log_name = output_root + '_calc_events.log'
    new_blend_tab_name = output_root + '_blends.fits'

    os.system('cp %s %s' % (event_tab_name, new_event_tab_name))
    os.system('cp %s %s' % (event_log_name, new_event_log_name))

    now = datetime.datetime.now()
    dash_line = '-----------------------------' + '\n'

    line0 = 'NEW BLEND RADIUS INFO AND FILES CREATED' + '\n'
    line1 = 'new blend rad : ' + str(new_blend_rad) + ' (arcsec)' + '\n'
    line2 = 'blend file : ' + new_blend_tab_name + '\n'
    line3 = 'event file : ' + new_event_tab_name + '\n'
    line4 = 'creation time: ' + str(now) + '\n'

    with open(new_event_log_name, 'a') as my_file:
        my_file.writelines(['\n', line0, dash_line,
                            line1, line2, line3, line4])

    old_blends = Table.read(blend_tab)
    good_idx = np.where(old_blends['sep_LN'] < new_blend_rad)[0]
    new_blends = old_blends[good_idx]

    new_blends.write(new_blend_tab_name, overwrite=overwrite)

    return




############################################################################
######### Refined event rate calculation and associated functions ##########
############################################################################


def _convert_photometric_99_to_nan(table, photometric_system='ubv'):
    for name in table.colnames:
        if ('exbv' in name) or (photometric_system in name):
            cond = np.where(table[name] == -99)[0]
            table[name][cond] = np.nan


def _check_refine_events(input_root, filter_name,
                         photometric_system, red_law, overwrite,
                         output_file, hdf5_file_comp):
    """
    Checks that the inputs of refine_events are valid

    Parameters
    ----------
    input_root : str
        The root path and name of the *_events.fits and *_blends.fits.
        Don't include those suffixes yet.

    filter_name : str
        The name of the filter in which to calculate all the
        microlensing events. The filter name convention is set
        in the global filt_dict parameter at the top of this module.

    photometric_system : str
        The name of the photometric system in which the filter exists.

    red_law : str
        The name of the reddening law to use from SPISEA.

    overwrite : bool
        If set to True, overwrites output files. If set to False, exists the
        function if output files are already on disk.
        Default is False.
        
    hdf5_file_comp: str
        String of hdf5 file of companion events created in perform_pop_syn().
        Default is None.
    """

    if not isinstance(input_root, str):
        raise Exception('input_root (%s) must be a string.' % str(input_root))

    if not isinstance(filter_name, str):
        raise Exception('filter_name (%s) must be a string.' % str(filter_name))

    if not isinstance(photometric_system, str):
        raise Exception('photometric_system (%s) must be a string.' % str(photometric_system))

    if not isinstance(red_law, str):
        raise Exception('red_law (%s) must be a string.' % str(red_law))

    if not isinstance(output_file, str):
        raise Exception('output_file (%s) must be a string.' % str(output_file))

    if not isinstance(overwrite, bool):
        raise Exception('overwrite (%s) must be a boolean.' % str(overwrite))
        
    if not isinstance(hdf5_file_comp, str):
        if not isinstance(hdf5_file_comp, type(None)):
            raise Exception('hdf5_file_comp (%s) must be a str or a NoneType.' % str(hdf5_file_comp))

    # Check to see that the filter name, photometric system, red_law are valid
    if photometric_system not in photometric_system_dict:
        exception_str = 'photometric_system must be a key in ' \
                        'photometric_system_dict. \n' \
                        'Acceptable values are : '
        for photometric_system in photometric_system_dict:
            exception_str += '%s, ' % photometric_system
        exception_str = exception_str[:-2]
        raise Exception(exception_str)

    if filter_name not in photometric_system_dict[photometric_system]:
        exception_str = 'filter_name must be a value in ' \
                        'photometric_system_dict[%s]. \n' \
                        'Acceptable values are : ' % photometric_system
        for filter_name in photometric_system_dict[photometric_system]:
            exception_str += '%s, ' % filter_name
        exception_str = exception_str[:-2]
        raise Exception(exception_str)

    key = photometric_system + '_' + filter_name
    if red_law not in filt_dict[key]:
        exception_str = 'red_law must be a value in ' \
                        'filt_dict[%s]. \n' \
                        'Acceptable values are : ' % key
        for red_law in filt_dict[key]:
            exception_str += '%s, ' % red_law
        exception_str = exception_str[:-2]
        raise Exception(exception_str)


def refine_events(input_root, filter_name, photometric_system, red_law,
                  overwrite=False,
                  output_file='default', hdf5_file_comp=None):
    """
    Takes the output Astropy table from calc_events, and from that
    calculates the time of closest approach. Will also return source-lens
    separation at this time.

    Parameters
    ----------
    input_root : str
        The root path and name of the *_events.fits and *_blends.fits.
        Don't include those suffixes yet.

    filter_name : str
        The name of the filter in which to calculate all the
        microlensing events. The filter name convention is set
        in the global filt_dict parameter at the top of this module.

    photometric_system : str
        The name of the photometric system in which the filter exists.

    red_law : str
        The name of the reddening law to use from SPISEA.

    Optional Parameters
    -------------------
    overwrite : bool
        If set to True, overwrites output files. If set to False, exists the
        function if output files are already on disk.
        Default is False.

    output_file : str
        The name of the final refined_events file.
        If set to 'default', the format will be:
            <input_root>_refined_events_<photometric_system>_<filt>_<red_law>.fits
            
    hdf5_file_comp: str
        String of hdf5 file of companion events created in perform_pop_syn().
        Default is None.

    Output:
    ----------
    A file will be created named
    <input_root>_refined_events_<photometric_system>_<filt>_<red_law>.fits
    that contains all the same objects, only now with lots of extra
    columns of data.
    
    If hdf5_file_comp is not None then a file will be created named
    <input_root>_refined_events_<photometric_system>_<filt>_<red_law>_companions.fits
    that contains the same objects as a the companion file with extra columns of data.

    """
    # Check if .fits file exists already. If it does, throw an error message
    # to complain and exit.
    if not overwrite and os.path.isfile(output_file):
        raise Exception('That refined_events.fits file name is taken! '
                        'Either delete the .fits file, or pick a new name.')

    # Error handling/complaining if input types are not right.
    _check_refine_events(input_root, filter_name,
                         photometric_system, red_law,
                         overwrite, output_file, hdf5_file_comp)

    if output_file == 'default':
        output_file = '{0:s}_refined_events_{1:s}_{2:s}_{3:s}.fits'.format(input_root,
                                                                           photometric_system,
                                                                           filter_name,
                                                                           red_law)

    t_0 = time.time()

    event_fits_file = input_root + '_events.fits'
    blend_fits_file = input_root + '_blends.fits'
    galaxia_params_file = input_root + '_galaxia_params.txt'
    calc_events_log_file = input_root + '_calc_events.log'
    perform_pop_syn_log_file = input_root + '_perform_pop_syn.log'

    for filename in [event_fits_file,
                     blend_fits_file,
                     galaxia_params_file,
                     calc_events_log_file,
                     perform_pop_syn_log_file]:
        if not os.path.exists(filename):
            raise Exception(f'{filename} cannot be found.')

    event_tab = Table.read(event_fits_file)
    blend_tab = Table.read(blend_fits_file)
        

    # If photometric fields contain -99, convert to nan
    _convert_photometric_99_to_nan(event_tab, photometric_system)
    _convert_photometric_99_to_nan(blend_tab, photometric_system)

    # Only keep events with luminous sources
    event_tab = event_tab[~np.isnan(event_tab[photometric_system + '_' + filter_name + '_S'])]

    # Grab the obs_time from the calc_events log
    with open(calc_events_log_file, 'r') as my_file:
        for num, line in enumerate(my_file):
            if 'obs_time' in line.split(',')[0]:
                obs_time = line.split(',')[1]
                obs_time = float(obs_time)
                break

    # Grab the random seed from the galaxia param file
    with open(galaxia_params_file, 'r') as my_file:
        for num, line in enumerate(my_file):
            if 'seed' == line.split(' ')[0]:
                gal_seed = line.split(' ')[1].replace('\n', '')
                gal_seed = int(gal_seed)
                break

    # Grab the random seed from the perform_pop_syn log
    with open(perform_pop_syn_log_file, 'r') as my_file:
        for num, line in enumerate(my_file):

            if 'seed ' == line.split(',')[0]:
                pps_seed = line.split(',')[1].replace('\n', '')
                try:
                    pps_seed = int(pps_seed)
                except:
                    pps_seed = np.nan
                break

    # Calculate time and separation at closest approach, add to table
    # NOTE: calc_closest_approach modifies the event table!
    # It trims out events that peak outside the survey range!
    N_events_original = len(event_tab)
    print('Original candidate events: ', N_events_original)
    u0, t0 = calc_closest_approach(event_tab, obs_time)
    N_events_survey = len(event_tab)
    print('Candidate events in survey window: ', N_events_survey)
    event_tab['t0'] = t0  # days
    event_tab['u0'] = u0
    if len(event_tab) == 0:
        print('No events!')
        output_file = 'NO FILE CREATED'
    else:
        ##########
        # Calculate apparent magnitudes
        ##########

        # Einstein crossing time
        # THIS HAS TO GO BEFORE _CALC_OBSERVABLES
        t_E = event_tab['theta_E'] / event_tab['mu_rel']  # yr
        t_E *= 365.25  # days
        event_tab['t_E'] = t_E  # days

        # Add stuff to event_tab... shouldn't have any direct outputs
        _calc_observables(filter_name, red_law, event_tab, blend_tab, photometric_system)

        # Relative parallax
        pi_rel = event_tab['rad_L'] ** -1 - event_tab['rad_S'] ** -1
        event_tab['pi_rel'] = pi_rel  # mas

        # Microlensing parallax
        pi_E = pi_rel / event_tab['theta_E']
        event_tab['pi_E'] = pi_E  # dim'less

        # Add random seeds as columns
        event_tab['pps_seed'] = np.ones(len(event_tab)) * pps_seed
        event_tab['gal_seed'] = np.ones(len(event_tab)) * gal_seed

        event_tab.write(output_file, overwrite=overwrite)

    
    
    # If Multiples
    if hdf5_file_comp != None:
        hf_comp = h5py.File(hdf5_file_comp, 'r')
        companion_table = []
        
        #sets up event table to be indexed
        event_table = event_tab.to_pandas()
        event_tab_L = copy.deepcopy(event_table)
        event_tab_S = copy.deepcopy(event_table)
        event_tab_L = event_tab_L.set_index('obj_id_L')
        event_tab_S = event_tab_S.set_index('obj_id_S')
        # Loops through the non-metadata parts of hf_comp square by square
        # so the memory isn't overwhelmed
        for ii in np.hstack((hf_comp)):
            if ii != 'galaxyModelFile' and ii != 'lat_bin_edges' and ii != 'long_bin_edges':
                
                print('On square {}'.format(ii))
                
                patch_comp = np.hstack((hf_comp[ii],))
                if len(patch_comp) == 0:
                    continue
                    
                patch_comp_df = pd.DataFrame(data = patch_comp, columns = np.dtype(patch_comp[0]).names)
                
                #set the table to be indexed on system_idx
                #so that they can be joined based on those indices
                #event tables set to be indexed on obj_id_L, and obj_id_S above loop
                patch_comp_df = patch_comp_df.set_index('system_idx')
                
                patch_comp_df_columns = ['system_idx'] + list(patch_comp_df.columns) + ['obj_id_L', 'obj_id_S', 'prim_type']
                
                # only keeps columns where system is associated with a lens or source respectively
                patch_comp_L = patch_comp_df.join(event_tab_L, lsuffix='_comp', rsuffix='_prim', how='inner')
                patch_comp_S = patch_comp_df.join(event_tab_S, lsuffix='_comp', rsuffix='_prim', how='inner')
                
                # FIX ME: Memory could potentially be cleaned up here.
                # Reset index adds obj_id_L back as its own column
                # indexing on patch_comp_df_columns means that it only takes columns that were in the primary event table
                patch_comp_L['prim_type'] = "L"
                patch_comp_L['obj_id_L'] = (patch_comp_L.index).astype('float64')
                patch_comp_L['obj_id_S'] = (patch_comp_L['obj_id_S']).astype('float64')
                patch_comp_L['system_idx'] = patch_comp_L.index
                patch_comp_L = patch_comp_L.reset_index()[patch_comp_df_columns]
                
                patch_comp_S['prim_type'] = "S"
                patch_comp_S['obj_id_S'] = (patch_comp_S.index).astype('float64')
                patch_comp_S['obj_id_L'] = (patch_comp_S['obj_id_L']).astype('float64')
                patch_comp_S['system_idx'] = patch_comp_S.index
                patch_comp_S = patch_comp_S.reset_index()[patch_comp_df_columns]

                #For first time companion table is being created
                if len(companion_table) == 0:
                    if len(patch_comp_L) > 0:
                        companion_table = patch_comp_L
                        if len(patch_comp_S) > 0:
                            companion_table = companion_table.append(patch_comp_S)
                            #continue
                    elif len(patch_comp_S) > 0:
                        companion_table = patch_comp_S
                        #continue
                # For not first-time, appending       
                else:
                    # Appends them to companion table
                    # if-statement necessary because dtype of prim_type column doesn't change
                    # if the table is empty
                    if len(patch_comp_L) > 0:
                        companion_table = companion_table.append(patch_comp_L)
                    if len(patch_comp_S) > 0:
                        companion_table = companion_table.append(patch_comp_S)
                 
                # deletes patch so memory not overwhelmed
                del patch_comp
                del patch_comp_df
        hf_comp.close()
        
        
        
        if len(companion_table) > 0:
            
            # Adds parameters
            companion_table = _add_multiples_parameters(companion_table, event_tab)
            companion_table = _add_binary_angles(companion_table, event_tab)
            companion_table = Table.from_pandas(companion_table).filled(np.nan)
            
            # Adds metadata
            companion_table['i'].description = 'w/rt galactic galactic north'
            companion_table['Omega'].description = 'w/rt galactic galactic north'
            companion_table['omega'].description = 'w/rt galactic galactic north'
        
            # Writes fits file
            companion_table.write(output_file[:-5] + "_companions.fits", overwrite=overwrite)
            
    t_1 = time.time()

    ##########
    # Make log file
    ##########
    now = datetime.datetime.now()
    popsycle_path = os.path.dirname(inspect.getfile(perform_pop_syn))
    popstar_path = os.path.dirname(inspect.getfile(imf))
    popsycle_hash = subprocess.check_output(['git', 'rev-parse', 'HEAD'],
                                             cwd=popsycle_path).decode('ascii').strip()
    popstar_hash = subprocess.check_output(['git', 'rev-parse', 'HEAD'],
                                           cwd=popstar_path).decode('ascii').strip()
    dash_line = '-----------------------------' + '\n'
    empty_line = '\n'

    line0 = 'FUNCTION INPUT PARAMETERS' + '\n'
    line1 = 'input_root : ' + input_root + '\n'
    line2 = 'filter_name : ' + filter_name + '\n'
    line3 = 'red_law : ' + red_law + '\n'

    line4 = 'VERSION INFORMATION' + '\n'
    line5 = str(now) + ' : creation date' + '\n'
    line6 = popstar_hash + ' : SPISEA commit' + '\n'
    line7 = popsycle_hash + ' : PopSyCLE commit' + '\n'

    line8 = 'OTHER INFORMATION' + '\n'
    line9 = str(t_1 - t_0) + ' : total runtime (s)' + '\n'
    line10 = str(N_events_original) + ' : original candidate events (dark sources removed)' + '\n'
    line11 = str(N_events_survey) + ' : candidate events in survey window' + '\n'

    line12 = 'FILES CREATED' + '\n'
    line13 = output_file + ' : refined events'
    line14 = '\n' #By default no companion file created
    
    if hdf5_file_comp != None:
        if len(companion_table) > 0:
            line14 = output_file[:-5] + "_companions.fits" + ' : companions refined events'

    with open(input_root + '_refined_events_' + photometric_system + '_' + filter_name + '_' + red_law + '.log', 'w') as out:
        out.writelines([line0, dash_line, line1, line2, line3, empty_line,
                        line4, dash_line, line5, line6, line7, empty_line,
                        line8, dash_line, line9, line10, line11, empty_line,
                        line12, dash_line, line13, line14])

    print('refine_events runtime : {0:f} s'.format(t_1 - t_0))
    return


def calc_closest_approach(event_tab, survey_duration):
    """
    Calculate the point of closest approach, during a given interval.
    Return the position and time of closest approach.
    This algorithm comes from a little writeup called
    "Point of Closest Approach for the Linear Motion of Two Particles in 2-D"

    Parameters
    ----------
    event_tab : astropy table
        This should take the astropy table that comes from the
        output of calc_events.

    survey_duration : int or float
        Survey duration, in days

    Return
    ------
    u0 : array (same length as event_tab)
        Minimum separation (normalized to Einstein radius)

    t0 : array (same length as event_tab)
        Time at minimum separation (days)

    """
    # Survey start and end time
    start_time = -1 * survey_duration / 2.0  # days
    end_time = survey_duration / 2.0  # days

    # Parametrization coefficients
    cos_glat_S = np.cos(np.radians(event_tab['glat_S']))
    cos_glat_L = np.cos(np.radians(event_tab['glat_L']))

    l_0 = (event_tab['glon_S'] - event_tab['glon_L']) * cos_glat_L * 3600.0 * 1.0e3  # position, mas
    l_1 = (event_tab['mu_lcosb_S'] - event_tab['mu_lcosb_L'])  # pm, mas/yr
    b_0 = (event_tab['glat_S'] - event_tab['glat_L']) * 3600.0 * 1.0e3  # position, mas
    b_1 = (event_tab['mu_b_S'] - event_tab['mu_b_L'])  # pm, mas/yr

    # Calculate the critical time (time of closest approach), global minimum
    t_crit = -(l_0 * l_1 + b_0 * b_1) / (l_1 ** 2 + b_1 ** 2)  # years
    t_crit *= 365.25  # days

    # Only include events that peak in survey window,
    # since we can't easily fit parameters for events where we don’t have the peak.
    # FIXME: more efficient way to do this??
    good = np.where((t_crit > start_time) & (t_crit < end_time))[0]
    bad = np.where((t_crit <= start_time) | (t_crit >= end_time))[0]

    event_tab.remove_rows(bad)

    # Initialize the time of closest approach vector, minimum of survey
    # NOTE: THIS WILL OVERWRITE CURRENT VALUES
    t0 = np.zeros(len(event_tab))
    u0 = np.zeros(len(event_tab))

    # Assign values to closest approach values
    t0 = t_crit[good]
    u0 = calc_distance(event_tab, t0)

    return u0, t0


def calc_distance(event_tab, time):
    """
    Calculate the separation of two different objects at some given time.
    With sign convention from Gould 2004:
        u0 > 0 then the source is to the east of the lens
        u0 < 0 then the source is to the west of the lens

    Parameters
    ----------
    event_tab : astropy table

    time : int/float

    Return
    ------
    u : array (same length as astropy table)

    """
    # Calculate sep
    cos_glat_S = np.cos(np.radians(event_tab['glat_S']))
    cos_glat_L = np.cos(np.radians(event_tab['glat_L']))

    l_L = (event_tab['glon_L'] + time * event_tab['mu_lcosb_L'] * masyr_to_degday / cos_glat_L)
    b_L = (event_tab['glat_L'] + time * event_tab['mu_b_L'] * masyr_to_degday)
    l_S = (event_tab['glon_S'] + time * event_tab['mu_lcosb_S'] * masyr_to_degday / cos_glat_S)
    b_S = (event_tab['glat_S'] + time * event_tab['mu_b_S'] * masyr_to_degday)

    c_L = SkyCoord(frame='galactic', l=l_L * units.deg, b=b_L * units.deg)
    c_S = SkyCoord(frame='galactic', l=l_S * units.deg, b=b_S * units.deg)

    sep = (c_L.separation(c_S)).mas
    u = sep / event_tab['theta_E']
     
    # Comment on sign conventions:
    # if u0_E > 0 then the source is to the East of the lens
    # if u0_E < 0 then the source is to the West of the lens
    # We adopt the following sign convention (same as Gould:2004):
    #    u0_amp > 0 means u0_E > 0
    #    u0_amp < 0 means u0_E < 0
    # Note that we assume beta = u0_amp (with same signs).

    sign = np.sign(c_S.icrs.ra - c_L.icrs.ra)
    
    return sign*u


def calc_blend_and_centroid(filter_name, red_law, blend_tab, photometric_system='ubv'):
    """
    Given the absolute magnitudes of a bunch of things,
    calculate their blended apparent magnitude and flux.
    Also calculate the centroid of these things.

    Filter name is 'j', 'i', etc.
    red_law is Damineli16, Schlegel99, etc.
    """
    f_i = filt_dict[photometric_system + '_' + filter_name][red_law]

    # Calculate apparent magnitudes
    app_N = calc_app_mag(blend_tab['rad_N'],
                         blend_tab[photometric_system + '_' + filter_name + '_N'],
                         blend_tab['exbv_N'], f_i)

    # Convert absolute magnitudes to fluxes, and fix bad values
    flux_N = 10 ** (app_N / -2.5)
    flux_N = np.nan_to_num(flux_N)

    # Get total flux
    flux_N_tot = np.sum(flux_N)

    # Get centroid
    # If there is no flux, then the centroid is set to (l, b) = (0, 0).
    if flux_N_tot == 0:
        cent_l = 0.0
        cent_b = 0.0
    else:
        cent_l = np.sum(flux_N * blend_tab['glon_N']) / flux_N_tot
        cent_b = np.sum(flux_N * blend_tab['glat_N']) / flux_N_tot

    # Total blended magnitude
    app_blended = -2.5 * np.log10(flux_N_tot)

    return app_blended, flux_N_tot, cent_l, cent_b


def _calc_observables(filter_name, red_law, event_tab, blend_tab, photometric_system='ubv'):
    """
    Calculate a bunch of observable quantities we get out from microlensing

    Parameters
    ----------
    filter_name : str

    event_tab : Astropy table

    blend_tab : Astropy table

    """
    f_i = filt_dict[photometric_system + '_' + filter_name][red_law]

    # Calculate apparent magnitude of lens and source, and fix bad values
    app_S = calc_app_mag(event_tab['rad_S'],
                         event_tab[photometric_system + '_' + filter_name + '_S'],
                         event_tab['exbv_S'], f_i)
    app_L = calc_app_mag(event_tab['rad_L'],
                         event_tab[photometric_system + '_' + filter_name + '_L'],
                         event_tab['exbv_L'], f_i)
    event_tab[photometric_system + '_' + filter_name + '_app_S'] = app_S
    event_tab[photometric_system + '_' + filter_name + '_app_L'] = app_L

    # Convert absolute magnitude to fluxes, and fix bad values
    flux_L = 10 ** (app_L / -2.5)
    flux_S = 10 ** (app_S / -2.5)

    flux_L = np.nan_to_num(flux_L)
    flux_S = np.nan_to_num(flux_S)

    # Find the blends.
    LS_pairs = np.stack((event_tab['obj_id_L'], event_tab['obj_id_S']),
                        axis=-1)
    blend_pairs = np.stack((blend_tab['obj_id_L'], blend_tab['obj_id_S']),
                           axis=-1)

    flux_N = np.zeros(len(app_L))
    event_tab['cent_glon_' + filter_name + '_N'] = np.zeros(len(app_L))
    event_tab['cent_glat_' + filter_name + '_N'] = np.zeros(len(app_L))

    # Get the unique blend_pairs and the first instance of each.
    if len(blend_pairs) > 0:
        uni_blends, uni_bidx = np.unique(blend_pairs, return_index=True,
                                         axis=0)
        # Add a "dummy" idx onto uni_bidx so that I can do idx+1 later.
        uni_bidxx = np.append(uni_bidx, len(blend_pairs))
    else:
        # obj_id always >= 0, so these negative values serve as dummies that
        # cannot be matched in the below `where` statement
        uni_blends = np.array([[-1, -1]])
        uni_bidxx = np.array([])

    # FIXME: Put in a check that uni_bidx is monotonically increasing???
    # np.sort(uni_bidx) - uni_bidx == np.zeros(len(uni_bidx)) ???

    # FIXME: This seems more complicated than necessary...
    for pp in range(len(LS_pairs)):
        # Search for where the blend pairs have the nth unique LS value
        idx = np.where(uni_blends == LS_pairs[pp])[0]
        if len(idx) > 0:
            start = uni_bidxx[idx][0]
            end = uni_bidxx[idx + 1][0]
            app_blended, flux_N_tot, cent_l, cent_b = calc_blend_and_centroid(filter_name,
                                                                              red_law,
                                                                              blend_tab[start:end],
                                                                              photometric_system)
            flux_N[pp] = flux_N_tot
            event_tab['cent_glon_' + filter_name + '_N'][pp] = cent_l
            event_tab['cent_glat_' + filter_name + '_N'][pp] = cent_b

    # Total blended flux in i-band
    flux_tot = flux_L + flux_S + flux_N

    # Total blended magnitude, neighbor
    app_N = np.zeros(len(flux_N))
    bad_N_idx = np.where(flux_N == 0)[0]
    good_N_idx = np.where(flux_N != 0)[0]
    app_N[good_N_idx] = -2.5 * np.log10(flux_N[good_N_idx])
    app_N[bad_N_idx] = np.full(len(bad_N_idx), np.nan)

    event_tab[photometric_system + '_' + filter_name + '_app_N'] = app_N

    # Total blended magnitude
    app_LSN = -2.5 * np.log10(flux_tot)
    event_tab[photometric_system + '_' + filter_name + '_app_LSN'] = app_LSN

    # Bump amplitude (in magnitudes)
    delta_m = calc_bump_amp(np.abs(event_tab['u0']), flux_S, flux_L, flux_N)
    event_tab['delta_m_' + filter_name] = delta_m

    # Calculate the blend fraction
    # (commonly used in microlensing): f_source / f_total
    f_blend = flux_S / flux_tot
    event_tab['f_blend_' + filter_name] = f_blend

    return


def _add_binary_angles(companion_table, event_table):
    """
    -Adds the following angles to the companion array:
        - alpha: angle between North and binary axis (East of North)
        - phi_pi_E: angle between North and proper motion vector (East of North)
        - phi: angle between the proper motion and the binary axis
    -Each set of angles is for the source if the companion is 
    assocaited with the source or the lens if the companion is associated with the lens.
    -Binary parameters established in a galactic spherical coordinate systems.
    -Big Omega measured from galactic north increasing in the direction of galactic east (positive l).
    
    Parameters
    ----------
    companion_table : pandas table
        Pandas table from companion events which were matched from the events table.
        
    event_table : astropy table
        Astropy table with refined events

    Returns
    -------
    companion_tmp_df : pandas table
        Companions table modified to include alpha, phi_pi_E, phi.
    
    
    """
    companion_tmp_df = copy.deepcopy(companion_table)
    
    event_table_df = event_table.to_pandas()
    
    #indexes on both obj_id_L and obj_id_S at once
    companion_tmp_df = companion_tmp_df.set_index(['obj_id_L', 'obj_id_S'])
    event_table_df = event_table_df.set_index(['obj_id_L', 'obj_id_S'])
    companion_tmp_df_joined = companion_tmp_df.join(event_table_df, lsuffix='_comp', rsuffix='_prim', how='inner')
    
    del event_table_df
    
    start_time_bin_angles = time.time()    
    alphas, phi_pi_Es, phis = calculate_binary_angles(companion_tmp_df_joined)
    
    companion_tmp_df_joined['alpha'] = alphas
    companion_tmp_df_joined['phi_pi_E'] = phi_pi_Es
    companion_tmp_df_joined['phi'] = phis
    
    # reset index adds obj_id_L and obj_id_S back as their own columns
    # doing list(cluster.companions.columns) + those other names means that it only takes columns 
    # that were in cluster.companions and obj_id_L, obj_id_S, alpha,...
    companion_tmp_df = companion_tmp_df_joined.reset_index()[list(companion_tmp_df.columns) + ['obj_id_L', 'obj_id_S'] + ['alpha', 'phi_pi_E', 'phi']]
    print('full bin angles loop', start_time_bin_angles - time.time())
    
    del companion_tmp_df_joined
    return companion_tmp_df

def calculate_binary_angles(joined_table):
    """
    -Calculates the following angles to the companion array:
        - alpha: angle between North and binary axis (East of North)
        - phi_pi_E: angle between North and proper motion vector (East of North)
        - phi: angle between the proper motion and the binary axis
    -Each set of angles is for the source if the companion is 
    assocaited with the source or the lens if the companion is associated with the lens.
    -Binary parameters established in a galactic spherical coordinate systems.
    -Big Omega measured from galactic north increasing in the direction of galactic east (positive l).
    
    Parameters
    ----------
    joined_table : pandas table
        Joined companion and event table on obj_id_L and obj_id_S

    Returns
    -------
    alphas : list
        Angle between North and binary axis (East of North)
    phi_pi_Es : list
        Angle between North and proper motion vector (East of North)
    phis : list
        Angle between the proper motion and the binary axis (phi_pi_E - alpha)
    
    
    """
    alphas = []
    phi_pi_Es = []
    phis = []
    
    for index, row in joined_table.iterrows():
        
        # At the end of refine events prim_type is encoded in bytes
        # so we need to decode it to strings
        # if we feed in a table from and alternate location
        prim_type = row['prim_type']
        if type(prim_type) == bytes:
            prim_type = prim_type.decode("utf-8") 
            
        if prim_type == 'L':
            not_prim_type = 'S'
        else:
            not_prim_type = 'L'
        
        # First calculate binary axis
        orb = orbits.Orbit()
        orb.w = row['omega'] # [degrees]
        orb.o = row['Omega'] # [degrees]
        orb.i = row['i'] # [degrees]
        orb.e = row['e'] # float between 0 and 1
        orb.p = row['P'] # [years]
        orb.t0 = np.random.rand()*row['P'] + row['t0'] # [years] This is initial
        orb.mass = row['systemMass_{}'.format(prim_type)] # [Msun]
        
        
        # Position of the companion when primary at origin
        # r[0][0] is galactic east
        # r[0][1] is galactic north
        # r[0][2] is line of sight away from the sun
        # Assumes the primary is at the origin (0,0)
        
        (r, v, a) = orb.kep2xyz(np.array([row['t0']]))

        r_kpc = np.array([(ii*unit.AU).to('kpc').value for ii in r[0]])
        
        r_mas = (np.arcsin(r_kpc[0:2]/row['rad_{}'.format(prim_type)])*unit.radian).to('mas').value
        
        # Change in positional offset (b and lcosb) from companion to the primary 
        # pointing to companion (assuming primary at 0,0)
        deltaz_lcosb = r_mas[0]
        deltaz_b = r_mas[1]
        
        #b and l of primary
        z1_b = row['glat_{}'.format(prim_type)]*unit.degree
        z1_l = row['glon_{}'.format(prim_type)]*unit.degree
        
        
        deltaz_l = deltaz_lcosb/np.cos(np.deg2rad(z1_b)) #Need to find the spherical l instead of projected for SkyCoord
        
        #add positions of the primary to the deltas to find b and l of companion
        z2_b = (deltaz_b*unit.mas + z1_b.to('mas')).to('degree')
        z2_l = (deltaz_l*unit.mas + z1_l.to('mas')).to('degree')
        
        #b and l of primary of system companion not part of
        not_prim_b = row['glat_{}'.format(not_prim_type)]*unit.degree
        not_prim_l = row['glon_{}'.format(not_prim_type)]*unit.degree
        
        #SkyCoord objects for the primary, companion, and primary of system companion not part of
        coord_object_z1 = SkyCoord(l = z1_l, b = z1_b, 
                                   pm_l_cosb = row['mu_lcosb_{}'.format(prim_type)]*unit.mas/unit.year, 
                                   pm_b = row['mu_b_{}'.format(prim_type)]*unit.mas/unit.year, 
                                   frame ='galactic')
        
        coord_object_z2 = SkyCoord(l = z2_l, b = z2_b, 
                                   pm_l_cosb = row['mu_lcosb_{}'.format(prim_type)]*unit.mas/unit.year, 
                                   pm_b = row['mu_b_{}'.format(prim_type)]*unit.mas/unit.year, 
                                   frame ='galactic')
        
        coord_object_not_prim = SkyCoord(l = not_prim_l, b = not_prim_b, 
                                         pm_l_cosb = row['mu_lcosb_{}'.format(not_prim_type)]*unit.mas/unit.year, 
                                         pm_b = row['mu_b_{}'.format(not_prim_type)]*unit.mas/unit.year, frame ='galactic')

        #ra and dec of primary, find racosdec to find projected coords
        z1_ra = coord_object_z1.icrs.ra.value
        z1_dec = coord_object_z1.icrs.dec.value
        z1_racosdec = z1_ra*np.cos(np.deg2rad(z1_dec))
        
        #ra and dec of companion, find racosdec to find projected coords
        z2_ra = coord_object_z2.icrs.ra.value
        z2_dec = coord_object_z2.icrs.dec.value
        z2_racosdec = z2_ra*np.cos(np.deg2rad(z2_dec))
        
        #Find change in dec and racosdec companion - primary (so vector is pointed at companion)
        deltaz_dec = z2_dec - z1_dec
        deltaz_racosdec = (z2_ra - z1_ra)*np.cos(np.deg2rad(z1_dec)) #z2_racosdec - z1_racosdec
        
        
        #Proper motions of the primary, comanion, and source in racosdec and dec
        mu_racosdec_z1 = coord_object_z1.icrs.pm_ra_cosdec.value
        mu_dec_z1 = coord_object_z1.icrs.pm_dec.value
        
        mu_racosdec_z2 = coord_object_z2.icrs.pm_ra_cosdec.value
        mu_dec_z2 = coord_object_z2.icrs.pm_dec.value
        
        mu_racosdec_not_prim = coord_object_not_prim.icrs.pm_ra_cosdec.value
        mu_dec_not_prim = coord_object_not_prim.icrs.pm_dec.value
        
        #Relative proper motion between the primary and companion
        #delta_mu_racosdec.append(np.abs(mu_racosdec_z1 - mu_racosdec_z2))
        #delta_mu_dec.append(np.abs(mu_dec_z1 - mu_dec_z2))
        
        if np.abs(mu_racosdec_z1 - mu_racosdec_z2) > 0.01 or np.abs(mu_dec_z1 - mu_dec_z2) > 0.01:
            print('***************** WARNING ******************')
            print('Discrepancy between companion and primary proper motion components > 0.01 mas/year')
            print('********************************************')
            print('mu_racosdec_z1', mu_racosdec_z1)
            print('mu_racosdec_z2', mu_racosdec_z2)
            print('mu_dec_z1', mu_dec_z1)
            print('mu_dec_z2', mu_dec_z2)

        #Relative proper motion between primary and system companion not part of
        mu_racosdec_rel = mu_racosdec_not_prim - mu_racosdec_z1
        mu_dec_rel = mu_dec_not_prim - mu_dec_z1
        
        
        # Since deltaz is pointed toward the companion, subtract 180 degrees mod 360 to find alpha
        alpha = (np.rad2deg(np.arctan2(deltaz_racosdec,deltaz_dec)) - 180) % 360
        
        # Mod 360 so it'll be in the same range as alpha
        phi_pi_E = np.rad2deg(np.arctan2(mu_racosdec_rel,mu_dec_rel)) % 360
        
        phi = phi_pi_E - alpha
        
        alphas.append(alpha)
        phi_pi_Es.append(phi_pi_E)
        phis.append(phi)
    
    return alphas, phi_pi_Es, phis

def _add_multiples_parameters(companion_table, event_table):
    """
    Adds mass ratio, separation in mas between primary and companion,
    and period in years to companions array.

    Parameters
    ----------
    companion_table : pandas table
        Pandas table from companion events which were matched from the events table.
        
    event_table : astropy table
        Astropy table with refined events

    Returns
    -------
    companion_tmp_df : pandas table
        Companions table modified to include new parameters (q, sep, and P).

    """
    companion_tmp_df = copy.deepcopy(companion_table)
    
    event_table_df = event_table.to_pandas()
    
    #indexes on both obj_id_L and obj_id_S at once
    companion_tmp_df = companion_tmp_df.set_index(['obj_id_L', 'obj_id_S'])
    event_table_df = event_table_df.set_index(['obj_id_L', 'obj_id_S'])
    companion_tmp_df_joined = companion_tmp_df.join(event_table_df, lsuffix='_comp', rsuffix='_prim', how='inner')

    del event_table_df
    
    a_kpc = (np.array(10**companion_tmp_df_joined['log_a'])*unit.AU).to('kpc').value
    
    # Since prim_type is a column, we get an array of mass (or systemMass or rad)
    # columns that are associated with the prim types
    # then take the diagonal to get the mass (or systemMass or rad) associated with the
    # appropriate prim_type. The off-diagonal elements may not be associated with the right primary
    event_prim_masses = np.diagonal(companion_tmp_df_joined['mass_' + companion_tmp_df_joined['prim_type']])
    event_system_masses = np.diagonal(companion_tmp_df_joined['systemMass_' + companion_tmp_df_joined['prim_type']])
    event_prim_distances = np.diagonal(companion_tmp_df_joined['rad_' + companion_tmp_df_joined['prim_type']])
    
    companion_tmp_df_joined['q'] = companion_tmp_df_joined['mass']/event_prim_masses #mass ratio
    #abs(acos(i))
    abs_cos_i = np.abs(np.cos(list(companion_tmp_df_joined['i'])))
    a_mas = (np.arcsin(a_kpc/event_prim_distances)*unit.radian).to('mas').value
    companion_tmp_df_joined['sep'] = abs_cos_i*a_mas #separation in mas
    companion_tmp_df_joined['P'] = orbits.a_to_P(event_system_masses, 10**companion_tmp_df_joined['log_a']) #period
    
    # reset index adds obj_id_L and obj_id_S back as their own columns
    # doing list(cluster.companions.columns) + those other names means that it only takes columns 
    # that were in cluster.companions and obj_id_L, obj_id_S, q,...
    companion_tmp_df = companion_tmp_df_joined.reset_index()[list(companion_tmp_df.columns) + ['obj_id_L', 'obj_id_S'] + ['q', 'sep', 'P']]
    
    del companion_tmp_df_joined
    return companion_tmp_df


############################################################################
##### Refined binary event rate calculation and associated functions #######
############################################################################


def _check_refine_binary_events(events, companions,
                                photometric_system, filter_name,
                                overwrite, output_file,
                                save_phot, phot_dir):
    """
    Checks that the inputs of refine_binary_events are valid

    events : str
        fits file containing the events calculated from refine_events
    
    companions : str
        fits file containing the companions calculated from refine_events
    
    photometric_system : str
        The name of the photometric system in which the filter exists.
    
    filter_name : str
        The name of the filter in which to calculate all the
        microlensing events. The filter name convention is set
        in the global filt_dict parameter at the top of this module.

    overwrite : bool
        If set to True, overwrites output files. If set to False, exists the
        function if output files are already on disk.

    output_file : str
        The name of the final refined_events file.
        If set to 'default', the format will be:
            <input_root>_refined_events_<photometric_system>_<filt>_<red_law>.fits
            
    save_phot : bool
        If set to True, saves the photometry generated instead of just parameters.
    
    phot_dir : str
        Name of the directory photometry is saved if save_phot = True.
        This parameters is NOT optional if save_phot = True.
    """

    if not isinstance(events, str):
        raise Exception('events (%s) must be a string.' % str(events))

    if not isinstance(companions, str):
        raise Exception('companions (%s) must be a string.' % str(companions))
    
    if not isinstance(photometric_system, str):
        raise Exception('photometric_system (%s) must be a string.' % str(photometric_system))
    
    if not isinstance(filter_name, str):
        raise Exception('filter_name (%s) must be a string.' % str(filter_name))

    if not isinstance(output_file, str):
        raise Exception('output_file (%s) must be a string.' % str(output_file))

    if not isinstance(overwrite, bool):
        raise Exception('overwrite (%s) must be a boolean.' % str(overwrite))
        
    if not isinstance(save_phot, bool):
        raise Exception('save_phot (%s) must be a boolean.' % str(save_phot))
        
    if not isinstance(phot_dir, str):
        if not isinstance(phot_dir, type(None)):
            raise Exception('phot_dir (%s) must be a string or None.' % str(phot_dir))

    # Check to see that the filter name, photometric system, red_law are valid
    if photometric_system not in photometric_system_dict:
        exception_str = 'photometric_system must be a key in ' \
                        'photometric_system_dict. \n' \
                        'Acceptable values are : '
        for photometric_system in photometric_system_dict:
            exception_str += '%s, ' % photometric_system
        exception_str = exception_str[:-2]
        raise Exception(exception_str)

    if filter_name not in photometric_system_dict[photometric_system]:
        exception_str = 'filter_name must be a value in ' \
                        'photometric_system_dict[%s]. \n' \
                        'Acceptable values are : ' % photometric_system
        for filter_name in photometric_system_dict[photometric_system]:
            exception_str += '%s, ' % filter_name
        exception_str = exception_str[:-2]
        raise Exception(exception_str)


def refine_binary_events(events, companions, photometric_system, filter_name,
                         overwrite = False, output_file = 'default',
                         save_phot = False, phot_dir = None):
    """
    Takes the output Astropy table from refine_events (both primaries and companions) and from that
    calculates the binary light curves.

    Parameters
    ----------
    events : str
        fits file containing the events calculated from refine_events
    
    companions : str
        fits file containing the companions calculated from refine_events
    
    photometric_system : str
        The name of the photometric system in which the filter exists.
    
    filter_name : str
        The name of the filter in which to calculate all the
        microlensing events. The filter name convention is set
        in the global filt_dict parameter at the top of this module.

    Optional Parameters
    -------------------
    overwrite : bool
        If set to True, overwrites output files. If set to False, exists the
        function if output files are already on disk.
        Default is False.

    output_file : str
        The name of the final refined_events file.
        If set to 'default', the format will be:
            <input_root>_refined_events_<photometric_system>_<filt>_<red_law>.fits
            
    save_phot : bool
        If set to True, saves the photometry generated instead of just parameters.
        Default is False
    
    phot_dir : str
        Name of the directory photometry is saved if save_phot = True.
        This parameters is NOT optional if save_phot = True.
        Default is None.
    
    Output:
    ----------
    A file will be created named
    <input_root>_refined_events_<photometric_system>_<filt>_<red_law>_companions_rb.fits
    that contains all the same objects, only now with lots of extra
    columns of data. (rb stands for refine binaries).
    
    A file will be created named
    <input_root>_refined_events_<photometric_system>_<filt>_<red_law>_companions_rb_mp.fits
    that contains the data for each individual peak for events with multiple peaks.
    (mp stands for multiple peaks).

    """
    start_time = time.time()
    
    if not overwrite and os.path.isfile(output_file):
        raise Exception('That refined_events.fits file name is taken! '
                        'Either delete the .fits file, or pick a new name.')

    if save_phot == True and phot_dir == None:
        raise Exception('phot_dir is "none". Input a directory to save photometry.')
        
    # Error handling/complaining if input types are not right.
    _check_refine_binary_events(events, companions, 
                         photometric_system, filter_name,
                         overwrite, output_file,
                         save_phot, phot_dir)
        
    
    event_table = Table.read(events)
    comp_table = Table.read(companions)
    
    comp_table.add_column( Column(np.zeros(len(comp_table), dtype=float), name='n_peaks') )
    comp_table.add_column( Column(np.zeros(len(comp_table), dtype=float), name='bin_delta_m') )
    comp_table.add_column( Column(np.empty(len(comp_table), dtype=float), name='tE_sys') )
    comp_table.add_column( Column(np.empty(len(comp_table), dtype=float), name='tE_primary') )
    comp_table.add_column( Column(np.empty(len(comp_table), dtype=float), name='primary_t') )
    comp_table.add_column( Column(np.empty(len(comp_table), dtype=float), name='avg_t') )
    comp_table.add_column( Column(np.empty(len(comp_table), dtype=float), name='std_t') )
    comp_table.add_column( Column(np.empty(len(comp_table), dtype=float), name='asymmetry') )
    
    comp_table['bin_delta_m'][:] = np.nan
    comp_table['tE_sys'][:] = np.nan
    comp_table['tE_primary'][:] = np.nan
    comp_table['primary_t'][:] = np.nan
    comp_table['avg_t'][:] = np.nan
    comp_table['std_t'][:] = np.nan
    comp_table['asymmetry'][:] = np.nan
    
    # This table is for events with more than one peak to characterize those peaks
    # comp_id is position of companion in companion table for reference
    # obj_id_L, obj_id_S, and n_peaks are the same as in the companion table, just for reference
    # t is time of peak
    # tE is Einstein crossing time of peak defined by times of 0.5*(max(peak mag) - min(peak mag))
    # delta m is the change in magnitude between the peak and baseline
    # ratio is the magnitude ratio between min peak/max peak
    mult_peaks = Table(names=('comp_id', 'obj_id_L', 'obj_id_S', 'n_peaks', 't', 'tE', 'delta_m', 'ratio'))

    L_idxs = np.where(comp_table['prim_type'] == "L")[0]
    
    for comp_idx in L_idxs:
        name = "{}".format(comp_idx)
        event_id = (np.where(np.logical_and((event_table['obj_id_L'] == comp_table[comp_idx]['obj_id_L']), (event_table['obj_id_S'] == comp_table[comp_idx]['obj_id_S'])))[0])[0]
        L_coords = SkyCoord(l = event_table[event_id]['glat_L']*unit.degree, b = event_table[event_id]['glon_L']*unit.degree, 
                                pm_l_cosb = event_table[event_id]['mu_lcosb_L']*unit.mas/unit.year, 
                                pm_b = event_table[event_id]['mu_b_L']*unit.mas/unit.year, frame ='galactic')
        S_coords = SkyCoord(l = event_table[event_id]['glat_S']*unit.degree, b = event_table[event_id]['glon_S']*unit.degree, 
                                pm_l_cosb = event_table[event_id]['mu_lcosb_S']*unit.mas/unit.year, 
                                  pm_b = event_table[event_id]['mu_b_S']*unit.mas/unit.year, frame ='galactic')


        ##########
        # Calculate binary model and photometry
        ##########
        raL = L_coords.icrs.ra.value # Lens R.A.
        decL = L_coords.icrs.dec.value # Lens dec
        mL1 = event_table[event_id]['mass_L'] # msun (Primary lens mass)
        mL2 = comp_table[comp_idx]['mass'] # msun (Companion lens mass)
        t0 = event_table[event_id]['t0'] # mjd
        xS0 = np.array([0, 0]) #arbitrary offset (arcsec)
        beta = event_table[event_id]['u0']*event_table[event_id]['theta_E']#5.0
        muL = np.array([L_coords.icrs.pm_ra_cosdec.value, L_coords.icrs.pm_dec.value]) #lens proper motion mas/year
        muS = np.array([S_coords.icrs.pm_ra_cosdec.value, S_coords.icrs.pm_dec.value]) #source proper motion mas/year
        dL = event_table[event_id]['rad_L']*10**3 #Distance to lens
        dS = event_table[event_id]['rad_S']*10**3 #Distance to source
        sep = comp_table[comp_idx]['sep'] #mas (separation between primary and companion)
        alpha = comp_table[comp_idx]['alpha']
        mag_src = event_table[event_id]['%s_%s_app_S' % (photometric_system, filter_name)]
        b_sff = event_table[event_id]['f_blend_%s' % filter_name]

        psbl = model.PSBL_PhotAstrom_Par_Param1(mL1, mL2, t0, xS0[0], xS0[1],
                                   beta, muL[0], muL[1], muS[0], muS[1], dL, dS,
                                   sep, alpha, [b_sff], [mag_src], 
                                   raL=raL, decL=decL, 
                                   root_tol = 0.00000001)
        

        # Calculate the photometry 
        duration=1000 # days
        time_steps=5000
        tmin = psbl.t0 - (duration / 2.0)
        tmax = psbl.t0 + (duration / 2.0)
        dt = np.linspace(tmin, tmax, time_steps)
        
        img, amp = psbl.get_all_arrays(dt)
        phot = psbl.get_photometry(dt, amp_arr=amp)
        
        if save_phot == True:
            if not os.path.exists(phot_dir):
                os.makedirs(phot_dir)
            foo = Table((dt, phot), names=['time', 'phot'])
            foo.write(phot_dir + '/' + name + '_phot.fits', overwrite=overwrite)
        
        #because this is magnitudes max(phot) is baseline and min(phot) is peak
        #baseline 2000tE away get_photometry
        comp_table[comp_idx]['bin_delta_m'] = max(phot) - min(phot)
        tenp = np.where(phot < (max(phot) - 0.1*comp_table[comp_idx]['bin_delta_m']))[0]
        if len(tenp) == 0:
            continue
        comp_table[comp_idx]['tE_sys'] = max(dt[tenp]) - min(dt[tenp])
        
        # Find peaks
        peaks, _ = find_peaks(-phot, prominence = 10e-5, width =1) 
                
        if len(peaks) == 0:            
            continue
        
        comp_table[comp_idx]['n_peaks'] = len(peaks)
        comp_table[comp_idx]['primary_t'] = dt[peaks][np.argmin(phot[peaks])]
        comp_table[comp_idx]['avg_t'] = np.average(dt[peaks])
        comp_table[comp_idx]['std_t'] = np.std(dt[peaks])
        
        # Find asymmetry (0 if symmetric, larger if asymmetric)
        # Uses 50 degree chebyshev polynomial (see eq 7 in Night et al. 2010)
        indices = np.arange(0,51)
        cheb_fit = np.polynomial.chebyshev.Chebyshev.fit(dt, phot, 50).coef
        odd_cheb = cheb_fit[indices%2==1]
        even_cheb = cheb_fit[indices%2==0]
        asymm = np.sqrt(np.sum(odd_cheb**2)/np.sum(even_cheb**2))
        comp_table[comp_idx]['asymmetry'] = asymm
        
        # Split up peaks by minima between peaks
        # Note since it's magnitudes all the np.min and such are maxima
        split_data = []
        start_idx = 0
        if len(peaks) > 1:
            for i in range(len(peaks) - 1):
                min_btwn_peaks = np.max(phot[peaks[i]:peaks[i+1]])
                end_idx = np.where(phot[start_idx:] == min_btwn_peaks)[0][0] + start_idx
                split_data.append([dt[start_idx:end_idx], phot[start_idx:end_idx]])
                start_idx = end_idx
        split_data.append([dt[start_idx:], phot[start_idx:]])
        split_data = np.array(split_data, dtype='object')
        
        highest_peak = np.argmin(phot[peaks])
        
        if len(split_data[highest_peak][1]) == 0:
            continue
        
        highest_bump_mag = max(split_data[highest_peak][1]) - min(split_data[highest_peak][1])
        highest_half = np.where(split_data[highest_peak][1] < (max(split_data[highest_peak][1]) - 0.5*highest_bump_mag))[0]
        if len(highest_half) == 0:
            continue
        comp_table[comp_idx]['tE_primary'] = max(dt[highest_half]) - min(dt[highest_half])
        
        # For events with more than one peak, add them to the multi peak table
        if len(peaks) > 1:
            n_peaks = len(peaks)
            obj_id_L = comp_table[comp_idx]['obj_id_L']
            obj_id_S = comp_table[comp_idx]['obj_id_S']
            for i in range(len(peaks)):
                t = dt[peaks[i]]
                delta_m = max(phot) - phot[peaks[i]]
                ratio = np.min(phot[peaks])/phot[peaks[i]]
                
                # Don't log primary peak
                if ratio == 1:
                    continue
                
                if len(split_data[i][1]) == 0:
                    tE = np.nan
                    mult_peaks.add_row([comp_idx, obj_id_L, obj_id_S, n_peaks, t, tE, delta_m, ratio])
                    continue
                    
                split_bump_mag = max(split_data[i][1]) - min(split_data[i][1])
                split_half = np.where(split_data[i][1] < (max(split_data[i][1]) - 0.5*split_bump_mag))[0]
                if len(split_half) == 0:
                    tE = np.nan
                    mult_peaks.add_row([comp_idx, obj_id_L, obj_id_S, n_peaks, t, tE, delta_m, ratio])
                    continue
                    
                tE = max(dt[split_half]) - min(dt[split_half])
                
                mult_peaks.add_row([comp_idx, obj_id_L, obj_id_S, n_peaks, t, tE, delta_m, ratio])
            
        
    # Writes fits file
    if output_file == 'default':
        comp_table.write(companions[:-5] + "_rb.fits", overwrite=overwrite)
        mult_peaks.write(companions[:-5] + "_rb_multi_peaks.fits", overwrite=overwrite)
    else:
        comp_table.write(output_file + ".fits", overwrite=overwrite)
        mult_peaks.write(output_file + "_multi_peaks.fits", overwrite=overwrite)
        
        
        
    ##########
    # Make log file
    ##########
    now = datetime.datetime.now()
    popsycle_path = os.path.dirname(inspect.getfile(perform_pop_syn))
    popstar_path = os.path.dirname(inspect.getfile(imf))
    popsycle_hash = subprocess.check_output(['git', 'rev-parse', 'HEAD'],
                                             cwd=popsycle_path).decode('ascii').strip()
    popstar_hash = subprocess.check_output(['git', 'rev-parse', 'HEAD'],
                                           cwd=popstar_path).decode('ascii').strip()
    
    end_time = time.time()
    
    dash_line = '-----------------------------' + '\n'
    empty_line = '\n'

    line0 = 'FUNCTION INPUT PARAMETERS' + '\n'
    line1 = 'event_file : ' + events + '\n'
    line2 = 'companion_file : ' + companions + '\n'
    line3 = 'save_phot : ' + str(save_phot) + '\n'

    line4 = 'VERSION INFORMATION' + '\n'
    line5 = str(now) + ' : creation date' + '\n'
    line6 = popstar_hash + ' : SPISEA commit' + '\n'
    line7 = popsycle_hash + ' : PopSyCLE commit' + '\n'

    line8 = 'OTHER INFORMATION' + '\n'
    line9 = str(end_time - start_time) + ' : total runtime (s)' + '\n'
    line10 = str(len(L_idxs)) + ' : number of simulated lightcurves' + '\n'

    line11 = 'FILES CREATED' + '\n'
    if output_file == 'default':
        line12 = companions[:-5] + "_rb.fits" + ' : binary refined events' + '\n'
        line13 = companions[:-5] + "_rb_multi_peaks.fits" + ' : multiple peak events table' + '\n'
        log_name = companions[:-5] + "_rb.log"
    else:
        line12 = output_file + ".fits" + ' : refined events' + '\n'
        line13 = output_file + "_multi_peaks.fits" + ' : multiple peak events table' + '\n'
        log_name = output_file + '.log'
     
    line14 = '\n'
    if save_phot == True:
        line14 = phot_dir + ' : directiory of photometry'
       
    
    with open(log_name, 'w') as out:
        out.writelines([line0, dash_line, line1, line2, line3, empty_line,
                        line4, dash_line, line5, line6, line7, empty_line,
                        line8, dash_line, line9, line10, empty_line,
                        line11, dash_line, line12, line13, line14])

    print('refine_binary_events runtime : {0:f} s'.format(end_time - start_time))
    return



##################################################################
############ Reading/writing and format functions  ###############
##################################################################

def make_ebf_log(ebf_table):
    """
    Converts log from Galaxia ebf output into dictionary

    Parameters
    ----------
    ebf_table : processed ebf file
        The ebf file that galaxia outputs, AFTER it's been read

    Returns
    -------
    ebf_log : dictionary
        The ebf file log, in dictionary form

    """
    if type(ebf_table) == dict:
        log_list = ebf_table['log'][0].split(b'\n')

    if ebf_table[-4:] == '.ebf':
        log_list = ebf.read(ebf_table, '/log')[0].split(b'\n')

    if type(ebf_table) == np.bytes_:
        log_list = ebf_table.split(b'\n')

    ebf_log = {}
    for ii in range(len(log_list)):
        if ii <= 1 or ii >= len(log_list) - 2:
            continue

        log_list_entry = log_list[ii].replace(b'# ',b'').split()

        ebf_log[log_list_entry[0].decode('utf-8')] = log_list_entry[1].decode(
            'utf-8')

    return ebf_log


def make_label_file(h5file_name, overwrite=False):
    """
    Given an output root for an .h5 file, creates a table of
    dataset name, l, b, and number of objects.
    Writes out the Astropy table as a .fits file.

    Parameters
    ----------
    h5file_name : string
        The path and name of the input h5file containing the
        population synthesis results. We will read this in and
        make a new output file entitled:
        <h5file_name>_label.fits (after removing the *.h5).

    Return
    ------
    label_file : Astropy table
        Table containing the dataset name, and corresponding l, b, and number of objects.

    """
    data_dict = {'file_name': [], 'long_start': [], 'long_end': [],
                 'lat_start': [], 'lat_end': [], 'objects': [],
                 'N_stars': [], 'N_WD': [], 'N_NS': [], 'N_BH': []}

    hf = h5py.File(h5file_name + '.h5', 'r')
    l_array = hf['long_bin_edges']
    b_array = hf['lat_bin_edges']

    for ll in range(len(l_array) - 1):
        for bb in range(len(b_array) - 1):
            dset_name = 'l' + str(ll) + 'b' + str(bb)
            dataset = hf[dset_name]

            if len(dataset) == 0:
                N_stars = 0
                N_WD = 0
                N_NS = 0
                N_BH = 0
            else:
                N_stars = np.sum(dataset['rem_id'] == 0)
                N_WD = np.sum(dataset['rem_id'] == 101)
                N_NS = np.sum(dataset['rem_id'] == 102)
                N_BH = np.sum(dataset['rem_id'] == 103)

            data_dict['file_name'].append(dset_name)
            data_dict['long_start'].append(l_array[ll])
            data_dict['long_end'].append(l_array[ll + 1])
            data_dict['lat_start'].append(b_array[bb])
            data_dict['lat_end'].append(b_array[bb + 1])
            data_dict['objects'].append(dataset.shape[0])
            data_dict['N_stars'].append(N_stars)
            data_dict['N_WD'].append(N_WD)
            data_dict['N_NS'].append(N_NS)
            data_dict['N_BH'].append(N_BH)

    hf.close()

    label_file = Table(data_dict, names=('file_name', 'long_start', 'long_end',
                                         'lat_start', 'lat_end', 'objects',
                                         'N_stars', 'N_WD', 'N_NS', 'N_BH'))
    label_file['long_start'].format = '08.3f'
    label_file['long_end'].format = '08.3f'
    label_file['lat_start'].format = '07.3f'
    label_file['lat_end'].format = '07.3f'

    now = datetime.datetime.now()
    label_file.meta['label'] = 'label.fits file creation time: ' + str(now)

    label_file.write(h5file_name + '_label.fits', overwrite=overwrite)

    return

###########################################################################
############ General formulas, conversions, and calculations ##############
###########################################################################

def heliocentric_to_galactic(x, y, z):
    """
    Converts from heliocentric coordinates to galactic coordinates.

    Parameters
    ----------
    x, y, z : float or array
        Heliocentric coordinates x, y, and z (in kpc)

    Returns
    -------
    r, b, l : float or array
        Galactic coordinates r, b, and l (in kpc and degrees)

    """
    r = (x ** 2 + y ** 2 + z ** 2) ** 0.5

    # np.arccos will return a value between 0 and pi
    # so b will be between -90 and 90 degrees
    b = -np.degrees(np.arccos(z / r)) + 90

    # np.arctan2 will return a value between -pi and pi
    # arctan2 takes care of choosing the correct branch of the arctan function
    # %360 will return it between 0 and 360 degrees
    l = np.degrees((np.arctan2(y, x))) % 360

    return r, b, l


def galactic_to_heliocentric(r, b, l):
    """
    Converts from galactic coordinates to heliocentric coordinates.

    Parameters
    ---------
    r, b, l : float or array
        Galactic coordinates r, b and l (in kpc and degrees)

    Returns
    -------
    x, y, z : float or array
        Heliocentric coordinates x, y, and z (in kpc)

    """
    # Convert input from degrees to radians.
    l = np.radians(l)
    b = np.radians(b)

    x = r * np.cos(b) * np.cos(l)
    y = r * np.cos(b) * np.sin(l)
    z = r * np.sin(b)

    return x, y, z


def einstein_radius(M, d_L, d_S):
    """
    Calculates the einstein radius, in mas

    Parameters
    ----------
    M : float
        Lens mass, in solar masses

    d_L : float
        Distance to lens, in kpc

    d_S : float
        Distance to source, in kpc

    Return
    ------
        Einstein radius, in mas
    """
    return 2.85 * M ** 0.5 * (1 / d_L - 1 / d_S) ** 0.5


def calc_sph_motion(vx, vy, vz, r, b, l):
    """
    Calculate velocities in the r directions and proper motions
    in l, b directions.

    Parameters
    ----------
    vx, vy, vz : float or array
        Heliocentric velocities vx, vy, and vz (in km/s)

    r, b, l : float or array
        Galactic coordinates r, b, and l (in kpc and degrees)

    Return
    ------
    vr, mu_b, mu_lcosb : float or array (in km/s and mas/yr)
        Radial velocity and proper motions

    """
    b = np.radians(b)
    l = np.radians(l)

    cosb = np.cos(b)
    sinb = np.sin(b)
    cosl = np.cos(l)
    sinl = np.sin(l)

    vr = vz * sinb + cosb * (vx * cosl + vy * sinl)
    vb = vz * cosb - sinb * (vx * cosl + vy * sinl)
    vl = vy * cosl - vx * sinl

    mu_b = vb / r
    mu_lcosb = vl / r

    ##########
    # Convert between radians*(km/s)/kpc into mas/year.
    # 1 kpc = 3.086 * 10^16 km, 1 year = 3.154 * 10^7 s, 2.063 * 10^8 mas = 1 rad
    # 1 radian*(km/s)/kpc = 0.2108 mas/yr
    #########
    conversion_fact = 0.2108
    mu_b = mu_b * conversion_fact
    mu_lcosb = mu_lcosb * conversion_fact

    return vr, mu_b, mu_lcosb




def calc_magnification(u):
    """
    Calculate the magnification factor A(u)

    Parameters
    ----------
    u : float or array
        Dimensionless lens-source separation, normalized in Einstein radius units

    Return
    ------
    Magnification factor : float or array

    """
    u = np.abs(u)
    return (u ** 2 + 2) / (u * np.sqrt(u ** 2 + 4))


def calc_delta_c(u, thetaE):
    """
    Calculate the maximum centroid shift for a dark lens,
    no neighbors
    """
    u = np.abs(u)
    delta_c = u * thetaE / (u ** 2 + 2)

    return delta_c


def calc_bump_amp(u0, f_S, f_L, f_N):
    """
    Calculate the "bump" amplitude, given the minimum separation and the fluxes
    of the (unmagnified) source, lens, and neighbors.
    The bump amplitude (mags) is:
    |m_peak - m_base| = -2.5 log10 ((A(u0) * f_S + f_L + f_N)/(f_S + f_L + f_N))

    Parameters
    ----------
    u0 : float or array
        Dimensionless source-lens angular separation, closest approach
    f_S : float or array
        Flux from source (arbitrary units)
    f_L : float or array
        Flux from lens (arbitrary units)
    f_N : float or array
        Flux from neighbors (arbitrary units)

    Return
    ------
    m_bump : float or array
        Bump magnitude
    """
    A = calc_magnification(np.abs(u0))
    m_bump = 2.5 * np.log10((A * f_S + f_L + f_N) / (f_S + f_L + f_N))

    return m_bump


def calc_app_mag(r, M, E, f):
    """
    Calculate the apparent magnitude (i.e. distance modulus
    plus extinction)

    Parameters
    ----------
    M : float or array
        Absolute magnitude of star

    r : float or array
        Distance of star from sun (in kpc)

    E : float or array
        Extinction law

    f : float or array
        Coefficient for that particular band or whatever

    Return
    ------
    m : float or array
        Apparent magnitude of star

    """
    m = calc_DM(r, M) + calc_ext(E, f)

    return m


def calc_DM(r, M):
    """
    Calculate the distance modulus: m = M + 5log10(100*r/kpc)

    Parameters
    ----------
    M : float or array
        Absolute magnitude of star

    r : float or array
        Distance of star from sun (in kpc)

    Return
    ------
    m : float or array
        Apparent magnitude of star

    """
    m = M + 5 * np.log10(100 * r)

    return m


def calc_ext(E, f):
    """
    Calculate the magnitude of extinction.

    Parameters
    ----------
    E : float or array
        Extinction law

    f : float or array
        Coefficient for that particular band or whatever

    Return
    ------
    m_E : float or array
        Magnitude of extinction

    """
    m_E = E * f

    return m_E


def get_Alambda_AKs(red_law_name, lambda_eff):
    """
    Get Alambda/AKs. NOTE: this doesn't work for every law in SPISEA!
    Naming convention is not consistent. Change SPISEA or add if statements?

    Parameters
    ----------
    red_law_name : str
        The name of the reddening law
    lambda_eff : float
        Wavelength in microns

    Return
    ------
    Alambda_AKs : float
        Alambda/AKs

    """
    red_law_class = getattr(reddening, 'RedLaw' + red_law_name)
    red_law = red_law_class()
    red_law_method = getattr(red_law, red_law_name)
    Alambda_AKs = red_law_method(lambda_eff, 1)

    return Alambda_AKs


<|MERGE_RESOLUTION|>--- conflicted
+++ resolved
@@ -1805,13 +1805,8 @@
                     cluster_addition.companions['system_idx'] += len(cluster.star_systems)
                     cluster.companions = vstack([cluster.companions, cluster_addition.companions])
                 cluster.star_systems = vstack([cluster.star_systems, cluster_addition.star_systems])
-<<<<<<< HEAD
             SPISEA_persent_day_star_mass = np.sum(cluster.star_systems[cluster.star_systems['phase'] < 100]['mass'])
             SPISEA_total_mass = np.sum(cluster.star_systems['mass'])
-=======
-            SPISEA_star_mass = np.sum(cluster.star_systems[cluster.star_systems['phase'] < 100]['mass'])
-            print('CO fraction/total > 0.5', len(cluster.star_systems[cluster.star_systems['phase'] > 100])/len(cluster.star_systems[cluster.star_systems['mass'] > 0.1]))
->>>>>>> 34ab0c0c
         
         
         # When it overshoots loop through the stars until we get to the appropriate mass
