import numpy as np
import h5py
import math
from astropy import units
from scipy.stats import maxwell
import astropy.coordinates as coord
from astropy.coordinates.representation import UnitSphericalRepresentation
from astropy.coordinates import SkyCoord  # High-level coordinates
from astropy.coordinates import Angle, Latitude, Longitude  # Angles
from astropy.table import Table
from astropy.table import vstack
from popstar.imf import imf
from popstar import synthetic, evolution, reddening, ifmr
from scipy.interpolate import interp1d
from scipy.spatial import cKDTree
import time
import datetime
from popsycle import ebf
import gc
import subprocess
import os
from sklearn import neighbors
import itertools
from multiprocessing import Pool
import yaml
import inspect
import sys

##########
# Conversions.
##########
masyr_to_degday = 1.0 * (1.0e-3 / 3600.0) * (1.0 / 365.25)
kms_to_kpcday = 1.0 * (3.086 * 10 ** 16) ** -1 * 86400.0
au_to_kpc = 4.848 * 10 ** -9

##########
# Prep converter function for determining
# the current-to-initial cluster mass vs. age.
# This global variable will get loaded the first time the function gets called.
##########
_Mclust_v_age_func = None

##########
# Dictionary for extinction law coefficients f_i, as a function of filter 
# Damineli values from photometric bands (nm):
# B = 445, V = 551, I = 806, J = 1220, H = 1630, K = 2190, U = 365, R = 658
# Calculated using calc_f
# Schlegel and Schlafly photometric bands:
# B = 440, V = 543, I = 809, J = 1266, H = 1673, K = 2215, U = 337, R = 651
##########
filt_dict = {}
filt_dict['j'] = {'Schlafly11': 0.709, 'Schlegel99': 0.902,
                  'Damineli16': 0.662}
filt_dict['h'] = {'Schlafly11': 0.449, 'Schlegel99': 0.576,
                  'Damineli16': 0.344}
filt_dict['k'] = {'Schlafly11': 0.302, 'Schlegel99': 0.367,
                  'Damineli16': 0.172}
filt_dict['u'] = {'Schlafly11': 4.334, 'Schlegel99': 5.434,
                  'Damineli16': 5.022}
filt_dict['b'] = {'Schlafly11': 3.626, 'Schlegel99': 4.315,
                  'Damineli16': 3.757}
filt_dict['v'] = {'Schlafly11': 2.742, 'Schlegel99': 3.315,
                  'Damineli16': 2.757}
filt_dict['i'] = {'Schlafly11': 1.505, 'Schlegel99': 1.940,
                  'Damineli16': 1.496}
filt_dict['r'] = {'Schlafly11': 2.169, 'Schlegel99': 2.634,
                  'Damineli16': 2.102}

##########
# Dictionary for going between values in 
# .h5 datasets and keys in astropy table
##########
col_idx = {'zams_mass': 0, 'rem_id': 1, 'mass': 2,
           'px': 3, 'py': 4, 'pz': 5,
           'vx': 6, 'vy': 7, 'vz': 8,
           'rad': 9, 'glat': 10, 'glon': 11,
           'vr': 12, 'mu_b': 13, 'mu_lcosb': 14,
           'age': 15, 'popid': 16, 'ubv_k': 17,
           'ubv_i': 18, 'exbv': 19, 'obj_id': 20,
           'ubv_j': 21, 'ubv_u': 22, 'ubv_r': 23,
           'ubv_b': 24, 'ubv_h': 25, 'ubv_v': 26}


###########################################################################
############# Population synthesis and associated functions ###############
###########################################################################

def execute(cmd, shell=False):
    """
    Executes a command line instruction, captures the stdout and stderr

    Parameters
    ----------
    cmd : str
        Command line instruction, including any executables and parameters

    Optional Parameters
    -------------------
    shell : bool
        Determines if the command is run through the shell. Default is False.

    Outputs
    -------
    stdout : str
        Contains the standard output of the executed process

    stderr : str
        Contains the standard error of the executed process

    """
    # Split the argument into a list suitable for Popen
    args = cmd.split()
    # subprocess.PIPE indicates that a pipe
    # to the standard stream should be opened.
    process = subprocess.Popen(args,
                               stdout=subprocess.PIPE,
                               stderr=subprocess.PIPE,
                               shell=shell)
    stdout, stderr = process.communicate()

    return stdout, stderr


def write_galaxia_params(output_root,
                         longitude, latitude, area,
                         seed=None):
    """
    Given an object root, sky location and area, creates the parameter
    file that Galaxia requires for running. User can also specify a seed for
    Galaxia to use in its object generation.

    Parameters
    ----------
    output_root : str
        The thing you want the output files to be named
        Examples:
           'myout'
           '/some/path/to/myout'
           '../back/to/some/path/myout'

    longitude : float
        Galactic longitude, ranging from -180 degrees to 180 degrees

    latitude : float
        Galactic latitude, ranging from -90 degrees to 90 degrees

    area : float
        Area of the sky that will be generated, in square degrees

    Optional Parameters
    -------------------
    seed : int
         Seed Galaxia will use to generate objects. If not set, script will
         generate a seed from the current time. Setting this seed guarantees
         identical results.

    Outputs
    -------
    galaxia_params.<output_root>.txt : text file
        A text file with the parameters that Galaxia requires to run.
    """

    if seed is None:
        # Grab last two digits of the current Epochal time
        seed = int(str(time.time())[-2:])

    params = [
        "outputFile %s" % output_root,
        "outputDir ./",
        "photoSys UBV",
        "magcolorNames V,B-V",
        "appMagLimits[0] -1000",
        "appMagLimits[1] 1000",
        "absMagLimits[0] -1000",
        "absMagLimits[1] 1000",
        "colorLimits[0] -1000",
        "colorLimits[1] 1000",
        "geometryOption 1",
        "longitude %f" % longitude,
        "latitude %f" % latitude,
        "surveyArea %.5f" % area,
        "fSample 1",
        "popID -1",
        "warpFlareOn 1",
        "seed %i" % seed,
        "r_max 30",
        "starType 0",
        "photoError 0"
    ]

    galaxia_param_fname = 'galaxia_params.%s.txt' % output_root

    print('** Generating %s **' % galaxia_param_fname)

    with open(galaxia_param_fname, 'w') as f:
        for param in params:
            f.write(param + '\n')
            print('-- %s' % param)


def perform_pop_syn(ebf_file, output_root, iso_dir,
<<<<<<< HEAD
                    bin_edges_number=None, BH_kick_speed=100,
                    NS_kick_speed=350,
                    overwrite=False, seed=None):
=======
                    bin_edges_number = None, BH_kick_speed_mean = 50,
                    NS_kick_speed_mean = 400, set_random_seed = False):
>>>>>>> 8c305675
    """
    Given some galaxia output, creates compact objects. Sorts the stars and
    compact objects into latitude/longitude bins, and saves them in an HDF5 file.

    Parameters
    ----------
    ebf_file : str or ebf file
        str : name of the ebf file from Galaxia
        ebf file : actually the ebf file from Galaxia

    output_root : str
        The thing you want the output files to be named
        Examples:
           'myout'
           '/some/path/to/myout'
           '../back/to/some/path/myout'

    iso_dir : filepath 
        Where are the isochrones stored (for PopStar)

    Optional Parameters
    -------------------
    bin_edges_number : int 
         Number of edges for the bins (bins = bin_edges_number - 1)
         Total number of bins is (bin_edges_number - 1)**2

    BH_kick_speed_loc : float
        Mean of the birth kick speed of NS (in km/s) maxwellian distrubution.
        Defaults to 50 km/s.

    NS_kick_speed_mean : float
        Mean of the birth kick speed of NS (in km/s) maxwellian distrubution.
        Defaults to 400 km/s based on distributions found by
        Hobbs et al 2005 'A statistical study of 233 pulsar proper motions'.
        https://ui.adsabs.harvard.edu/abs/2005MNRAS.360..974H/abstract

    overwrite : bool
        If set to True, overwrites output files. If set to False, exists the
        function if output files are already on disk.
        Default is False.

    seed : int
        If set to non-None, all random sampling will be seeded with the
        specified seed, forcing identical output for PyPopStar and PopSyCLE.
        Default None.

    Outputs
    -------
    <output_root>.h5 : hdf5 file
        NOTE: This is what _bin_lb_hdf5 returns.
        An hdf5 file with datasets that correspond to the longitude bin edges,
        latitude bin edges, and the compact objects
        and stars sorted into those bins.

    <output_root>_label.fits : fits file
        NOTE: This is what make_label_file returns.
        A fits file that shows the correspondence between dataset name,
        latitude, longitude, and number of objects in that bin.
    """
    ##########
    # Error handling: check whether files exist and
    # whether input types are correct.
    ##########

    if not overwrite:
        # Check if HDF5 file exists already. If it does, throw an error message
        # to complain and exit.
        if os.path.isfile(output_root + '.h5'):
            raise Exception(
                'That .h5 file name is taken! Either delete the .h5 file, '
                'or pick a new name.')

        # Ditto with the fits label file.
        if os.path.isfile(output_root + '_label.fits'):
            raise Exception(
                'That .fits file name is taken! Either delete the .fits file, '
                'or pick a new name.')

    # Error handling/complaining if input types are not right.
    if ebf_file[-4:] != '.ebf':
        raise Exception('ebf_file must be an ebf file.')

    if type(output_root) != str:
        raise Exception('output_root must be a string.')

    if bin_edges_number is not None:
        if type(bin_edges_number) != int:
            raise Exception('bin_edges_number must be an integer.')
<<<<<<< HEAD

    if type(BH_kick_speed) != int:
        if type(BH_kick_speed) != float:
            raise Exception('BH_kick_speed must be an integer or a float.')
=======
        
    if type(BH_kick_speed_mean) != int:
        if type(BH_kick_speed_mean) != float:
            raise Exception('BH_kick_speed_mean must be an integer or a float.')
>>>>>>> 8c305675

    if type(NS_kick_speed_mean) != int:
        if type(NS_kick_speed_mean) != float:
            raise Exception('NS_kick_speed_mean must be an integer or a float.')

    if type(iso_dir) != str:
        raise Exception('iso_dir must be a string.')

    if seed is not None:
        if type(seed) != int:
            raise Exception('seed must be an integer.')

    ##########
    # Start of code
    #########

    # Set random seed
    np.random.seed(seed)

    t0 = time.time()

    #########
    # Read in only what you need
    # Control yourself... take only what you need from it
    # i.e. the log file, popid, and age
    ########
    t = ebf.read_ind(ebf_file, '/log', 0)
    popid_array = ebf.read(ebf_file, '/popid')
    age_array = ebf.read(ebf_file, '/age')

    # Just some counting/error checking things
    n_stars = len(popid_array)  # How many stars from Galaxia
    comp_counter = 0  # Number of compact objects made

    # Convert log to useful dictionary.
    ebf_log = make_ebf_log(t)

    ##########
    ###  Fetch the center point and area of the survey.
    ##########
    b = float(ebf_log['latitude'])
    l = float(ebf_log['longitude'])
    surveyArea = float(ebf_log['surveyArea'])

    ##########
    ### Make the bins for the latitude and longitude. All the information
    ### will be sorted into each of these bins in order to
    # handle large arrays, etc.
    ##########
    # Extend the edges a bit, that's what the * 1.1 is for
    # (to potentially catch any edge cases.)
    # make bins of size ~1/2 arcmin
    radius = np.sqrt(surveyArea / np.pi)  # degrees

    # Define bin_edges_number, if not given in input.
    if bin_edges_number is None:
        # st the widths are 1/2 arcmin
        bin_edges_number = int(60 * 2 * radius) + 1

    # Make sure we have enough bin edges (minimum is 3)
    if bin_edges_number < 2:
        bin_edges_number = 3
    lat_bin_edges = np.linspace(b - 1.1 * radius, b + 1.1 * radius,
                                bin_edges_number)
    long_bin_edges = np.linspace(l - 1.1 * radius, l + 1.1 * radius,
                                 bin_edges_number)
    # Angle wrapping for longitude
    wrap_id = np.where(long_bin_edges > 180)[0]
    long_bin_edges[wrap_id] -= 360

    ##########
    # Create h5py file to store lat/long binned output
    ##########
    h5file = h5py.File(output_root + '.h5', 'w')
    dataset = h5file.create_dataset('lat_bin_edges', data=lat_bin_edges)
    dataset = h5file.create_dataset('long_bin_edges', data=long_bin_edges)
    h5file.close()

    ##########
    # Reassign ages for stars that are less than logage 6
    # or greater than logage 10.01, since those are the limits of
    # PopStar evolution. Justification: in writeup/paper.
    ##########
    young_id = np.where(age_array <= 5.01)[0]
    age_array[young_id] = 5.0101
    old_id = np.where(age_array >= 10.14)[0]
    age_array[old_id] = 10.1399

    # Initialize a running counter for the "unique ID".
    next_id = n_stars  # for compact objects...
    n_binned_stars = 0  # for stars...

    ##########
    # Loop through population ID (i.e. bulge, disk, halo, ...) in order to
    # design bin sizes appropriate for each population. Dividing by population
    # is convenient because each has very different
    # age ranges and radius ranges.
    ##########
    for pid in range(10):
        print('*********************** Starting popid ' + str(pid))
        if np.sum(popid_array == pid) == 0:
            print('No stars with this pid. Skipping!')
            continue
        popid_idx = np.where(popid_array == pid)[0]
        if len(popid_idx) == 0:
            print('No stars with this pid. Skipping!')
            continue

        logage_min = np.min(age_array[popid_idx])
        logage_max = np.max(age_array[popid_idx])

        # For single age populations (popID = 7-9), have a single age bin...
        if logage_min == logage_max:
            logt_bins = np.array([logage_min * 0.99, logage_min * 1.01])

        # ...for multiple age populations (popID = 1-6,
        # break ages into 4 age bins.
        else:
            logt_bins = np.log10(
                np.logspace(logage_min, logage_max * 1.001, 5))

            # HARDCODED: Special handling for the youngest bin,
            # popID = 0 (Thin Disk < 150 Myr).
            if pid == 0:
                logt_bins = np.array([logage_min, 6.3, 7.0, 7.7, 8.0, 8.2])

        ##########
        # Loop through age bins
        #   -- note, don't slice tables as we don't want
        #   duplicated things carried in memory.
        ##########
        for aa in range(len(logt_bins) - 1):
            print('Starting age bin ', logt_bins[aa])
            # Mid-point age of bin.
            age_of_bin = (logt_bins[aa] + logt_bins[aa + 1]) / 2.0

            # Fetch the stars in this age bin.
            age_idx = np.where((age_array[popid_idx] >= logt_bins[aa]) &
                               (age_array[popid_idx] < logt_bins[aa + 1]))[0]
            len_adx = len(age_idx)

            # Figure out how many random bins we will need.
            #   -- breaking up into managable chunks of 2 million stars each.
            num_stars_in_bin = 2e6
            num_rand_bins = int(math.ceil(len_adx / num_stars_in_bin))

            ##########
            # Loop through random bins of 2 million stars at a time. 
            ##########
            for nn in range(num_rand_bins):
                print('Starting sub-bin ', nn)
                n_start = int(nn * num_stars_in_bin)
                n_stop = int((nn + 1) * num_stars_in_bin)

                bin_idx = popid_idx[age_idx[n_start:n_stop]]

                exbv = ebf.read_ind(ebf_file, '/exbv_schlegel', bin_idx)

                star_dict = {}
                star_dict['zams_mass'] = ebf.read_ind(ebf_file, '/smass',
                                                      bin_idx)
                star_dict['mass'] = ebf.read_ind(ebf_file, '/mact', bin_idx)
                star_dict['px'] = ebf.read_ind(ebf_file, '/px', bin_idx)
                star_dict['py'] = ebf.read_ind(ebf_file, '/py', bin_idx)
                star_dict['pz'] = ebf.read_ind(ebf_file, '/pz', bin_idx)
                star_dict['vx'] = ebf.read_ind(ebf_file, '/vx', bin_idx)
                star_dict['vy'] = ebf.read_ind(ebf_file, '/vy', bin_idx)
                star_dict['vz'] = ebf.read_ind(ebf_file, '/vz', bin_idx)
                star_dict['age'] = age_array[bin_idx]
                star_dict['popid'] = popid_array[bin_idx]
                star_dict['ubv_k'] = ebf.read_ind(ebf_file, '/ubv_k', bin_idx)
                star_dict['ubv_i'] = ebf.read_ind(ebf_file, '/ubv_i', bin_idx)
                star_dict['ubv_j'] = ebf.read_ind(ebf_file, '/ubv_j', bin_idx)
                star_dict['ubv_u'] = ebf.read_ind(ebf_file, '/ubv_u', bin_idx)
                star_dict['ubv_r'] = ebf.read_ind(ebf_file, '/ubv_r', bin_idx)
                star_dict['ubv_b'] = ebf.read_ind(ebf_file, '/ubv_b', bin_idx)
                star_dict['ubv_h'] = ebf.read_ind(ebf_file, '/ubv_h', bin_idx)
                star_dict['ubv_v'] = ebf.read_ind(ebf_file, '/ubv_v', bin_idx)
                star_dict['exbv'] = exbv
                star_dict['glat'] = ebf.read_ind(ebf_file, '/glat', bin_idx)
                star_dict['glon'] = ebf.read_ind(ebf_file, '/glon', bin_idx)
                # Angle wrapping for longitude
                wrap_idx = np.where(star_dict['glon'] > 180)[0]
                star_dict['glon'][wrap_idx] -= 360
                star_dict['rad'] = ebf.read_ind(ebf_file, '/rad', bin_idx)
                star_dict['rem_id'] = np.zeros(len(bin_idx))
                star_dict['obj_id'] = np.arange(len(bin_idx)) + n_binned_stars

                n_binned_stars += len(bin_idx)

                ##########
                # Add spherical velocities vr, mu_b, mu_lcosb
                ##########
                vr, mu_b, mu_lcosb = calc_sph_motion(star_dict['vx'],
                                                     star_dict['vy'],
                                                     star_dict['vz'],
                                                     star_dict['rad'],
                                                     star_dict['glat'],
                                                     star_dict['glon'])
                #########
                # Add precision to r, b, l, vr, mu_b, mu_lcosb
                #########
                star_dict['rad'] = add_precision64(star_dict['rad'], -4)
                star_dict['glat'] = add_precision64(star_dict['glat'], -4)
                star_dict['glon'] = add_precision64(star_dict['glon'], -4)
                star_dict['vr'] = add_precision64(vr, -4)
                star_dict['mu_b'] = add_precision64(mu_b, -4)
                star_dict['mu_lcosb'] = add_precision64(mu_lcosb, -4)

                ##########
                # Perform population synthesis.
                ##########
                mass_in_bin = np.sum(star_dict['zams_mass'])

                stars_in_bin = {}
                for key, val in star_dict.items():
                    stars_in_bin[key] = val

<<<<<<< HEAD
                comp_dict, next_id = _make_comp_dict(iso_dir, age_of_bin,
                                                     mass_in_bin, stars_in_bin,
                                                     next_id,
                                                     BH_kick_speed=BH_kick_speed,
                                                     NS_kick_speed=NS_kick_speed,
                                                     seed=seed)
=======
                comp_dict, next_id = _make_comp_dict(iso_dir, age_of_bin, mass_in_bin, stars_in_bin,
                                                     next_id,
                                                     BH_kick_speed_mean=BH_kick_speed_mean,
                                                     NS_kick_speed_mean=NS_kick_speed_mean,
                                                     set_random_seed=set_random_seed)
>>>>>>> 8c305675

                ##########
                #  Bin in l, b all stars and compact objects. 
                ##########
                if comp_dict is not None:
                    comp_counter += len(comp_dict['mass'])
                    _bin_lb_hdf5(lat_bin_edges, long_bin_edges, comp_dict,
                                 output_root)
                _bin_lb_hdf5(lat_bin_edges, long_bin_edges, stars_in_bin,
                             output_root)
                ##########
                # Done with galaxia output in dictionary t and ebf_log.
                # Garbage collect in order to save space.
                ##########
                del star_dict
                gc.collect()

    t1 = time.time()
    print('Total run time is {0:f} s'.format(t1 - t0))

    ##########
    # Figure out how much stuff got binned.
    ##########
    binned_counter = 0
    hf = h5py.File(output_root + '.h5', 'r')
    for key in list(hf.keys()):
        if len(hf[key].shape) > 1:
            binned_counter += (hf[key].shape)[1]

     ##########
    # Make label file containing information about l,b bins
    ##########
    make_label_file(output_root)

    ##########
    # Make log file
    ##########
    now = datetime.datetime.now()
    microlens_path = os.path.split(os.path.abspath(__file__))[0]
    popstar_path = os.path.split(os.path.abspath(imf.__file__))[0]
    microlens_hash = subprocess.check_output(['git', 'rev-parse', 'HEAD'],
                                             cwd=microlens_path).decode('ascii').strip()
    popstar_hash = subprocess.check_output(['git', 'rev-parse', 'HEAD'],
                                           cwd=popstar_path).decode('ascii').strip()
    dash_line = '-----------------------------' + '\n'
    empty_line = '\n'

    line0 = 'FUNCTION INPUT PARAMETERS' + '\n'
    line1 = 'ebf_file , ' + ebf_file + '\n'
    line2 = 'output_root , ' + output_root + '\n'
    line3 = 'bin_edges_number , ' + str(bin_edges_number) + '\n'
    line4 = 'BH_kick_speed_mean , ' + str(BH_kick_speed_mean) + ' , (km/s)' + '\n'
    line5 = 'NS_kick_speed_mean , ' + str(NS_kick_speed_mean) + ' , (km/s)' + '\n'
    line6 = 'iso_dir , ' + iso_dir + '\n'

    line7 = 'VERSION INFORMATION' + '\n'
    line8 = str(now) + ' : creation date' + '\n'
    line9 = popstar_hash + ' : PopStar commit' + '\n'
    line10 = microlens_hash + ' : microlens commit' + '\n'

    line11 = 'OTHER INFORMATION' + '\n'
    line12 = str(t1 - t0) + ' : total runtime (s)' + '\n'
    line13 = str(n_stars) + ' : total stars from Galaxia' + '\n'
    line14 = str(comp_counter) + ' : total compact objects made' + '\n'
    line15 = str(binned_counter) + ' : total things binned' + '\n'

    line16 = 'FILES CREATED' + '\n'
    line17 = output_root + '.h5 : HDF5 file' + '\n'
    line18  = output_root + '_label.fits : label file' + '\n'

    with open(output_root + '_perform_pop_syn.log', 'w') as out:
        out.writelines([line0, dash_line, line1, line2, line3, line4, line5,
                        line6, empty_line, line7, dash_line, line8, line9,
                        line10, empty_line, line11, dash_line, line12, line13,
                        line14, line15, empty_line, line16, dash_line, line17,
                        line18])

    ##########
    # Informative print statements. 
    ##########
    if (n_stars + comp_counter) != binned_counter:
        print('***************** WARNING ******************')
        print('Number of things in != number of things out.')
        print('********************************************')

    print('******************** INFO **********************')
    print('Total number of stars from Galaxia: ' + str(n_stars))
    print('Total number of compact objects made: ' + str(comp_counter))
    print('Total number of things binned: ' + str(binned_counter))


    return


def calc_current_initial_ratio(iso_dir,
                               out_file='current_initial_stellar_mass_ratio.txt',
                               seed=None):
    """
    Makes 10**7 M_sun clusters in PopStar at various ages, to calculate the
    ratio of current to initial cluster mass. The range of ages goes
    from 6 to 10.089 log(age/yr). Creates a text file, the first column is
    the ages, and second column is the ratio.

    Parameters
    -------------------
    out_file : string
        Full name of the file to store the output columns: 
        log(age/yr), current_to_initial_mass_ratio

    iso_dir : filepath
        Where you are storing isochrones

    Optional Parameters
    -------------------
    seed : int
        If set to non-None, all random sampling will be seeded with the
        specified seed, forcing identical output for PyPopStar and PopSyCLE.
        Default None.

    Output
    ------
    out_file : txt file
         File of the initial-final cluster mass.

    """
    # Set up the input information for PopStar to make a cluster.
    # age in log(age/yr)
    logage_vec = np.concatenate((np.arange(5.01, 10.01 + 0.005, 0.2),
                                 np.array([10.04, 10.14])))
    cluster_mass = 10 ** 7  # mass in m_sol
    # IMF power law boundaries. changed start from 0.08 to 0.1 because of MIST.
    mass_limits = np.array([0.1, 0.5, 120])
    # IMF powers
    powers = np.array([-1.3, -2.3])
    # initialize current-initial ratio vector
    current_initial_ratio_array = np.zeros(len(logage_vec))
    filt_list = ['ubv,U', 'ubv,B', 'ubv,V', 'ubv,I', 'ubv,R', 'ukirt,H',
                 'ukirt,K', 'ukirt,J']

    # Run all the clusters for the different ages in logage_vec
    for i in range(len(logage_vec)):
        # make isochrone
        my_iso = synthetic.IsochronePhot(logage_vec[i], 0, 10,
                                         evo_model=evolution.MISTv1(),
                                         filters=filt_list,
                                         iso_dir=iso_dir)

        # define IMF
        trunc_kroupa = imf.IMF_broken_powerlaw(mass_limits, powers)
        # make cluster
        cluster = synthetic.ResolvedCluster(my_iso, trunc_kroupa, cluster_mass,
                                            seed=seed)
        output = cluster.star_systems

        # Find the stars in MIST not in Galaxia (i.e. WDs)
        # and figure out how much mass they contribute
        bad_idx = np.where(output['phase'] == 101)[0]
        bad_mass = np.sum(output['mass'][bad_idx])  # in m_sol

        # Figure out the current mass (stars + post-AGB stars)
        current_mass = np.sum(output['mass'])  # in m_sol

        # Figure out the current STELLAR mass (no post-AGB stars)
        # This is what we want for the ratio
        # since Galaxia does NOT have white dwarfs.
        current_stellar_mass = current_mass - bad_mass

        # Calculate the ratio of initial to final stellar mass.
        current_initial_mass_ratio = current_stellar_mass / cluster_mass
        current_initial_ratio_array[i] = current_initial_mass_ratio
        print(current_initial_mass_ratio)

    # Reshape vectors so they can be concatenated into two columns
    logage_vec = logage_vec.reshape((len(logage_vec), 1))
    current_initial_ratio_array = current_initial_ratio_array.reshape((len(logage_vec), 1))
    tab = np.concatenate((logage_vec, current_initial_ratio_array), axis=1)
    np.savetxt(out_file, tab)

    return


def current_initial_ratio(logage, ratio_file, iso_dir, seed=None):
    """
    Calculates the ratio of the current cluster mass to the initial
    mass of the cluster.
    
    Parameters
    ----------
    logage : float
        The age of the cluster, given in log(age/yr)

    ratio_file : txt file 
        The name of the text file that contains the
        current-initial cluster mass ratio.

    iso_dir : filepath 
        Where are the isochrones stored (for PopStar)

    Optional Parameters
    -------------------
    seed : int
        If set to non-None, all random sampling will be seeded with the
        specified seed, forcing identical output for PyPopStar and PopSyCLE.
        Default None.

    Return
    ------
        The current-initial cluster mass ratio (float)

    """
    global _Mclust_v_age_func

    if _Mclust_v_age_func == None:
        try:
            boop = np.loadtxt(ratio_file)
        except Exception as e:
            calc_current_initial_ratio(iso_dir=iso_dir, out_file=ratio_file,
                                       seed=seed)
            boop = np.loadtxt(ratio_file)

        logage_vec = boop[:, 0]
        current_initial_mass_ratio = boop[:, 1]
        _Mclust_v_age_func = interp1d(logage_vec, current_initial_mass_ratio)

    return _Mclust_v_age_func(logage)


<<<<<<< HEAD
def _make_comp_dict(iso_dir, log_age, currentClusterMass, star_dict, next_id,
                    BH_kick_speed=100, NS_kick_speed=350,
                    seed=None):
=======
def _make_comp_dict(iso_dir, log_age, currentClusterMass, star_dict, next_id, 
                    BH_kick_speed_mean = 50, NS_kick_speed_mean = 400,
                    set_random_seed=False):
>>>>>>> 8c305675
    """
    Perform population synthesis.  

    Parameters
    ----------
    iso_dir : filepath
        Where are the isochrones stored (for PopStar)

    log_age : float
        log(age/yr) of the cluster you want to make

    currentClusterMass : float
        Mass of the cluster you want to make (M_sun)

    star_dict : dictionary (N_keys = 21)
        The number of entries for each key is the number of stars.

    next_id : The next unique ID number (int) that will be assigned to
              the new compact objects created. 

    Optional Parameters
    -------------------
<<<<<<< HEAD
    BH_KickSpeed : float or int
        Kick speed for BH (in km/s)

    NS_KickSpeed : float or int
        Kick speed of NS (in km/s)
=======
    BH_kick_speed_loc : float 
        Mean of the birth kick speed of NS (in km/s) maxwellian distrubution.
        Defaults to 50 km/s.
        
    NS_kick_speed_mean : float 
        Mean of the birth kick speed of NS (in km/s) maxwellian distrubution.
        Defaults to 400 km/s based on distributions found by
        Hobbs et al 2005 'A statistical study of 233 pulsar proper motions'.
        https://ui.adsabs.harvard.edu/abs/2005MNRAS.360..974H/abstract
>>>>>>> 8c305675

    seed : int
         Seed used to sample the kde tree. If set to any number,
         PyPopStar will also be forced to use 42 as a
         random seed for calls to ResolvedCluster.
         Default is None.

    Returns
    -------
    comp_dict : dictionary (N_keys = 21)
        Keys are the same as star_dict, just for compact objects.

    next_id : int
        Updated next unique ID number (int) that will be assigned to
        the new compact objects created.
        
    """
    comp_dict = None


    # Calculate the initial cluster mass
    # changed from 0.08 to 0.1 at start because MIST can't handle.
    massLimits = np.array([0.1, 0.5, 120])
    powers = np.array([-1.3, -2.3])
    my_ifmr = ifmr.IFMR()
    ratio = current_initial_ratio(logage=log_age,
                                  ratio_file='current_initial_stellar_mass_ratio.txt',
                                  iso_dir=iso_dir,
                                  seed=seed)
    initialClusterMass = currentClusterMass / ratio
    filt_list = ['ubv,U', 'ubv,B', 'ubv,V', 'ubv,I', 'ubv,R', 'ukirt,H',
                 'ukirt,K', 'ukirt,J']

    ##########
    # Create the PopStar table (stars and compact objects).
    #    - it is only sensible to do this for a decent sized cluster.
    ##########
    if initialClusterMass > 100:
        # MAKE isochrone
        # -- arbitrarily chose AKs = 0, distance = 10 pc
        # (irrelevant, photometry not used)
        # Using MIST models to get white dwarfs
        my_iso = synthetic.IsochronePhot(log_age, 0, 10,
                                         evo_model=evolution.MISTv1(),
                                         filters=filt_list,
                                         iso_dir=iso_dir)

        # !!! Keep trunc_kroupa out here !!! Death and destruction otherwise.
        # DON'T MOVE IT OUT!
        trunc_kroupa = imf.IMF_broken_powerlaw(massLimits, powers)

        # MAKE cluster
        cluster = synthetic.ResolvedCluster(my_iso, trunc_kroupa,
                                            initialClusterMass, ifmr=my_ifmr,
                                            seed=seed)
        output = cluster.star_systems

        # Create the PopStar table with just compact objects

        # The compact IDs are:
        # 101: WD, 102: NS, 103: BH
        # -1: PMS, 0: MS, 2: RGB, 3: CHeB, 4: EAGB, 5: TPAGB, 9: WR
        # WE CONSIDER EVERYTHING FROM THE MIST MODELS
        # WITH PHASE 6 (postAGB) TO BE WHITE DWARFS
        compact_ID = np.where((output['phase'] == 101) |
                              (output['phase'] == 102) |
                              (output['phase'] == 103))[0]
        comp_table = output[compact_ID]

        # Removes unused columns to conserve memory.     
        comp_table.keep_columns(['mass', 'phase', 'mass_current',
                                 'm_ubv_I', 'm_ubv_R', 'm_ubv_B', 'm_ubv_U',
                                 'm_ubv_V', 'm_ukirt_H',
                                 'm_ukirt_J', 'm_ukirt_K'])

        # Fill out the rest of comp_dict 
        if len(comp_table['mass']) > 0:

            # Turn astropy table into dictionary to conserve memory.
            comp_dict = {}
            comp_dict['mass'] = comp_table['mass_current'].data
            comp_dict['rem_id'] = comp_table['phase'].data
            comp_dict['zams_mass'] = comp_table['mass'].data

            ##########
            # Assign spherical positions and velocities to all compact objects.
            ##########
            # Create velocities and positions using Kernel Density Estimation
            # Galactic position (r, l, b)
            # and heliocentric velocity (vx, vy, vz)
            kde_in_data = np.array([star_dict['rad'], star_dict['glat'],
                                    star_dict['glon'], star_dict['vx'],
                                    star_dict['vy'], star_dict['vz']]).T
            # .T because kde.fit needs the rows/columns this way.
            kde = neighbors.KernelDensity(bandwidth=0.0001)
            kde.fit(kde_in_data)

            kde_out_data = kde.sample(len(comp_dict['mass']),
                                      random_state=seed)
            comp_dict['rad'] = kde_out_data[:, 0]
            comp_dict['glat'] = kde_out_data[:, 1]
            comp_dict['glon'] = kde_out_data[:, 2]
            comp_dict['vx'] = kde_out_data[:, 3]
            comp_dict['vy'] = kde_out_data[:, 4]
            comp_dict['vz'] = kde_out_data[:, 5]

            ########## 
            # Assign x, y, z position.
            ##########
            comp_helio = galactic_to_heliocentric(comp_dict['rad'],
                                                 comp_dict['glat'],
                                                 comp_dict['glon'])
            comp_dict['px'], comp_dict['py'], comp_dict['pz'] = comp_helio

            ##########
            # Add kicks to NSs and BHs.
            ##########

            # Maxwellian pdf is sqrt(2/pi) * x^2 * exp[-x^2/(2 * a^2)] / a^3,
            # with a scale parameter `a`.
            # The Maxwellian mean is 2 * a * sqrt(2/pi).
            # Here we calculate the scipy.stats `scale` by dividing the
            # user defined mean by the Maxwellian mean.
            
            NS_idx = np.where(comp_dict['rem_id'] == 102)[0]
            NS_kick_speed_scale = NS_kick_speed_mean / (2*np.sqrt(2/np.pi))
            if len(NS_idx) > 0:
                NS_kick_speed=maxwell.rvs(loc=0, scale=NS_kick_speed_scale, size=len(NS_idx))
                NS_kick = sample_spherical(len(NS_idx), NS_kick_speed)
                comp_dict['vx'][NS_idx] += NS_kick[0]
                comp_dict['vy'][NS_idx] += NS_kick[1]
                comp_dict['vz'][NS_idx] += NS_kick[2]

            BH_idx = np.where(comp_dict['rem_id'] == 103)[0]
            BH_kick_speed_scale = BH_kick_speed_mean / (2*np.sqrt(2/np.pi))
            if len(BH_idx) > 0:
                BH_kick_speed=maxwell.rvs(loc=0, scale=BH_kick_speed_scale, size=len(BH_idx))
                BH_kick = sample_spherical(len(BH_idx), BH_kick_speed)
                comp_dict['vx'][BH_idx] += BH_kick[0]
                comp_dict['vy'][BH_idx] += BH_kick[1]
                comp_dict['vz'][BH_idx] += BH_kick[2]

            # Add precision to r, b, l
            comp_dict['rad'] = add_precision64(comp_dict['rad'], -4)
            comp_dict['glat'] = add_precision64(comp_dict['glat'], -4)
            comp_dict['glon'] = add_precision64(comp_dict['glon'], -4)

            # Assign vr, mu_b, mu_lcosb.
            comp_sph = calc_sph_motion(comp_dict['vx'],
                                       comp_dict['vy'],
                                       comp_dict['vz'],
                                       comp_dict['rad'],
                                       comp_dict['glat'],
                                       comp_dict['glon'])
            comp_dict['vr'], comp_dict['mu_b'], comp_dict['mu_lcosb'] = comp_sph

            # Add precision to vr, mu_b, mu_lcosb
            comp_dict['vr'] = add_precision64(comp_dict['vr'], -4)
            comp_dict['mu_b'] = add_precision64(comp_dict['mu_b'], -4)
            comp_dict['mu_lcosb'] = add_precision64(comp_dict['mu_lcosb'], -4)

            # Assign age.
            comp_dict['age'] = log_age * np.ones(len(comp_dict['vx']))

            ##########
            # Initialize values for compact object photometry.
            # All of the values are np.nan
            # These are all the outputs from the IFMR of Raithel and Kalirai.
            ##########
            comp_dict['exbv'] = np.full(len(comp_dict['vx']), np.nan)
            comp_dict['ubv_i'] = np.full(len(comp_dict['vx']), np.nan)
            comp_dict['ubv_k'] = np.full(len(comp_dict['vx']), np.nan)
            comp_dict['ubv_j'] = np.full(len(comp_dict['vx']), np.nan)
            comp_dict['ubv_u'] = np.full(len(comp_dict['vx']), np.nan)
            comp_dict['ubv_r'] = np.full(len(comp_dict['vx']), np.nan)
            comp_dict['ubv_b'] = np.full(len(comp_dict['vx']), np.nan)
            comp_dict['ubv_v'] = np.full(len(comp_dict['vx']), np.nan)
            comp_dict['ubv_h'] = np.full(len(comp_dict['vx']), np.nan)

            ##########
            # FIX THE BAD PHOTOMETRY FOR LUMINOUS WHITE DWARFS
            # For non-dark WDs only (the ones from MIST):
            # Approximate extinction from the nearest (in 3-D space) star.
            # Get WD photometry from MIST models.
            ##########
            lum_WD_idx = np.argwhere(~np.isnan(comp_table['m_ubv_I']))

            if len(lum_WD_idx) > 0:
                star_xyz = np.array([star_dict['px'],
                                     star_dict['py'],
                                     star_dict['pz']]).T
                comp_xyz = np.array([comp_dict['px'][lum_WD_idx],
                                     comp_dict['py'][lum_WD_idx],
                                     comp_dict['pz'][lum_WD_idx]]).T

                kdt = cKDTree(star_xyz)
                dist, indices = kdt.query(comp_xyz)

                comp_dict['exbv'][lum_WD_idx] = star_dict['exbv'][indices.T]
                comp_dict['ubv_i'][lum_WD_idx] = comp_table['m_ubv_I'][lum_WD_idx].data
                comp_dict['ubv_k'][lum_WD_idx] = comp_table['m_ukirt_K'][lum_WD_idx].data
                comp_dict['ubv_j'][lum_WD_idx] = comp_table['m_ukirt_J'][lum_WD_idx].data
                comp_dict['ubv_u'][lum_WD_idx] = comp_table['m_ubv_U'][lum_WD_idx].data
                comp_dict['ubv_r'][lum_WD_idx] = comp_table['m_ubv_R'][lum_WD_idx].data
                comp_dict['ubv_b'][lum_WD_idx] = comp_table['m_ubv_B'][lum_WD_idx].data
                comp_dict['ubv_v'][lum_WD_idx] = comp_table['m_ubv_V'][lum_WD_idx].data
                comp_dict['ubv_h'][lum_WD_idx] = comp_table['m_ukirt_H'][lum_WD_idx].data

                # Memory cleaning
                del comp_table
                gc.collect()

            # Assign population and object ID.
            comp_dict['popid'] = star_dict['popid'][0] * np.ones(len(comp_dict['vx']))
            comp_dict['obj_id'] = np.arange(len(comp_dict['vx'])) + next_id

            next_id += len(comp_dict['vx'])

    else:
        comp_dict = None

    return comp_dict, next_id


def _bin_lb_hdf5(lat_bin_edges, long_bin_edges, obj_arr, output_root):
    """
    Given stars and compact objects, sort them into latitude and
    longitude bins. Save each latitude and longitude bin, and the edges that
    define the latitude and longitude bins, as datasets in a hdf5 file.

    Parameters
    ----------
    lat_bin_edges : array
        Edges for the latitude binning (deg)

    long_bin_edges : array
        Edges for the longitude binning (deg)

    object_array : array or None
        Array of stars or compact objects to be binned
        (either comp_dict or star_dict)

    output_root : str
        The path and name of the hdf5 file,
        without suffix (will be saved as output_root.h5)

    Output
    ------
    output_root.h5 : hdf5 file
        An hdf5 file with datasets that correspond to the longitude bin edges,
        latitude bin edges, and the compact objects and stars sorted into
        those bins.

        The indices correspond to the keys as follows:
        [0] : zams_mass
        [1] : rem_id
        [2] : mass
        [3] : px
        [4] : py
        [5] : pz
        [6] : vx
        [7] : vy
        [8] : vz
        [9] : rad
        [10] : glat (b)
        [11] : glon (l)
        [12] : vr
        [13] : mu_b
        [14] : mu_lcosb
        [15] : age
        [16] : popid
        [17] : ubv_k (UBV K-band abs. mag)
        [18] : ubv_i (UBV I-band abs. mag)
        [19] : exbv (3-D Schlegel extinction maps)
        [20] : obj_id (unique ID number across stars and compact objects)
        [21] - [26] : ubv_<x> (J, U, R, B, H, V abs. mag, in that order)
    """

    ##########
    # Loop through the latitude and longitude bins.
    ##########
    for ll in range(len(long_bin_edges) - 1):
        for bb in range(len(lat_bin_edges) - 1):
            # HARDCODED: Fix the dimensions of the data set to 27 columns.
            # (Same as star_dict and comp_dict)
            dset_dim1 = 27

            # Open our HDF5 file for reading and appending.
            # Create as necessary.
            hf = h5py.File(output_root + '.h5', 'r+')

            # HDF5 dataset name
            dset_name = 'l' + str(ll) + 'b' + str(bb)

            # Create data set if needed. Start with 0 stars in the dataset.
            if (dset_name in hf) == False:
                dataset = hf.create_dataset(dset_name, shape=(dset_dim1, 0),
                                            chunks=(dset_dim1, 1e4),
                                            maxshape=(dset_dim1, None),
                                            dtype='float64')
            else:
                dataset = hf[dset_name]

            ##########
            # Binning the stars and/or compact objects
            ##########
            if obj_arr is not None:
                id_lb = np.where((obj_arr['glat'] >= lat_bin_edges[bb]) &
                                 (obj_arr['glat'] < lat_bin_edges[bb + 1]) &
                                 (obj_arr['glon'] >= long_bin_edges[ll]) &
                                 (obj_arr['glon'] < long_bin_edges[ll + 1]))[0]

                if len(id_lb) == 0:
                    continue

                save_data = np.zeros((len(obj_arr), len(id_lb)))
                save_data[0, :] = np.float64(obj_arr['zams_mass'][id_lb])
                save_data[1, :] = np.float64(obj_arr['rem_id'][id_lb])
                save_data[2, :] = np.float64(obj_arr['mass'][id_lb])
                save_data[3, :] = np.float64(obj_arr['px'][id_lb])
                save_data[4, :] = np.float64(obj_arr['py'][id_lb])
                save_data[5, :] = np.float64(obj_arr['pz'][id_lb])
                save_data[6, :] = np.float64(obj_arr['vx'][id_lb])
                save_data[7, :] = np.float64(obj_arr['vy'][id_lb])
                save_data[8, :] = np.float64(obj_arr['vz'][id_lb])
                save_data[9, :] = np.float64(obj_arr['rad'][id_lb])
                save_data[10, :] = np.float64(obj_arr['glat'][id_lb])
                save_data[11, :] = np.float64(obj_arr['glon'][id_lb])
                save_data[12, :] = np.float64(obj_arr['vr'][id_lb])
                save_data[13, :] = np.float64(obj_arr['mu_b'][id_lb])
                save_data[14, :] = np.float64(obj_arr['mu_lcosb'][id_lb])
                save_data[15, :] = np.float64(obj_arr['age'][id_lb])
                save_data[16, :] = np.float64(obj_arr['popid'][id_lb])
                save_data[17, :] = np.float64(obj_arr['ubv_k'][id_lb])
                save_data[18, :] = np.float64(obj_arr['ubv_i'][id_lb])
                save_data[19, :] = np.float64(obj_arr['exbv'][id_lb])
                save_data[20, :] = np.float64(obj_arr['obj_id'][id_lb])
                save_data[21, :] = np.float64(obj_arr['ubv_j'][id_lb])
                save_data[22, :] = np.float64(obj_arr['ubv_u'][id_lb])
                save_data[23, :] = np.float64(obj_arr['ubv_r'][id_lb])
                save_data[24, :] = np.float64(obj_arr['ubv_b'][id_lb])
                save_data[25, :] = np.float64(obj_arr['ubv_h'][id_lb])
                save_data[26, :] = np.float64(obj_arr['ubv_v'][id_lb])

                # Resize the dataset and add data.
                old_size = dataset.shape[1]
                new_size = old_size + len(id_lb)
                dataset.resize((dset_dim1, new_size))
                dataset[:, old_size:new_size] = save_data

            hf.close()

    return


############################################################################
########### Candidate event calculation and associated functions ###########
############################################################################

def calc_events(hdf5_file, output_root2,
                radius_cut=2, obs_time=1000, n_obs=101, theta_frac=2,
                blend_rad=0.65, n_proc=True, seed=None, overwrite=False):
    """
    Calculate microlensing events
    
    Parameters
    ----------
    hdf5_file : str
        Name of the HDF5 file.

    radius_cut : float
        Initial radius cut, in ARCSECONDS.

    obs_time : float
        Survey duration, in DAYS.

    n_obs : float
        Number of observations. 

    theta_frac : float
        Another cut, in multiples of Einstein radii. 

    blend_rad : float
        Stars within this distance of the lens are said to be blended. 
        Units are in ARCSECONDS.

    Optional Parameters
    -------------------
    n_proc : int
        Number of processors to use. Should not exceed the number of cores.
        Default is one processor (no parallelization).

    seed : int
        If set to non-None, all random sampling will be seeded with the
        specified seed, forcing identical output for PyPopStar and PopSyCLE.
        Default None.

    overwrite : bool
        If set to True, overwrites output files. If set to False, exists the
        function if output files are already on disk.
        Default is False.


    Output
    ------
    <output_root2>_events.fits : Astropy .fits table
        Table of candidate microlensing events. There are 58 columns 
        (see documentation PDF) and the number of rows corresponds to 
        the number of candidate events.

    """

    ##########
    # Error handling: check whether files exist and
    # whether input types are correct.
    ##########

    # Check if .fits file exists already. If it does, throw an error message
    # to complain and exit.
    if not overwrite:
        if os.path.isfile(output_root2 + '_events.fits'):
            raise Exception(
                'That events.fits file name is taken! Either delete the .fits '
                'file, or pick a new name.')
        if os.path.isfile(output_root2 + '_blends.fits'):
            raise Exception(
                'That blends.fits file name is taken! Either delete the .fits '
                'file, or pick a new name.')

    # Error handling/complaining if input types are not right.
    if type(output_root2) != str:
        raise Exception('output_root2 must be a string.')

    if type(radius_cut) != int:
        if type(radius_cut) != float:
            raise Exception('radius_cut must be an integer or a float.')

    if type(obs_time) != int:
        if type(obs_time) != float:
            raise Exception('obs_time must be an integer or a float.')

    if type(n_obs) != int:
        raise Exception('n_obs must be an integer.')

    if type(theta_frac) != int:
        if type(theta_frac) != float:
            raise Exception('theta_frac must be an integer or a float.')

    if seed is not None:
        if type(seed) != int:
            raise Exception('seed must be an integer.')

    ##########
    # Start of code
    #########

    # Set random seed
    np.random.seed(seed + 1)

    t0 = time.time()

    # Initialize events_tmp and blends_tmp.
    events_tmp = None
    blends_tmp = None

    # Get the l and b from the HDF5 file.
    hf = h5py.File(hdf5_file, 'r')
    l_array = np.array(hf['long_bin_edges'])
    b_array = np.array(hf['lat_bin_edges'])
    hf.close()

    # Converts radius_cut from arcseconds into milliarcseconds
    radius_cut *= 1000.0

    # Set up the multiprocessing
    pool = Pool(n_proc)

    # Set up inputs to be able to be read by pool.map
    nll = len(l_array[:]) - 2
    nbb = len(b_array[:]) - 2

    llbb = itertools.product(range(nll), range(nbb))

    reps = nll * nbb

    hd = itertools.repeat(hdf5_file, reps)
    ot = itertools.repeat(obs_time, reps)
    no = itertools.repeat(n_obs, reps)
    rc = itertools.repeat(radius_cut, reps)
    tf = itertools.repeat(theta_frac, reps)
    br = itertools.repeat(blend_rad, reps)

    inputs = zip(llbb, hd, ot, no, rc, tf, br)

    ##########
    # Loop through galactic latitude and longitude bins. For each bin vertex,
    # take the nearest 4 bin samples and calculate microlensing events.
    # We do this to properly handle bin edges
    # (i.e. a sliding window analysis of 2x2 bins).
    # Duplicate events are removed.
    ##########
    # Should I use starmap_async?
    results = pool.starmap(_calc_event_time_loop, inputs)

    pool.close()
    pool.join()

    # Remove all the None values
    # (occurs for patches with less than 10 objects)
    results = [i for i in results if i is not None]

    results_ev = []
    results_bl = []

    for ii in range(len(results)):
        if results[ii] is not None:
            if results[ii][0] is not None:
                results_ev.append(results[ii][0])
            if results[ii][1] is not None:
                results_bl.append(results[ii][1])

    if len(results_ev) == 0:
        print('No events!')
        return
    else:
        events_tmp = np.concatenate(results_ev, axis=1)
        if len(results_bl) == 0:
            blends_tmp = np.array([])
        else:
            blends_tmp = np.concatenate(results_bl, axis=1)

    # Convert the events numpy array into an
    # Astropy Table for easier consumption.
    # The dimensions of events_tmp is 58 x Nevents
    # The dimensions of blends_tmp is 30 x Nblends
    events_tmp = unique_events(events_tmp)
    events_final = Table(events_tmp.T,
                         names=('zams_mass_L', 'rem_id_L', 'mass_L',
                                'px_L', 'py_L', 'pz_L',
                                'vx_L', 'vy_L', 'vz_L',
                                'rad_L', 'glat_L', 'glon_L',
                                'vr_L', 'mu_b_L', 'mu_lcosb_L',
                                'age_L', 'popid_L', 'ubv_k_L', 'ubv_i_L',
                                'exbv_L', 'obj_id_L',
                                'ubv_j_L', 'ubv_u_L', 'ubv_r_L',
                                'ubv_b_L', 'ubv_h_L', 'ubv_v_L',
                                'zams_mass_S', 'rem_id_S', 'mass_S',
                                'px_S', 'py_S', 'pz_S',
                                'vx_S', 'vy_S', 'vz_S',
                                'rad_S', 'glat_S', 'glon_S',
                                'vr_S', 'mu_b_S', 'mu_lcosb_S',
                                'age_S', 'popid_S', 'ubv_k_S', 'ubv_i_S',
                                'exbv_S', 'obj_id_S',
                                'ubv_j_S', 'ubv_u_S', 'ubv_r_S',
                                'ubv_b_S', 'ubv_h_S', 'ubv_v_S',
                                'theta_E', 'u0', 'mu_rel', 't0'))

    if len(results_bl) != 0:
        blends_tmp = unique_blends(blends_tmp)
    blends_final = Table(blends_tmp.T, names=('obj_id_L', 'obj_id_S',
                                              'zams_mass_N', 'rem_id_N',
                                              'mass_N',
                                              'px_N', 'py_N', 'pz_N',
                                              'vx_N', 'vy_N', 'vz_N',
                                              'rad_N', 'glat_N', 'glon_N',
                                              'vr_N', 'mu_b_N', 'mu_lcosb_N',
                                              'age_N', 'popid_N', 'ubv_k_N',
                                              'ubv_i_N',
                                              'exbv_N', 'obj_id_N',
                                              'ubv_j_N', 'ubv_u_N', 'ubv_r_N',
                                              'ubv_b_N', 'ubv_h_N', 'ubv_v_N',
                                              'sep_LN'))

    # Save out file
    events_final.write(output_root2 + '_events.fits', overwrite=overwrite)
    blends_final.write(output_root2 + '_blends.fits', overwrite=overwrite)

    t1 = time.time()

    ##########
    # Make log file
    ##########
    now = datetime.datetime.now()
    radius_cut = radius_cut / 1000.0  # back to arcsec
    microlens_path = os.path.split(os.path.abspath(__file__))[0]
    microlens_hash = subprocess.check_output(['git', 'rev-parse', 'HEAD'],
                                             cwd=microlens_path).decode('ascii').strip()
    dash_line = '-----------------------------' + '\n'
    empty_line = '\n'
    line0 = 'FUNCTION INPUT PARAMETERS' + '\n'
    line1 = 'hdf5_file , ' + hdf5_file + '\n'
    line2 = 'output_root2 , ' + output_root2 + '\n'
    line3 = 'radius_cut , ' + str(radius_cut) + ' , (arcsec)' + '\n'
    line4 = 'obs_time , ' + str(obs_time) + ' , (days)' + '\n'
    line5 = 'n_obs , ' + str(n_obs) + '\n'
    line6 = 'theta_frac , ' + str(theta_frac) + ' , (thetaE)' + '\n'
    line7 = 'blend_rad , ' + str(blend_rad) + ' , (arcsec)' + '\n'
    line8 = 'n_proc , ' + str(n_proc) + '\n'
    line9 = 'VERSION INFORMATION' + '\n'
    line10 = str(now) + ' : creation date' + '\n'
    line11 = microlens_hash + ' : microlens commit' + '\n'

    line12 = 'OTHER INFORMATION' + '\n'
    line13 = str(t1 - t0) + ' : total runtime (s)' + '\n'

    line14 = 'FILES CREATED' + '\n'
    line15 = output_root2 + '_events.fits : events file' + '\n'
    line16 = output_root2 + '_blends.fits : blends file' + '\n'

    with open(output_root2 + '_calc_events.log', 'w') as out:
        out.writelines([line0, dash_line, line1, line2, line3,
                        line4, line5, line6, line7, line8, empty_line,
                        line9, dash_line, line10, line11, empty_line,
                        line12, dash_line, line13, empty_line,line14,
                        dash_line, line15, line16])

    print('Total runtime: {0:f} s'.format(t1 - t0))

    return


def _calc_event_time_loop(llbb, hdf5_file, obs_time, n_obs, radius_cut,
                          theta_frac, blend_rad):
    """
    What do

    Parameters
    ----------
    llbb : (int, int)
        Indices of (l,b) bin.
    
    obs_time, n_obs, radius_cut, theta_frac, blend_rad 
    are all parameters of calc_events()

    Return
    ------
    events_llbb : array
        Array of the unique events for the particular (l,b) patch.

    blends_llbb : array
        Array of the unique blends for the particular (l,b) patch.
    
    """
    ####################
    # Loop through different time steps and figure out separations between
    # all possible pairs of stars. Trim down to "events", which consist of
    # those pairs that approach within one <radius_cut> of each other.
    # These will be the events we consider as candidate microlensing events. 
    ####################

    # Initialize events_llbb and blends_llbb.
    events_llbb = None
    blends_llbb = None

    ll = llbb[0]
    bb = llbb[1]

    print('Working on loop ll, bb = ', ll, bb)
    name00 = 'l' + str(ll) + 'b' + str(bb)
    name01 = 'l' + str(ll) + 'b' + str(bb + 1)
    name10 = 'l' + str(ll + 1) + 'b' + str(bb)
    name11 = 'l' + str(ll + 1) + 'b' + str(bb + 1)

    hf = h5py.File(hdf5_file, 'r')
    bigpatch = np.concatenate((hf[name00], hf[name01], hf[name10], hf[name11]),
                              axis=1)
    hf.close()

    # Skip patches with less than 10 objects
    if len(bigpatch[0]) < 10:
        # continue
        return

    time_array = np.linspace(-1 * obs_time / 2.0, obs_time / 2.0, n_obs)

    for i in np.arange(len(time_array)):
        # Find potential lenses and sources that fall within radius cut.
        lens_id, sorc_id, r_t, sep, event_id1, c = _calc_event_cands_radius(bigpatch,
                                                                            time_array[i],
                                                                            radius_cut)

        # Calculate einstein radius and lens-source separation
        theta_E = einstein_radius(bigpatch[col_idx['mass']][lens_id],
                                  r_t[lens_id], r_t[sorc_id])  # mas
        u = sep[event_id1] / theta_E

        # Trim down to those microlensing events that really get close enough
        # to hope that we can detect them. Trim on a Theta_E criteria.
        event_lbt = _calc_event_cands_thetaE(bigpatch, theta_E, u, theta_frac,
                                             lens_id, sorc_id, time_array[i])

        if event_lbt is not None:
            # Concatenate the current event table
            # (at this l, b, time) with the rest.
            if events_llbb is not None:
                events_llbb = np.hstack((events_llbb, event_lbt))
            else:
                events_llbb = event_lbt

            # Keep only unique events within our different time stamps
            events_llbb = unique_events(events_llbb)

            #########
            # Get blending. 
            # Note 1: We are centering on the lens.
            # Note 2: We don't want to include the lens itself,
            # or the source, in the table.
            ##########
            blends_lbt = _calc_blends(bigpatch, c, event_lbt, blend_rad)

            if blends_lbt is not None:
                # Concatenate the current blend table (at this l, b, time)
                # with the rest.
                if blends_llbb is not None:
                    blends_llbb = np.hstack((blends_llbb, blends_lbt))
                else:
                    blends_llbb = blends_lbt

                # Keep only unique blends within our different time stamps    
                blends_llbb = unique_blends(blends_llbb)

        # END of time loop

    return events_llbb, blends_llbb


def _calc_event_cands_radius(bigpatch, timei, radius_cut):
    """
    Get sources and lenses that pass the radius cut.
    
    Parameters
    ----------
    bigpatch : array
        Compilation of 4 .h5 datasets containing stars.

    timei : float
        Time at which to evaluate.

    radius_cut : float
        Parameter of calc_events().
        Converted to mas

    Return
    ------
    lens_id : array
        Indices into bigpatch that indicate lenses
    
    sorc_id : array
        Indices into bigpatch that indicate sources

    r_t : array
        Radial coordinates for all objects in bigpatch at time t

    sep : array
        Separation between lens-source pairs (mas)

    event_id1 : array
        Lens-source pairs where sep < radius_cut

    c : SkyCoord object
        Coordinates of all the stars.
    """
    # Propagate r, b, l positions forward in time.
    r_t = bigpatch[col_idx['rad']] + timei * bigpatch[col_idx['vr']] * kms_to_kpcday  # kpc
    b_t = bigpatch[col_idx['glat']] + timei * bigpatch[col_idx['mu_b']] * masyr_to_degday  # deg
    l_t = bigpatch[col_idx['glon']] + timei * (bigpatch[col_idx['mu_lcosb']] / np.cos(np.radians(bigpatch[col_idx['glat']]))) * masyr_to_degday  # deg

    ##########
    # Determine nearest neighbor in spherical coordinates.
    ##########
    c = SkyCoord(frame='galactic', l=l_t * units.deg, b=b_t * units.deg)

    # NOTE: dist has no actual meaning since
    # we didn't input distances from Earth.
    # It's an auto output. just ignore it.
    idx, sep, dist = coord.match_coordinates_sky(c, c, nthneighbor=2)

    # Converts separations to milliarcseconds
    sep = (sep.to(units.mas)) / units.mas

    ##########
    # Error checking: calculate how many duplicate (l, b) pairs there are.
    # (This is a problem for nearest neighbors.)
    ##########
    uni = np.unique((l_t, b_t), axis=1).shape[1]
    tot = len(l_t)
    dup = tot - uni
    if dup != 0:
        print('****************** WARNING!!! ********************')
        print('There are ' + str(dup) + ' duplicate (l, b) pairs.')
        print('**************************************************')

    ##########
    # Find all objects with a nearest neighbor within an angular distance 
    # equal to sep. The index of the object and its nearest neighbor are
    # event_id1 and event_id2. (Indices correspond to those of idx and sep.)
    ##########
    # NOTE: event_id1/2 are indices into bigpatch
    event_id1 = np.where(sep < radius_cut)[0]
    event_id2 = idx[event_id1]

    ##########
    # We've got neighbors... figure out who's the lens and who's the source.
    ##########
    # NOTE: lens_id and sorc_id are indices into bigpatch
    idx_l1 = np.where(r_t[event_id1] < r_t[event_id2])[0]
    idx_l2 = np.where(r_t[event_id1] > r_t[event_id2])[0]

    lens_id = np.zeros(len(event_id1), dtype='int')
    sorc_id = np.zeros(len(event_id1), dtype='int')

    lens_id[idx_l1] = event_id1[idx_l1]
    sorc_id[idx_l1] = event_id2[idx_l1]

    lens_id[idx_l2] = event_id2[idx_l2]
    sorc_id[idx_l2] = event_id1[idx_l2]

    return lens_id, sorc_id, r_t, sep, event_id1, c


def _calc_event_cands_thetaE(bigpatch, theta_E, u, theta_frac, lens_id,
                             sorc_id, timei):
    """
    Get sources and lenses that pass the radius cut.
    
    Parameters
    ----------
    bigpatch : array
        Compilation of 4 .h5 datasets containing stars.

    theta_E : array
        Einstein radius of the events that pass the radius cut

    u : array
        Impact parameters at time t of the events that pass the radius cut

    theta_frac : float
        Parameter of calc_events()
        Another cut, in multiples of Einstein radii.

    lens_id : array
        Indices into bigpatch that indicate lenses
    
    sorc_id : array
        Indices into bigpatch that indicate sources

    timei : float
        Time at which to evaluate.

    Return
    ------
    event_lbt : array
        Lenses and sources at a particular time t.

    """
    # NOTE: adx is an index into lens_id or event_id (NOT bigpatch)
    adx = np.where(u < theta_frac)[0]
    if len(adx > 0):
        # Narrow down to unique pairs of stars... don't double calculate
        # an event.
        lens_sorc_id_pairs = np.stack((bigpatch[col_idx['obj_id']][lens_id][adx],
                                       bigpatch[col_idx['obj_id']][sorc_id][adx]),
                                      axis=-1)

        unique_returns = np.unique(lens_sorc_id_pairs,
                                   return_index=True, return_inverse=True,
                                   return_counts=True, axis=0)
        unique_tab = unique_returns[0]
        unique_indices = unique_returns[1]
        unique_inverse = unique_returns[2]
        unique_counts = unique_returns[3]

        # Define all tables we will need to calculate event properties.
        # These will all have a length of N_events.
        lens_table = bigpatch[:, lens_id][:, adx][:, unique_indices]
        sorc_table = bigpatch[:, sorc_id][:, adx][:, unique_indices]
        theta_E = theta_E[adx][unique_indices]
        u = u[adx][unique_indices]

        mu_b_rel = sorc_table[col_idx['mu_b']] - lens_table[col_idx['mu_b']]  # mas/yr
        mu_lcosb_rel = sorc_table[col_idx['mu_lcosb']] - lens_table[col_idx['mu_lcosb']]  # mas/yr
        mu_rel = np.sqrt(mu_b_rel ** 2 + mu_lcosb_rel ** 2)  # mas/yr
        t_event = np.ones(len(mu_rel), dtype=float) * timei  # days

        # This is all the events for this l, b, time
        event_lbt = np.vstack((lens_table, sorc_table,
                               theta_E, u, mu_rel, t_event))

        return event_lbt

    else:
        return None


def _calc_blends(bigpatch, c, event_lbt, blend_rad):
    """
    Create a table containing the blended stars for each event. 
    Note 1: We are centering on the lens.
    Note 2: We don't want to include the lens itself,
    or the source, in the table.

    Parameters
    ----------
    bigpatch : array
        Compilation of 4 .h5 datasets containing stars.
    
    c : SkyCoord object
        Coordinates of all the stars.

    event_lbt : array
        Lenses and sources at a particular time t.

    blend_rad : float
        Parameter of calc_events().

    Return
    ------
    blends_lbt : array
        Array of neighbor stars for each lens-source pair.

    """
    ##########
    # Get the cached KD-Tree to make things run faster.
    ##########
    # This way, we don't have to remake a tree that already exists.
    # (We didn't just do the neighbor calculation initially, because
    # it would be expensive to hold onto all the unnecessary neighbors)
    kdtree_cache = c.cache['kdtree_sky']

    # Define the center of the blending disk (the lens)
    coords_lbt = SkyCoord(frame='galactic',
                          l=np.array(event_lbt[col_idx['glon']]) * units.deg,
                          b=np.array(event_lbt[col_idx['glat']]) * units.deg)

    ##########
    # Replicate astropy's search_around_sky.
    ##########
    # Make the coordinates to query around
    seplimit = blend_rad * units.arcsec
    coords1 = coords_lbt
    coords1 = coords1.transform_to(c)
    urepr1 = coords1.data.represent_as(UnitSphericalRepresentation)
    ucoords1 = coords1.realize_frame(urepr1)
    cartxyz1 = ucoords1.cartesian.xyz
    flatxyz1 = cartxyz1.reshape((3, np.prod(cartxyz1.shape) // 3))

    # Define the query distance.
    r_kdt = (2 * np.sin(Angle(seplimit) / 2.0)).value

    # Query ball against the existing (cached) tree.
    # NOTE: results is an array of lists.
    results = kdtree_cache.query_ball_point(flatxyz1.T, r_kdt)

    # Figure out the number of blends for each lens.
    blend_lens_obj_id = []
    blend_sorc_obj_id = []
    blend_neigh_obj_id = []
    blend_neigh_idx = []
    sep_LN_list = []

    for ii in range(len(results)):
        # results indexes into bigpatch. 
        # ii corresponds to coords_lbt.
        if len(results[ii]) == 0:
            continue

        # event_lbt indexing:
        # col_idx for lens keys
        # len(col_idx) + col_idx for source keys
        # 2 * len(col_idx) = theta_E,
        # 2 * len(col_idx) + 1 = u
        # 2 * len(col_idx) + 2 = mu_rel
        # 2 * len(col_idx) + 3 = t_event

        # bidx indexes into results.
        # It should be that len(results[ii]) = len(bidx) + 2 (we get rid of source and lens.)
        # neighbor star object id
        nid = bigpatch[col_idx['obj_id'], results[ii]]
        # lens star object id
        lid = np.array(event_lbt[col_idx['obj_id'], ii])
        # source star object id
        sid = np.array(event_lbt[col_idx['obj_id'] + len(col_idx), ii])

        # Fetch the things that are not the lens and the source.
        bidx = np.where((nid != lid) &
                        (nid != sid))[0]

        if len(bidx) == 0:
            continue

        # Make a list of the lens and source IDs for each neighbor... these are just repeats.
        tmp_lens_id = np.repeat(lid, len(bidx)).tolist()
        tmp_sorc_id = np.repeat(sid, len(bidx)).tolist()

        # Calculate the distance from lens to each neighbor.
        lens_lb = SkyCoord(frame='galactic',
                           l=np.array(event_lbt[col_idx['glon']][ii]) * units.deg,
                           b=np.array(event_lbt[col_idx['glat']][ii]) * units.deg)
        neigh_lb = SkyCoord(frame='galactic',
                            l=bigpatch[col_idx['glon']][results[ii]][bidx] * units.deg,
                            b=bigpatch[col_idx['glat']][results[ii]][bidx] * units.deg)
        sep_LN = lens_lb.separation(neigh_lb)
        sep_LN = (sep_LN.to(units.arcsec)) / units.arcsec

        # Add the non-lens, non-source blended object IDs to a list.
        # Add the lens and the source object ID to a new list as well.
        # Add the index of the neighbors.
        blend_neigh_obj_id.extend(nid[bidx].tolist())
        blend_lens_obj_id.extend(tmp_lens_id)
        blend_sorc_obj_id.extend(tmp_sorc_id)
        blend_neigh_idx.extend([results[ii][bb] for bb in bidx])
        sep_LN_list.extend(sep_LN.value.tolist())

    # Convert our lists into arrays.
    blend_neigh_obj_id = np.array(blend_neigh_obj_id)
    blend_lens_obj_id = np.array(blend_lens_obj_id)
    blend_sorc_obj_id = np.array(blend_sorc_obj_id)
    blend_neigh_idx = np.array(blend_neigh_idx)
    sep_LN_list = np.array(sep_LN_list)

    if len(blend_neigh_obj_id) > 0:
        blends_lbt = np.vstack((blend_lens_obj_id, blend_sorc_obj_id,
                                bigpatch[:, blend_neigh_idx], sep_LN_list))
    else:
        blends_lbt = None

    return blends_lbt


def unique_events(event_table):
    """
    Given an event table, there might be a single microlensing event listed
    multiple times (it might have been observed at different timesteps, or 
    the nearest neighbor pair might have been symmetric for source and lens.)
    This function will eliminate duplicates, only keeping an event once. It 
    is picked to be the particular observed event with the smallest source-
    lens separation.

    Parameters
    ---------
    event_table : numpy array 
        A table with all the events. There are 58 columns: 27 with info about
        the source, 27 with the corresponding information about the lens, and
        4 with info about theta_E, u, mu_rel, and tstep. The number of rows
        corresponds to the number of events.

    Return
    ------
    new_event_table : numpy array
        Same as event_table, but all duplicate events have been trimmed out,
        such that each event only is listed once (at the observed time where
        the source-lens separation is smallest.)
    """

    # event_table indexing:
    # col_idx for lens keys
    # len(col_idx) + col_idx for source keys
    # 2 * len(col_idx) = theta_E,
    # 2 * len(col_idx) + 1 = u
    # 2 * len(col_idx) + 2 = mu_rel
    # 2 * len(col_idx) + 3 = t_event

    # Pull the unique ID numbers for the lens and source and put them into a
    # table of 2 x N_lenses.
    lens_uid = event_table[col_idx['obj_id'], :]
    sorc_uid = event_table[col_idx['obj_id'] + len(col_idx), :]
    events_uid = np.swapaxes(np.vstack((lens_uid, sorc_uid)), 0, 1)

    # Determine if we have unique events (and how many duplicates there are).
    unique_returns = np.unique(events_uid,
                               return_index=True, return_inverse=True,
                               return_counts=True, axis=0)
    unique_tab = unique_returns[0]
    unique_indices = unique_returns[1]
    unique_inverse = unique_returns[2]
    unique_counts = unique_returns[3]

    new_event_table = event_table[:, unique_indices]

    # Check for duplicate events and keep the one with the closest u.
    dpdx = np.where(unique_counts > 1)[0]
    for ii in range(len(dpdx)):
        # Fetch the duplicates for this event.
        dup_idx = np.where(unique_inverse == dpdx[ii])[0]
        dup_events = event_table[:, dup_idx]
        min_idx = np.argmin(dup_events[len(col_idx) + len(col_idx) + 2 - 1])
        new_event_table[:, dpdx[ii]] = event_table[:, dup_idx[min_idx]]

    return new_event_table


def unique_blends(blend_table):
    """
    Given an blends table, there might be a single lens-source-neighbor triple
    multiple times (it might have been observed at different timesteps.)
    This function will eliminate duplicates, only keeping an event once. It 
    is picked to be the first occurence.

    Parameters
    ---------
    blend_table : blend array 
        A table with all the events. There are 30 columns: 1 with the unique
        source ID, 1 with the unique lens ID lens, 1 with the lens-neighbor
        separation, and 27 with info about the neighbor (same order as the 
        other "all info" tables).

    Return
    ------
    new_blend_table : numpy array
        Same as blend_table, but all duplicate events have been trimmed out,
        such that each event only is listed once (at the observed time where
        the source-lens separation is smallest.)
    """
    # blend_table indexing
    # 0 = lens obj_id
    # 1 = source obj_id
    # 2 + col_idx for neighbor keys
    # len(col_idx) + 2 = lens-source separation

    # Pull the unique ID numbers for the lens, source, and neighbors and put 
    # them into a table of 3 x N_blends.
    lens_obj_id = blend_table[0, :]
    sorc_obj_id = blend_table[1, :]
    neigh_obj_id = blend_table[20 + 2, :]

    triples_obj_id = np.swapaxes(np.vstack((lens_obj_id,
                                            sorc_obj_id,
                                            neigh_obj_id)),
                                 0, 1)

    # Determine if we have unique events (and how many duplicates there are).
    # We will keep the first occurence. 
    unique_returns = np.unique(triples_obj_id, return_index=True, axis=0)
    unique_tab = unique_returns[0]
    unique_indices = unique_returns[1]

    unique_blend_tab = blend_table[:, unique_indices]

    return unique_blend_tab


def calc_diff_limit_blend(event_fits_file, blend_fits_file, blend_rad):
    """
    Given a table of events and blends, calculate what the blending would be
    for a smaller blending radius (e.g. table is for seeing limited,
    and you want what the diffraction limit blend is.)
    """
    diff_limit_blend = None

    event = Table.read(event_fits_file)
    blend = Table.read(blend_fits_file)

    for i in range(len(blend)):
        lens_id = blend[i]['obj_id_L']
        sorc_id = blend[i]['obj_id_S']
        event_idx = np.where(
            (event['obj_id_L'] == lens_id) & (event['obj_id_S'] == sorc_id))[0]

        l_L = event[event_idx]['glon_L']
        b_L = event[event_idx]['glat_L']
        c_L = SkyCoord(frame='galactic', l=l_L * units.deg, b=b_L * units.deg)

        l_N = blend[i]['glon_N']
        b_N = blend[i]['glat_N']
        c_N = SkyCoord(frame='galactic', l=l_N * units.deg, b=b_N * units.deg)

        sep = (c_L.separation(c_N)).arcsec

        if sep < blend_rad:
            if diff_limit_blend is not None:
                diff_limit_blend = vstack((diff_limit_blend, blend[i]))
            else:
                diff_limit_blend = blend[i]

    diff_limit_blend.write('diff_limit_blend_' + str(blend_rad) + '.fits')

    return


def reduce_blend_rad(blend_tab, new_blend_rad, output_root, overwrite=False):
    """
    Creates a new blend table for some blending radius r_new 
    that is smaller than the original blend radius r_orig,
    i.e. r_new < r_orig. Also makes a corresponding log and events.

    Parameters
    ----------
    blend_tab : str
        The name of the blend table.

    new_blend_rad : float or int 
        The new (smaller) blend radius. 
        Units are in ARCSECONDS.

    output_root : str
        The name for the new blend table 
        (and corresponding event table)

    Return
    ------
    new_blend : .fits table
        New table with smaller blend radius.

    """
    input_root = blend_tab.rstrip('_blends.fits')

    event_tab_name = input_root + '_events.fits'
    event_log_name = input_root + '_calc_events.log'

    new_event_tab_name = output_root + '_events.fits'
    new_event_log_name = output_root + '_calc_events.log'
    new_blend_tab_name = output_root + '_blends.fits'

    os.system('cp %s %s' % (event_tab_name, new_event_tab_name))
    os.system('cp %s %s' % (event_log_name, new_event_log_name))

    now = datetime.datetime.now()
    dash_line = '-----------------------------' + '\n'

    line0 = 'NEW BLEND RADIUS INFO AND FILES CREATED' + '\n'
    line1 = 'new blend rad : ' + str(new_blend_rad) + ' (arcsec)' + '\n'
    line2 = 'blend file : ' + new_blend_tab_name + '\n'
    line3 = 'event file : ' + new_event_tab_name + '\n'
    line4 = 'creation time: ' + str(now) + '\n'

    with open(new_event_log_name, 'a') as my_file:
        my_file.writelines(['\n', line0, dash_line,
                            line1, line2, line3, line4])

    old_blends = Table.read(blend_tab)
    good_idx = np.where(old_blends['sep_LN'] < new_blend_rad)[0]
    new_blends = old_blends[good_idx]

    new_blends.write(new_blend_tab_name, overwrite=overwrite)

    return


############################################################################
######### Refined event rate calculation and associated functions ##########
############################################################################


def convert_photometric_99_to_nan(table):
    for name in table.colnames:
        if ('ubv' in name) or ('exbv' in name):
            cond = table[name] == -99
            table[name][cond] = np.nan


def refine_events(input_root, filter_name, red_law,
                  overwrite=False,
                  output_file='default'):
    """
    Takes the output Astropy table from calc_events, and from that
    calculates the time of closest approach. Will also return source-lens
    separation at this time. 

    Parameters
    ----------
    input_root : str
        The root path and name of the *_events.fits and *_blends.fits.
        Don't include those suffixes yet.

    filter_name : str
        The name of the filter in which to calculate all the 
        microlensing events. The filter name convention is set
        in the global filt_dict parameter at the top of this module.

    red_law : str
        The name of the reddening law to use from PopStar.

    Optional Parameters
    -------------------
    overwrite : bool
        If set to True, overwrites output files. If set to False, exists the
        function if output files are already on disk.
        Default is False.

    Output:
    ----------
    A file will be created named
    <input_root>_refined_events_<filt>_<red_law>.fits that contains all the
    same objects, only now with lots of extra
    columns of data. 

    """
    ##########
    # Error handling: check whether files exist and
    # whether input types are correct.
    ##########

    # Error handling/complaining if input types are not right.
    if type(input_root) != str:
        raise Exception('input_root must be a string.')

    if type(filter_name) != str:
        raise Exception('filter_name must be a string.')

    if type(red_law) != str:
        raise Exception('red_law must be a string.')

    if type(output_file) != str:
        raise Exception('output_file must be a string.')

    # Check if .fits file exists already. If it does, throw an error message
    # to complain and exit.
    # Error handling.
    if not overwrite and os.path.isfile(output_file):
        raise Exception('That refined_events.fits file name is taken! '
                        'Either delete the .fits file, or pick a new name.')

    t_0 = time.time()

    if output_file == 'default':
        output_file = '{0:s}_refined_events_{1:s}_{2:s}.fits'.format(
            input_root, filter_name, red_law)

    event_fits_file = input_root + '_events.fits'
    blend_fits_file = input_root + '_blends.fits'

    event_tab = Table.read(event_fits_file)
    blend_tab = Table.read(blend_fits_file)

    # If photometric fields contain -99, convert to nan
    convert_photometric_99_to_nan(event_tab)
    convert_photometric_99_to_nan(blend_tab)

    # Only keep events with luminous sources
    event_tab = event_tab[~np.isnan(event_tab['ubv_' + filter_name + '_S'])]

    with open(input_root + '_calc_events.log') as my_file:
        for num, line in enumerate(my_file):
            if 'obs_time' in line:
                obs_time = line.split(',')[1]
                obs_time = int(obs_time)
                break

    # Calculate time and separation at closest approach, add to table
    # NOTE: calc_closest_approach modifies the event table! 
    # It trims out events that peak outside the survey range! 
    print('Original candidate events: ', len(event_tab))
    u0, t0 = calc_closest_approach(event_tab, obs_time)
    print('Candidate events in survey window: ', len(event_tab))
    event_tab['t0'] = t0  # days
    event_tab['u0'] = u0
    if len(event_tab) == 0:
        print('No events!')
        return

    ##########
    # Calculate apparent magnitudes
    ##########

    # Einstein crossing time
    # THIS HAS TO GO BEFORE _CALC_OBSERVABLES
    t_E = event_tab['theta_E'] / event_tab['mu_rel']  # yr
    t_E *= 365.25  # days
    event_tab['t_E'] = t_E  # days

    # Add stuff to event_tab... shouldn't have any direct outputs
    _calc_observables(filter_name, red_law, event_tab, blend_tab)

    # Relative parallax
    pi_rel = event_tab['rad_L'] ** -1 - event_tab['rad_S'] ** -1
    event_tab['pi_rel'] = pi_rel  # mas

    # Microlensing parallax
    pi_E = pi_rel / event_tab['theta_E']
    event_tab['pi_E'] = pi_E  # dim'less

    event_tab.write(output_file, overwrite=overwrite)

    t_1 = time.time()

    ##########
    # Make log file
    ##########
    now = datetime.datetime.now()
    microlens_path = os.path.split(os.path.abspath(__file__))[0]
    popstar_path = os.path.split(os.path.abspath(imf.__file__))[0]
    microlens_hash = subprocess.check_output(['git', 'rev-parse', 'HEAD'],
                                             cwd=microlens_path).decode('ascii').strip()
    popstar_hash = subprocess.check_output(['git', 'rev-parse', 'HEAD'],
                                           cwd=popstar_path).decode('ascii').strip()
    dash_line = '-----------------------------' + '\n'
    empty_line = '\n'

    line0 = 'FUNCTION INPUT PARAMETERS' + '\n'
    line1 = 'input_root : ' + input_root + '\n'
    line2 = 'filter_name : ' + filter_name + '\n'
    line3 = 'red_law : ' + red_law + '\n'

    line4 = 'VERSION INFORMATION' + '\n'
    line5 = str(now) + ' : creation date' + '\n'
    line6 = popstar_hash + ' : PopStar commit' + '\n'
    line7 = microlens_hash + ' : microlens commit' + '\n'

    line8 = 'OTHER INFORMATION' + '\n'
    line9 = str(t_1 - t_0) + ' : total runtime (s)' + '\n'

    line10 = 'FILES CREATED' + '\n'
    line11 = output_file + ' : refined events'

    with open(input_root + '_refined_events_' + filter_name + '_' + red_law + '.log', 'w') as out:
        out.writelines([line0, dash_line, line1, line2, line3, empty_line,
                        line4, dash_line, line5, line6, line7, empty_line,
                        line8, dash_line, line9, empty_line,
                        line10, dash_line, line11])

    print('Total runtime: {0:f} s'.format(t_1 - t_0))
    return


def calc_closest_approach(event_tab, survey_duration):
    """
    Calculate the point of closest approach, during a given interval.
    Return the position and time of closest approach.
    This algorithm comes from a little writeup called
    "Point of Closest Approach for the Linear Motion of Two Particles in 2-D"

    Parameters
    ----------
    event_tab : astropy table
        This should take the astropy table that comes from the
        output of calc_events.

    survey_duration : int or float
        Survey duration, in days

    Return
    ------
    u0 : array (same length as event_tab)
        Minimum separation (normalized to Einstein radius)

    t0 : array (same length as event_tab)
        Time at minimum separation (days)

    """
    # Survey start and end time
    start_time = -1 * survey_duration / 2.0  # days
    end_time = survey_duration / 2.0  # days

    # Parametrization coefficients
    cos_glat_S = np.cos(np.radians(event_tab['glat_S']))
    cos_glat_L = np.cos(np.radians(event_tab['glat_L']))

    l_0 = (event_tab['glon_S'] - event_tab['glon_L']) * cos_glat_L * 3600.0 * 1.0e3  # position, mas
    l_1 = (event_tab['mu_lcosb_S'] - event_tab['mu_lcosb_L'])  # pm, mas/yr
    b_0 = (event_tab['glat_S'] - event_tab['glat_L']) * 3600.0 * 1.0e3  # position, mas
    b_1 = (event_tab['mu_b_S'] - event_tab['mu_b_L'])  # pm, mas/yr

    # Calculate the critical time (time of closest approach), global minimum
    t_crit = -(l_0 * l_1 + b_0 * b_1) / (l_1 ** 2 + b_1 ** 2)  # years
    t_crit *= 365.25  # days

    # Only include events that peak in survey window, 
    # since we can't easily fit parameters for events where we don’t have the peak.
    # FIXME: more efficient way to do this??
    good = np.where((t_crit > start_time) & (t_crit < end_time))[0]
    bad = np.where((t_crit <= start_time) | (t_crit >= end_time))[0]

    event_tab.remove_rows(bad)

    # Initialize the time of closest approach vector, minimum of survey
    # NOTE: THIS WILL OVERWRITE CURRENT VALUES
    t0 = np.zeros(len(event_tab))
    u0 = np.zeros(len(event_tab))

    # Assign values to closest approach values
    t0 = t_crit[good]
    u0 = calc_distance(event_tab, t0)

    return u0, t0


def calc_distance(event_tab, time):
    """
    Calculate the separation of two different objects at some given time.
    
    Parameters
    ----------
    event_tab : astropy table

    time : int/float

    Return
    ------
    u : array (same length as astropy table)

    """
    # Calculate sep
    cos_glat_S = np.cos(np.radians(event_tab['glat_S']))
    cos_glat_L = np.cos(np.radians(event_tab['glat_L']))

    l_L = (event_tab['glon_L'] + time * event_tab['mu_lcosb_L'] * masyr_to_degday / cos_glat_L)
    b_L = (event_tab['glat_L'] + time * event_tab['mu_b_L'] * masyr_to_degday)
    l_S = (event_tab['glon_S'] + time * event_tab['mu_lcosb_S'] * masyr_to_degday / cos_glat_S)
    b_S = (event_tab['glat_S'] + time * event_tab['mu_b_S'] * masyr_to_degday)

    c_L = SkyCoord(frame='galactic', l=l_L * units.deg, b=b_L * units.deg)
    c_S = SkyCoord(frame='galactic', l=l_S * units.deg, b=b_S * units.deg)

    sep = (c_L.separation(c_S)).mas
    u = sep / event_tab['theta_E']

    return u


def calc_blend_and_centroid(filter_name, red_law, blend_tab):
    """
    Given the absolute magnitudes of a bunch of things,
    calculate their blended apparent magnitude and flux.
    Also calculate the centroid of these things.

    Filter name is 'j', 'i', etc.
    red_law is Damineli16, Schlegel99, etc.
    """
    f_i = filt_dict[filter_name][red_law]

    # Calculate apparent magnitudes 
    app_N = calc_app_mag(blend_tab['rad_N'],
                         blend_tab['ubv_' + filter_name + '_N'],
                         blend_tab['exbv_N'], f_i)

    # Convert absolute magnitudes to fluxes, and fix bad values
    flux_N = 10 ** (app_N / -2.5)
    flux_N = np.nan_to_num(flux_N)

    # Get total flux
    flux_N_tot = np.sum(flux_N)

    # Get centroid
    # If there is no flux, then the centroid is set to (l, b) = (0, 0).
    if flux_N_tot == 0:
        cent_l = 0.0
        cent_b = 0.0
    else:
        cent_l = np.sum(flux_N * blend_tab['glon_N']) / flux_N_tot
        cent_b = np.sum(flux_N * blend_tab['glat_N']) / flux_N_tot

    # Total blended magnitude
    app_blended = -2.5 * np.log10(flux_N_tot)

    return app_blended, flux_N_tot, cent_l, cent_b


def _calc_observables(filter_name, red_law, event_tab, blend_tab):
    """
    Calculate a bunch of observable quantities we get out from microlensing 

    Parameters
    ----------
    filter_name : str

    event_tab : 

    blend_tab : 

    Return
    ------
    """
    f_i = filt_dict[filter_name][red_law]

    # Calculate apparent magnitude of lens and source, and fix bad values
    app_S = calc_app_mag(event_tab['rad_S'],
                         event_tab['ubv_' + filter_name + '_S'],
                         event_tab['exbv_S'], f_i)
    app_L = calc_app_mag(event_tab['rad_L'],
                         event_tab['ubv_' + filter_name + '_L'],
                         event_tab['exbv_L'], f_i)
    event_tab['ubv_' + filter_name + '_app_S'] = app_S
    event_tab['ubv_' + filter_name + '_app_L'] = app_L

    # Convert absolute magnitude to fluxes, and fix bad values
    flux_L = 10 ** (app_L / -2.5)
    flux_S = 10 ** (app_S / -2.5)

    flux_L = np.nan_to_num(flux_L)
    flux_S = np.nan_to_num(flux_S)

    # Find the blends.
    LS_pairs = np.stack((event_tab['obj_id_L'], event_tab['obj_id_S']),
                        axis=-1)
    blend_pairs = np.stack((blend_tab['obj_id_L'], blend_tab['obj_id_S']),
                           axis=-1)

    flux_N = np.zeros(len(app_L))
    event_tab['cent_glon_' + filter_name + '_N'] = np.zeros(len(app_L))
    event_tab['cent_glat_' + filter_name + '_N'] = np.zeros(len(app_L))

    # Get the unique blend_pairs and the first instance of each.
    if len(blend_pairs) > 0:
        uni_blends, uni_bidx = np.unique(blend_pairs, return_index=True,
                                         axis=0)
        # Add a "dummy" idx onto uni_bidx so that I can do idx+1 later.
        uni_bidxx = np.append(uni_bidx, len(blend_pairs))
    else:
        # obj_id always >= 0, so these negative values serve as dummies that
        # cannot be matched in the below `where` statement
        uni_blends = np.array([[-1, -1]])
        uni_bidxx = np.array([])

    # FIXME: Put in a check that uni_bidx is monotonically increasing???
    # np.sort(uni_bidx) - uni_bidx == np.zeros(len(uni_bidx)) ???    

    # FIXME: This seems more complicated than necessary...
    for pp in range(len(LS_pairs)):
        # Search for where the blend pairs have the nth unique LS value
        idx = np.where(uni_blends == LS_pairs[pp])[0]
        if len(idx) > 0:
            start = uni_bidxx[idx][0]
            end = uni_bidxx[idx + 1][0]
            app_blended, flux_N_tot, cent_l, cent_b = calc_blend_and_centroid(filter_name,
                                                                              red_law,
                                                                              blend_tab[start:end])
            flux_N[pp] = flux_N_tot
            event_tab['cent_glon_' + filter_name + '_N'][pp] = cent_l
            event_tab['cent_glat_' + filter_name + '_N'][pp] = cent_b

    # Total blended flux in i-band
    flux_tot = flux_L + flux_S + flux_N

    # Total blended magnitude, neighbor
    app_N = np.zeros(len(flux_N))
    bad_N_idx = np.where(flux_N == 0)[0]
    good_N_idx = np.where(flux_N != 0)[0]
    app_N[good_N_idx] = -2.5 * np.log10(flux_N[good_N_idx])
    app_N[bad_N_idx] = np.full(len(bad_N_idx), np.nan)

    event_tab['ubv_' + filter_name + '_app_N'] = app_N

    # Total blended magnitude
    app_LSN = -2.5 * np.log10(flux_tot)
    event_tab['ubv_' + filter_name + '_app_LSN'] = app_LSN

    # Bump amplitude (in magnitudes)
    delta_m = calc_bump_amp(event_tab['u0'], flux_S, flux_L, flux_N)
    event_tab['delta_m_' + filter_name] = delta_m

    # Calculate the blend fraction
    # (commonly used in microlensing): f_source / f_total
    f_blend = flux_S / flux_tot
    event_tab['f_blend_' + filter_name] = f_blend

    return


##################################################################
############ Reading/writing and format functions  ###############
##################################################################

def make_ebf_log(ebf_table):
    """
    Converts log from Galaxia ebf output into dictionary
    
    Parameters
    ----------
    ebf_table : processed ebf file                                                                
        The ebf file that galaxia outputs, AFTER it's been read 

    Returns
    -------
    ebf_log : dictionary
        The ebf file log, in dictionary form

    """
    if type(ebf_table) == dict:
        log_list = ebf_table['log'][0].split(b'\n')

    if ebf_table[-4:] == '.ebf':
        log_list = ebf.read(ebf_table, '/log')[0].split(b'\n')

    if type(ebf_table) == np.bytes_:
        log_list = ebf_table.split(b'\n')

    ebf_log = {}
    for ii in range(len(log_list)):
        if len(log_list[ii]) == 0:
            continue

        if log_list[ii].startswith(b'#'):
            continue

        log_list_entry = log_list[ii].split()

        ebf_log[log_list_entry[0].decode('utf-8')] = log_list_entry[1].decode(
            'utf-8')

    return ebf_log


def make_label_file(h5file_name):
    """
    Given an output root for an .h5 file, creates a table of 
    dataset name, l, b, and number of objects.
    Writes out the Astropy table as a .fits file.

    Parameters
    ----------
    h5file_name : string
        The path and name of the input h5file containing the
        population synthesis results. We will read this in and
        make a new output file entitled:
        <h5file_name>_label.fits (after removing the *.h5).

    Return
    ------
    label_file : Astropy table
        Table containing the dataset name, and corresponding l, b, and number of objects.
    
    """
    dict = {'file_name': [], 'long_start': [], 'long_end': [],
            'lat_start': [], 'lat_end': [], 'objects': [],
            'N_stars': [], 'N_WD': [], 'N_NS': [], 'N_BH': []}

    hf = h5py.File(h5file_name + '.h5', 'r')
    l_array = hf['long_bin_edges']
    b_array = hf['lat_bin_edges']

    for ll in range(len(l_array) - 1):
        for bb in range(len(b_array) - 1):
            dset_name = 'l' + str(ll) + 'b' + str(bb)
            dataset = hf[dset_name]

            N_stars = len(np.where(dataset[1] == 0)[0])
            N_WD = len(np.where(dataset[1] == 101)[0])
            N_NS = len(np.where(dataset[1] == 102)[0])
            N_BH = len(np.where(dataset[1] == 103)[0])

            dict['file_name'].append(dset_name)
            dict['long_start'].append(l_array[ll])
            dict['long_end'].append(l_array[ll + 1])
            dict['lat_start'].append(b_array[bb])
            dict['lat_end'].append(b_array[bb + 1])
            dict['objects'].append(dataset.shape[1])
            dict['N_stars'].append(N_stars)
            dict['N_WD'].append(N_WD)
            dict['N_NS'].append(N_NS)
            dict['N_BH'].append(N_BH)

    hf.close()

    label_file = Table(dict, names=('file_name', 'long_start', 'long_end',
                                    'lat_start', 'lat_end', 'objects',
                                    'N_stars', 'N_WD', 'N_NS', 'N_BH'))
    label_file['long_start'].format = '08.3f'
    label_file['long_end'].format = '08.3f'
    label_file['lat_start'].format = '07.3f'
    label_file['lat_end'].format = '07.3f'

    now = datetime.datetime.now()
    label_file.meta['label'] = 'label.fits file creation time: ' + str(now)

    label_file.write(h5file_name + '_label.fits')

    return


###########################################################################
############ General formulas, conversions, and calculations ##############
###########################################################################

def heliocentric_to_galactic(x, y, z):
    """
    Converts from heliocentric coordinates to galactic coordinates.
    
    Parameters
    ----------
    x, y, z : float or array
        Heliocentric coordinates x, y, and z (in kpc)

    Returns
    -------
    r, b, l : float or array
        Galactic coordinates r, b, and l (in kpc and degrees)

    """
    r = (x ** 2 + y ** 2 + z ** 2) ** 0.5

    # np.arccos will return a value between 0 and pi
    # so b will be between -90 and 90 degrees
    b = -np.degrees(np.arccos(z / r)) + 90

    # np.arctan2 will return a value between -pi and pi 
    # arctan2 takes care of choosing the correct branch of the arctan function
    # %360 will return it between 0 and 360 degrees
    l = np.degrees((np.arctan2(y, x))) % 360

    return r, b, l


def galactic_to_heliocentric(r, b, l):
    """
    Converts from galactic coordinates to heliocentric coordinates.

    Parameters
    ---------
    r, b, l : float or array
        Galactic coordinates r, b and l (in kpc and degrees)

    Returns
    -------
    x, y, z : float or array
        Heliocentric coordinates x, y, and z (in kpc)

    """
    # Convert input from degrees to radians.
    l = np.radians(l)
    b = np.radians(b)

    x = r * np.cos(b) * np.cos(l)
    y = r * np.cos(b) * np.sin(l)
    z = r * np.sin(b)

    return x, y, z


def einstein_radius(M, d_L, d_S):
    """
    Calculates the einstein radius, in mas

    Parameters
    ----------
    M : float
        Lens mass, in solar masses

    d_L : float
        Distance to lens, in kpc

    d_S : float
        Distance to source, in kpc

    Return
    ------
        Einstein radius, in mas
    """
    return 2.85 * M ** 0.5 * (1 / d_L - 1 / d_S) ** 0.5


def calc_sph_motion(vx, vy, vz, r, b, l):
    """ 
    Calculate velocities in the r directions and proper motions
    in l, b directions.

    Parameters
    ----------
    vx, vy, vz : float or array
        Heliocentric velocities vx, vy, and vz (in km/s)

    r, b, l : float or array
        Galactic coordinates r, b, and l (in kpc and degrees)

    Return
    ------
    vr, mu_b, mu_lcosb : float or array (in km/s and mas/yr)
        Radial velocity and proper motions

    """
    b = np.radians(b)
    l = np.radians(l)

    cosb = np.cos(b)
    sinb = np.sin(b)
    cosl = np.cos(l)
    sinl = np.sin(l)

    vr = vz * sinb + cosb * (vx * cosl + vy * sinl)
    vb = vz * cosb - sinb * (vx * cosl + vy * sinl)
    vl = vy * cosl - vx * sinl

    mu_b = vb / r
    mu_lcosb = vl / r

    ##########
    # Convert between radians*(km/s)/kpc into mas/year.
    # 1 kpc = 3.086 * 10^16 km, 1 year = 3.154 * 10^7 s, 2.063 * 10^8 mas = 1 rad
    # 1 radian*(km/s)/kpc = 0.2108 mas/yr
    #########
    conversion_fact = 0.2108
    mu_b = mu_b * conversion_fact
    mu_lcosb = mu_lcosb * conversion_fact

    return vr, mu_b, mu_lcosb


def calc_normalized_counts(mag):
    """
    CHANGE THIS CODE IN THE FUTURE TO TAKE IN DIFFERENT ZERO POINTS!
    Right now this is only applicable for OGLE I band
    See confluence wiki for where these values come from...
    """
    a = -0.67815949
    b = 15.37993393
    counts = 10 ** (b + a * mag)
    return counts


def calc_magnification(u):
    """
    Calculate the magnification factor A(u)
    
    Parameters
    ----------
    u : float or array
        Dimensionless lens-source separation, normalized in Einstein radius units

    Return
    ------
    Magnification factor : float or array

    """
    return (u ** 2 + 2) / (u * np.sqrt(u ** 2 + 4))


def calc_delta_c(u, thetaE):
    """
    Calculate the maximum centroid shift for a dark lens, 
    no neighbors
    """
    delta_c = u * thetaE / (u ** 2 + 2)

    return delta_c


def calc_delta_c_LL(fratio, u0, thetaE):
    """
    Calculate the maximum-ish centroid shift for a luminous 
    lens, no neighbors
    
    Parameters
    ----------
    fratio : flux ratio of the lens to source, i.e. f_L/f_S

    u0 : impact parameter

    thetaE : Einstein radius

    """
    final_delta_array = np.zeros(len(u0))
    final_u_array = np.zeros(len(u0))
    for j in np.arange(len(u0)):
        f = fratio[j]
        u_array = np.linspace(0, u0[j], 20)
        delta_array = np.zeros(len(u_array))
        for i in np.arange(len(u_array)):
            u = u_array[i]
            delta_array[i] = (u - f * u ** 2 * np.sqrt(u ** 2 + 4)) / (2 + u ** 2 + f * u * np.sqrt(u ** 2 + 4)) + (u * f) / (1 + f)
        max_idx = np.argmax(delta_array)
        final_delta_array[j] = delta_array[max_idx]
        final_u_array[j] = u_array[max_idx]
    final_delta_array = final_delta_array * thetaE

    return final_delta_array, final_u_array


def max_delta_c(u0, thetaE):
    max_delta_c_array = np.zeros(len(u0))

    big_idx = np.where(u0 > np.sqrt(2))[0]
    small_idx = np.where(u0 <= np.sqrt(2))[0]

    max_delta_c_array[big_idx] = calc_delta_c(u0[big_idx], thetaE[big_idx])
    max_delta_c_array[small_idx] = calc_delta_c(np.ones(len(small_idx)) * np.sqrt(2),
                                                thetaE[small_idx])

    return max_delta_c_array


def get_u_from_t(u0, t0, tE, t):
    """
    Given the time and separation at closest approach of lens and source
    and the Einstein radius, calculate the separation as a function of time.

    NOTE 1: You need to be consistent with your units for t0, tE, and t,
    i.e. pick whatever you want (days, years, etc.) but be self consistent.

    NOTE 2: There is a positive and negative solution for u. 
    We return the positive solution.

    Parameters
    ----------
    u0 : float or array
        Minimum separation of lens and source (normalized to Einstein radius)

    t0 : float or array
        Time of minimum separation of lens and source

    tE : float or array
        Einstein crossing time of microlensing event

    t : float or array
        Time at which you want to calculate the separation

    Return
    ------
    u : float or array
        Separation of lens and source (normalized to Einstein radius)
    """
    tau = (t - t0) / tE
    u = np.sqrt(u0 ** 2 + tau ** 2)
    return u


def get_t_from_u(u0, t0, tE, u):
    """
    Given the time and separation at closest approach of lens and source
    and the Einstein radius, calculate the time as a function of separation.

    NOTE 1: You need to be consistent with your units for t0, tE, and t,
    i.e. pick whatever you want (days, years, etc.) but be self consistent.

    NOTE 2: There is a positive and negative solution for t. 
    We return the positive solution.

    Parameters
    ----------
    u0 : float or array
        Minimum separation of lens and source (normalized to Einstein radius)

    t0 : float or array
        Time of minimum separation of lens and source

    tE : float or array
        Einstein crossing time of microlensing event

    u : float or array
        Separation of lens and source (normalized to Einstein radius)

    Return
    ------
    t : float or array
        Time corresponding to the separation u
    """
    t = tE * np.sqrt(u ** 2 - u0 ** 2) + t0
    return t


def calc_new_position(l0, b0, mu_lcosb, mu_b, t):
    """
    Given an initial position and proper motions in l and b,
    calculate the new position at some later time.

    Parameters
    ----------
    l0 : float or array
        Initial longitude, in DEGREES

    b0 : float or array
        Initial latitude, in DEGREES
 
    mu_lcosb : float or array
        Longitudinal proper motion l * cos(b), in MAS/YEAR

    mu_b : float or array
        Latitudinal roper motion, in MAS/YEAR
        
    t : float or array
        Time, in DAYS

    Return
    ------
    l : float or array
        Latitude, in DEGREES

    b : float or array
        Longitude, in DEGREES
    """

    cos_b0 = np.cos(np.radians(b0))

    l = l0 + t * mu_lcosb * masyr_to_degday / cos_b0
    b = b0 + t * mu_b * masyr_to_degday

    return l, b


def calc_centroid_shift(glat_S, glon_S, glat_N, glon_N, f_L, f_S, f_N, u):
    """
    Calculate the centroid (astrometric) shift
    for a luminous lens and neighbors

    Parameters
    ----------
    glat_x : float or array
        Longitude of x (L = lens, S = source, N = neighbor centroid)

    glon_x : float or array
        Latitude of x (L = lens, S = source, N = neighbor centroid)

    f_x : float or array
        Flux of x (L = lens, S = source, N = all neighbors)

    u : float or array
        Dimensionless separation
    
    Return
    ------
    delta_c_obs : float or array
        Magnitude of observed astrometric shift, in mas
    """
    ##########
    # Calculating the centroid shift in the frame of the lens
    ##########

    t1a1_t2a2 = (u ** 2 + 3) / (u * np.sqrt(u ** 2 + 4))
    a1_a2 = calc_magnification(u)

    glat_c_lensed = (t1a1_t2a2 * f_S * glat_S + glat_N * f_N) / (
            a1_a2 * f_S + f_L + f_N)
    glon_c_lensed = (t1a1_t2a2 * f_S * glon_S + glon_N * f_N) / (
            a1_a2 * f_S + f_L + f_N)

    glat_c_unlensed = (glat_S * f_S + glat_N * f_N) / (f_S + f_L + f_N)
    glon_c_unlensed = (glon_S * f_S + glon_N * f_N) / (f_S + f_L + f_N)

    glat_delta_c = glat_c_lensed - glat_c_unlensed
    glon_delta_c = glon_c_lensed - glon_c_unlensed

    delta_c_obs = np.sqrt(glat_delta_c ** 2 + glon_delta_c ** 2 * np.cos(
        np.radians(glat_S)) ** 2)

    # Convert from degrees to mas
    delta_c_obs *= 3.6 * 10 ** 6

    return delta_c_obs


def calc_bump_amp(u0, f_S, f_L, f_N):
    """
    Calculate the "bump" amplitude, given the minimum separation and the fluxes
    of the (unmagnified) source, lens, and neighbors.
    The bump amplitude (mags) is:
    |m_peak - m_base| = -2.5 log10 ((A(u0) * f_S + f_L + f_N)/(f_S + f_L + f_N))

    Parameters
    ----------
    u0 : float or array
        Dimensionless source-lens angular separation, closest approach
    f_S : float or array
        Flux from source (arbitrary units)
    f_L : float or array
        Flux from lens (arbitrary units)
    f_N : float or array
        Flux from neighbors (arbitrary units)

    Return
    ------
    m_bump : float or array
        Bump magnitude
    """
    A = calc_magnification(u0)
    m_bump = 2.5 * np.log10((A * f_S + f_L + f_N) / (f_S + f_L + f_N))

    return m_bump


def calc_app_mag(r, M, E, f):
    """
    Calculate the apparent magnitude (i.e. distance modulus
    plus extinction)

    Parameters
    ----------
    M : float or array
        Absolute magnitude of star

    r : float or array
        Distance of star from sun (in kpc)

    E : float or array
        Extinction law

    f : float or array
        Coefficient for that particular band or whatever

    Return
    ------
    m : float or array
        Apparent magnitude of star

    """
    m = calc_DM(r, M) + calc_ext(E, f)

    return m


def calc_DM(r, M):
    """
    Calculate the distance modulus: m = M + 5log10(100*r/kpc)

    Parameters
    ----------
    M : float or array
        Absolute magnitude of star

    r : float or array
        Distance of star from sun (in kpc)

    Return
    ------
    m : float or array
        Apparent magnitude of star

    """
    m = M + 5 * np.log10(100 * r)

    return m


def calc_ext(E, f):
    """
    Calculate the magnitude of extinction.

    Parameters
    ----------
    E : float or array
        Extinction law

    f : float or array
        Coefficient for that particular band or whatever

    Return
    ------
    m_E : float or array
        Magnitude of extinction

    """
    m_E = E * f

    return m_E


def sample_spherical(npoints, speed, ndim=3):
    """
    Randomly sample points on a sphere.
    I found this code on stackexchange.

    Parameters
    ---------
    npoints : float
        The number of points you want to generate.
    
    speed : float
        The radius of the sphere (aka the magnitude of the vectors.)
        
    dim : float
        The dimension of the space in which the sphere is embedded 
        (ndim = 3 samples points on a 2-sphere, aka a "normal" sphere)

    Return
    ------
    An array of the vectors.
    """

    vec = np.random.randn(ndim, npoints)
    vec /= np.linalg.norm(vec, axis=0)
    vec *= speed
    return vec


def wrap180(angle_input):
    """
    Changes the angle range to -180 to 180 degrees
    
    Parameters
    ----------
    angle_input : float or array (in degrees)

    Returns
    -------
    angle_output : float or array (in degrees)

    """
    wrap_id = np.where((angle_input < 360) & (angle_input > 180))[0]
    angle_output = angle_input

    if len(wrap_id) > 0:
        angle_output[wrap_id] = angle_output[wrap_id] - 360

    return angle_output


def add_precision64(input_array, power):
    """
    Need more precision for kdtree to run properly. Convert inputs from
    float32 to float64, and add a random perturbation beginning in the 
    nths decimal place.

    Parameters
    ----------
    input_array : float or array (float32)
        Thing that needs more precision. 

    power : float
        To what place you want the perturbation.
    
    Return
    ------
    output_array : float or array (float64)
        Thing that has more precision. 

    """
    # Perturb. 
    pert = 10 ** power * (np.random.rand(len(input_array)) - 0.5)

    # Convert to float64.
    output_array = np.atleast_1d(np.float64(input_array))

    # Add the perturbation.
    output_array = output_array + pert

    return output_array


def get_Alambda_AKs(red_law_name, lambda_eff):
    """
    Get Alambda/AKs. NOTE: this doesn't work for every law in PopStar!
    Naming convention is not consistent. Change PopStar or add if statements?
    
    Parameters
    ----------
    red_law_name : str
        The name of the reddening law
    lambda_eff : float
        Wavelength in microns

    Return
    ------
    Alambda_AKs : float
        Alambda/AKs 

    """
    red_law_class = getattr(reddening, 'RedLaw' + red_law_name)
    red_law = red_law_class()
    red_law_method = getattr(red_law, red_law_name)
    Alambda_AKs = red_law_method(lambda_eff, 1)

    return Alambda_AKs


def calc_f(lambda_eff):
    """
    Calculate that coefficient f that multiples E(B-V) to get the 
    extinction in magnitudes
    """
    B = get_Alambda_AKs('Damineli16', 0.445)
    V = get_Alambda_AKs('Damineli16', 0.551)
    L = get_Alambda_AKs('Damineli16', lambda_eff)

    f = L * (B - V) ** -1

    return f


def check_for_output(filename, overwrite):
    if os.path.exists(filename):
        if overwrite:
            os.remove(filename)
            return False
        else:
            print('Error: Output {0} exists, cannot continue. Either '
                  'rename {0} or rerun run.py with the --overwrite '
                  'flag.'.format(filename))
            return True
    else:
        return False


def load_config(config_filename):
    """
    Load configuration parameters from a yaml file into a dictionary

    Parameters
    ----------
    config_filename : str
        Name of the configuration file

    Output
    ------
    config : dict
        Dictionary containing the configuration parameters

    """
    with open(config_filename, 'r') as f:
        config = yaml.safe_load(f)
    return config


def generate_field_config_file(config_filename, longitude, latitude, area):
    """
    Save field configuration parameters from a dictionary into a yaml file

    Parameters
    ----------
    config_filename : str
        Name of the configuration file

    longitude : float
        Galactic longitude, ranging from -180 degrees to 180 degrees

    latitude : float
        Galactic latitude, ranging from -90 degrees to 90 degrees

    area : float
        Area of the sky that will be generated, in square degrees

    Output
    ------
    None
    """

    config = {'longitude': longitude,
              'latitutde': latitude,
              'area': area}
    generate_config_file(config_filename, config)


def generate_slurm_config_file(config_filename, path_python, account, queue,
                               resource, n_cores_per_node, n_nodes_max,
                               walltime_max):
    """
    Save slurm configuration parameters from a dictionary into a yaml file

    Parameters
    ----------
    config_filename : str
        Name of the configuration file

    path_python : str
        Path to the python executable

    account : str
        Project account name to charge

    queue : str
        Scheduler queue type

    resource : str
        Computing resource name

    n_cores_per_node : int
        Number of cores in each node of the compute resource

    n_nodes_max : int
        Total number of nodes in the compute resource

    walltime_max : int
        Maximum number of hours for single job on the compute resource

    Output
    ------
    None
    """

    config = {'path_python': path_python,
              'account': account,
              'queue': queue,
              resource: {'n_cores_per_node': n_cores_per_node,
                         'n_nodes_max': n_nodes_max,
                         'walltime_max': walltime_max}}
    generate_config_file(config_filename, config)


def generate_popsycle_config_file(config_filename, radius_cut, obs_time,
                                  n_obs, theta_frac, blend_rad,
                                  isochrones_dir,
                                  bin_edges_number,
                                  BH_kick_speed, NS_kick_speed,
                                  filter_name, red_law):
    """
    Save popsycle configuration parameters from a dictionary into a yaml file

    Parameters
    ----------
    config_filename : str
        Name of the configuration file

    radius_cut : float
        Initial radius cut, in ARCSECONDS.

    obs_time : float
        Survey duration, in DAYS.

    n_obs : float
        Number of observations.

    theta_frac : float
        Another cut, in multiples of Einstein radii.

    blend_rad : float
        Stars within this distance of the lens are said to be blended.
        Units are in ARCSECONDS.

    isochrones_dir : str
        Directory for PyPopStar isochrones

    bin_edges_number : int
         Number of edges for the bins (bins = bin_edges_number - 1)
         Total number of bins is (bin_edges_number - 1)**2

    BH_kick_speed : float
        Kick speed for BH (in km/s)

    NS_kick_speed : float
        Kick speed of NS (in km/s)


    filter_name : str
        The name of the filter in which to calculate all the
        microlensing events. The filter name convention is set
        in the global filt_dict parameter at the top of this module.

    red_law : str
        The name of the reddening law to use from PopStar.

    Output
    ------
    None
    """

    config = {'radius_cut': radius_cut,
              'obs_time': obs_time,
              'n_obs': n_obs,
              'theta_frac': theta_frac,
              'blend_rad': blend_rad,
              'isochrones_dir': isochrones_dir,
              'bin_edges_number': bin_edges_number,
              'BH_kick_speed': BH_kick_speed,
              'NS_kick_speed': NS_kick_speed,
              'filter_name': filter_name,
              'red_law': red_law}
    generate_config_file(config_filename, config)


def generate_config_file(config_filename, config):
    """
    Save configuration parameters from a dictionary into a yaml file

    Parameters
    ----------
    config_filename : str
        Name of the configuration file

    config : dict
        Dictionary containing the configuration parameters

    Output
    ------
    None

    """
    with open(config_filename, 'w') as outfile:
        yaml.dump(config, outfile, default_flow_style=True)


def generate_slurm_scripts(slurm_config_filename, popsycle_config_filename,
                           path_run, output_root,
                           longitude, latitude, area,
                           n_cores_calc_events,
                           walltime,
                           seed=None, overwrite=False, submitFlag=True):
    """
    Generates the slurm script that executes the PopSyCLE pipeline

    Parameters
    ----------
    slurm_config_filename : str
        Name of slurm_config.yaml file containing the slurm parameters
        that will be used the generate the slurm script header.

    popsycle_config_filename : str
        Name of popsycle_config.yaml file containing the PopSyCLE parameters
        that will be passed along to the run_on_slurm.py command in the
        slurm script.

    path_run : str
        Directory containing the parameter file and PopSyCLE output files

    output_root : str
        Base filename of the output files
        Examples:
           '{output_root}.h5'
           '{output_root}.ebf'
           '{output_root}_events.h5'

    longitude : float
        Galactic longitude, ranging from -180 degrees to 180 degrees

    latitude : float
        Galactic latitude, ranging from -90 degrees to 90 degrees

    area : float
        Area of the sky that will be generated, in square degrees

    n_cores_calc_events : int
        Number of cores for executing synthetic.calc_events

    walltime : str
        Amount of walltime that the script will request from slurm.

    Optional Parameters
    -------------------
    seed : int
        If set to non-None, all random sampling will be seeded with the
        specified seed, forcing identical output for PyPopStar and PopSyCLE.
        Default None.

    overwrite : bool
        If set to True, overwrites output files. If set to False, exists the
        function if output files are already on disk.
        Default is False.

    submitFlag : bool
        If set to True, script will be submitted to the slurm scheduler
        after being written to disk. If set to False, it will not be submitted.
        Default is True

    Output
    ------
    None

    """
    # Check for files
    if not os.path.exists(slurm_config_filename):
        raise Exception('Slurm configuration file {0} does not exist. '
                        'Write out file using synthetic.generate_config_file '
                        'before proceeding.'.format(slurm_config_filename))
    if not os.path.exists(popsycle_config_filename):
        raise Exception('PopSyCLE configuration file {0} does not exist. '
                        'Write out file using synthetic.generate_config_file '
                        'before proceeding.'.format(popsycle_config_filename))

    # Make a run directory for the PopSyCLE output
    if not os.path.exists(path_run):
        os.makedirs(path_run)

    # Write a field configuration file to disk in path_run
    config = {'longitude': longitude,
              'latitude': latitude,
              'area': area}
    field_config_filename = '{0}/field_config.{1}.yaml'.format(path_run,
                                                               output_root)
    generate_config_file(field_config_filename, config)

    # Load the slurm configuration file
    slurm_config = load_config(slurm_config_filename)

    # Create a slurm jobname base that all stages will be appended to
    jobname = 'l%.1f_b%.1f' % (longitude, latitude)

    ## Bring the slurm_config values into the namespace so that down before
    ## the **locals() command can be executed

    # Path to the python executable
    path_python = slurm_config['path_python']
    # Project account name to charge
    account = slurm_config['account']
    # Queue
    queue = slurm_config['queue']
    # Name of the resource that will be used for the run
    resource = slurm_config['resource']
    # Maximum number of ores per node
    n_cores_per_node = slurm_config[resource]['n_cores_per_node']
    # Maximum number of nodes
    n_nodes_max = slurm_config[resource]['n_nodes_max']
    # Maximum walltime (hours)
    walltime_max = slurm_config[resource]['walltime_max']
    # Get filepath of the run_on_slurm file
    run_filepath = os.path.dirname(inspect.getfile(load_config))

    # Template for writing slurm script. Text must be left adjusted.
    slurm_template = """#!/bin/sh
# Job name
#SBATCH --account={account}
#SBATCH --qos={queue}
#SBATCH --constraint={resource}
#SBATCH --nodes=1
#SBATCH --time={walltime}
#SBATCH --job-name={jobname}
echo "---------------------------"
date
echo "Job id = $SLURM_JOBID"
echo "Proc id = $SLURM_PROCID"
hostname
echo "---------------------------"
module load cray-hdf5/1.10.5.2
export HDF5_USE_FILE_LOCKING=FALSE
cd {path_run}
srun -N 1 -n 1 {path_python} {run_filepath}/run.py --output-root={output_root} --field-config-filename={field_config_filename} --popsycle-config-filename={popsycle_config_filename} --n-cores-calc-events={n_cores_calc_events} {seed_cmd} {overwrite_cmd} 
date
echo
"All done!"
"""

    # Check that the specified number of cores does not exceed the resource max
    if n_cores_calc_events > n_cores_per_node:
        print('Error: specified number of cores exceeds limit. Exiting...')
        sys.exit(1)

    # Pass along optional parameters if present
    if overwrite:
        overwrite_cmd = '--overwrite'
    else:
        overwrite_cmd = ''

    if seed:
        seed_cmd = '--seed=%i' % seed
    else:
        seed_cmd = ''

    # Populate the mpi_template specified inputs
    job_script = slurm_template.format(**locals())

    # Write the script to the path_run folder
    script_filename = path_run + '/run_popsycle.sh'
    with open(script_filename, 'w') as f:
        f.write(job_script)

    # Submit the job to disk
    if submitFlag:
        stdout, stderr = execute('sbatch {0}'.format(script_filename))
        print('** Standard Out **')
        print(stdout)
        print('** Standard Err **')
        print(stderr)

        print('Submitted job {0} to {1}'.format(script_filename, resource))<|MERGE_RESOLUTION|>--- conflicted
+++ resolved
@@ -2,7 +2,8 @@
 import h5py
 import math
 from astropy import units
-from scipy.stats import maxwell
+from scipy.stats impo
+rt maxwell
 import astropy.coordinates as coord
 from astropy.coordinates.representation import UnitSphericalRepresentation
 from astropy.coordinates import SkyCoord  # High-level coordinates
@@ -199,14 +200,8 @@
 
 
 def perform_pop_syn(ebf_file, output_root, iso_dir,
-<<<<<<< HEAD
-                    bin_edges_number=None, BH_kick_speed=100,
-                    NS_kick_speed=350,
-                    overwrite=False, seed=None):
-=======
                     bin_edges_number = None, BH_kick_speed_mean = 50,
                     NS_kick_speed_mean = 400, set_random_seed = False):
->>>>>>> 8c305675
     """
     Given some galaxia output, creates compact objects. Sorts the stars and
     compact objects into latitude/longitude bins, and saves them in an HDF5 file.
@@ -233,7 +228,7 @@
          Number of edges for the bins (bins = bin_edges_number - 1)
          Total number of bins is (bin_edges_number - 1)**2
 
-    BH_kick_speed_loc : float
+    BH_kick_speed_mean : float
         Mean of the birth kick speed of NS (in km/s) maxwellian distrubution.
         Defaults to 50 km/s.
 
@@ -295,17 +290,10 @@
     if bin_edges_number is not None:
         if type(bin_edges_number) != int:
             raise Exception('bin_edges_number must be an integer.')
-<<<<<<< HEAD
-
-    if type(BH_kick_speed) != int:
-        if type(BH_kick_speed) != float:
-            raise Exception('BH_kick_speed must be an integer or a float.')
-=======
-        
+
     if type(BH_kick_speed_mean) != int:
         if type(BH_kick_speed_mean) != float:
             raise Exception('BH_kick_speed_mean must be an integer or a float.')
->>>>>>> 8c305675
 
     if type(NS_kick_speed_mean) != int:
         if type(NS_kick_speed_mean) != float:
@@ -524,20 +512,11 @@
                 for key, val in star_dict.items():
                     stars_in_bin[key] = val
 
-<<<<<<< HEAD
-                comp_dict, next_id = _make_comp_dict(iso_dir, age_of_bin,
-                                                     mass_in_bin, stars_in_bin,
-                                                     next_id,
-                                                     BH_kick_speed=BH_kick_speed,
-                                                     NS_kick_speed=NS_kick_speed,
-                                                     seed=seed)
-=======
-                comp_dict, next_id = _make_comp_dict(iso_dir, age_of_bin, mass_in_bin, stars_in_bin,
-                                                     next_id,
+                comp_dict, next_id = _make_comp_dict(iso_dir, age_of_bin, 
+                                                     mass_in_bin, stars_in_bin, next_id,
                                                      BH_kick_speed_mean=BH_kick_speed_mean,
                                                      NS_kick_speed_mean=NS_kick_speed_mean,
-                                                     set_random_seed=set_random_seed)
->>>>>>> 8c305675
+                                                     seed=seed)
 
                 ##########
                 #  Bin in l, b all stars and compact objects. 
@@ -764,16 +743,9 @@
 
     return _Mclust_v_age_func(logage)
 
-
-<<<<<<< HEAD
-def _make_comp_dict(iso_dir, log_age, currentClusterMass, star_dict, next_id,
-                    BH_kick_speed=100, NS_kick_speed=350,
-                    seed=None):
-=======
 def _make_comp_dict(iso_dir, log_age, currentClusterMass, star_dict, next_id, 
                     BH_kick_speed_mean = 50, NS_kick_speed_mean = 400,
-                    set_random_seed=False):
->>>>>>> 8c305675
+                    seed = seed):
     """
     Perform population synthesis.  
 
@@ -796,14 +768,7 @@
 
     Optional Parameters
     -------------------
-<<<<<<< HEAD
-    BH_KickSpeed : float or int
-        Kick speed for BH (in km/s)
-
-    NS_KickSpeed : float or int
-        Kick speed of NS (in km/s)
-=======
-    BH_kick_speed_loc : float 
+    BH_kick_speed_mean : float 
         Mean of the birth kick speed of NS (in km/s) maxwellian distrubution.
         Defaults to 50 km/s.
         
@@ -812,7 +777,6 @@
         Defaults to 400 km/s based on distributions found by
         Hobbs et al 2005 'A statistical study of 233 pulsar proper motions'.
         https://ui.adsabs.harvard.edu/abs/2005MNRAS.360..974H/abstract
->>>>>>> 8c305675
 
     seed : int
          Seed used to sample the kde tree. If set to any number,
