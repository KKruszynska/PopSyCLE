--- conflicted
+++ resolved
@@ -2979,20 +2979,15 @@
     # Grab the random seed from the galaxia param file
     with open(galaxia_params_file, 'r') as my_file:
         for num, line in enumerate(my_file):
-<<<<<<< HEAD
             if 'seed' == line.split(' ')[0]:
                 gal_seed = line.split(' ')[1].replace('\n', '')
-=======
-            if 'seed' in line.split()[0]:
-                gal_seed = line.split()[1].replace('\n', '')
->>>>>>> 201b4c28
                 gal_seed = int(gal_seed)
                 break
 
     # Grab the random seed from the perform_pop_syn log
     with open(perform_pop_syn_log_file, 'r') as my_file:
         for num, line in enumerate(my_file):
-            if 'seed' in line.split(',')[0]:
+            if 'seed ' == line.split(',')[0]:
                 pps_seed = line.split(',')[1].replace('\n', '')
                 try:
                     pps_seed = int(pps_seed)
