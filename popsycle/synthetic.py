#! /usr/bin/env python
"""
synthetic.py
Functions (and their associated functions) for running the PopSyCLE pipeline.
Including:
- write_galaxia_params
- perform_pop_syn
- calc_events
- refine_events
"""

import numpy as np
import pandas as pd
import h5py
import math
import astropy
from astropy import units
from popsycle.filters import transform_ubv_to_ztf
from scipy.stats import maxwell
import astropy.coordinates as coord
from astropy.coordinates.representation import UnitSphericalRepresentation
from astropy.coordinates import SkyCoord  # High-level coordinates
from astropy.coordinates import Angle  # Angles
from astropy.table import Table
from astropy.table import vstack
from popstar.imf import imf
from popstar import synthetic, evolution, reddening, ifmr
import scipy
from scipy.interpolate import interp1d
from scipy.spatial import cKDTree
from scipy import special
import time
import datetime
from popsycle import ebf
import gc
import subprocess
import os
from sklearn import neighbors
import itertools
from multiprocessing import Pool
import inspect
import numpy.lib.recfunctions as rfn
from popsycle import utils



##########
# Conversions.
##########
masyr_to_degday = 1.0 * (1.0e-3 / 3600.0) * (1.0 / 365.25)
kms_to_kpcday = 1.0 * (3.086 * 10 ** 16) ** -1 * 86400.0
au_to_kpc = 4.848 * 10 ** -9

##########
# Prep converter function for determining
# the current-to-initial cluster mass vs. age.
# This global variable will get loaded the first time the function gets called.
##########
_Mclust_v_age_func = None

##########
# Dictionary for extinction law coefficients f_i, as a function of filter
# Damineli values from photometric bands (nm):
# B = 445, V = 551, I = 806, J = 1220, H = 1630, K = 2190, U = 365, R = 658
# Calculated using calc_f
# Schlegel and Schlafly photometric bands:
# B = 440, V = 543, I = 809, J = 1266, H = 1673, K = 2215, U = 337, R = 651
# ZTF photometric bands:
# G = 472.274, R = 633.961, I = 788.613
##########
filt_dict = {}
filt_dict['ubv_J'] = {'Schlafly11': 0.709, 'Schlegel99': 0.902, 'Damineli16': 0.662}
filt_dict['ubv_H'] = {'Schlafly11': 0.449, 'Schlegel99': 0.576, 'Damineli16': 0.344}
filt_dict['ubv_K'] = {'Schlafly11': 0.302, 'Schlegel99': 0.367, 'Damineli16': 0.172}
filt_dict['ubv_U'] = {'Schlafly11': 4.334, 'Schlegel99': 5.434, 'Damineli16': 5.022}
filt_dict['ubv_B'] = {'Schlafly11': 3.626, 'Schlegel99': 4.315, 'Damineli16': 3.757}
filt_dict['ubv_V'] = {'Schlafly11': 2.742, 'Schlegel99': 3.315, 'Damineli16': 2.757}
filt_dict['ubv_I'] = {'Schlafly11': 1.505, 'Schlegel99': 1.940, 'Damineli16': 1.496}
filt_dict['ubv_R'] = {'Schlafly11': 2.169, 'Schlegel99': 2.634, 'Damineli16': 2.102}
filt_dict['ztf_g'] = {'Damineli16': 3.453}
filt_dict['ztf_r'] = {'Damineli16': 2.228}

##########
<<<<<<< HEAD
# Dictionary for going between values in
# .h5 datasets and keys in astropy table
=======
# Dictionary for listing out supported photometric systems and filters
>>>>>>> cd7e47da
##########
photometric_system_dict = {}
photometric_system_dict['ubv'] = ['J', 'H', 'K', 'U', 'B', 'V', 'I', 'R']
photometric_system_dict['ztf'] = ['g', 'r']

##########
# List of all supported photometric systems and filters with PyPopStar labels
##########
all_filt_list = ['ubv,U', 'ubv,B', 'ubv,V', 'ubv,I', 'ubv,R',
                 'ukirt,H', 'ukirt,K', 'ukirt,J', 'ztf,g', 'ztf,r']

###########################################################################
############# Population synthesis and associated functions ###############
###########################################################################


def write_galaxia_params(output_root,
                         longitude, latitude, area,
                         seed=None):
    """
    Given an object root, sky location and area, creates the parameter
    file that Galaxia requires for running. User can also specify a seed for
    Galaxia to use in its object generation.

    Parameters
    ----------
    output_root : str
        The thing you want the output files to be named
        Examples:
           'myout'
           '/some/path/to/myout'
           '../back/to/some/path/myout'

    longitude : float
        Galactic longitude, ranging from -180 degrees to 180 degrees

    latitude : float
        Galactic latitude, ranging from -90 degrees to 90 degrees

    area : float
        Area of the sky that will be generated, in square degrees

    Optional Parameters
    -------------------
    seed : int
         Seed Galaxia will use to generate objects. If not set, script will
         generate a seed from the current time. Setting this seed guarantees
         identical results.

    Outputs
    -------
    galaxia_params.<output_root>.txt : text file
        A text file with the parameters that Galaxia requires to run.
    """

    if seed is None:
        # Grab last two digits of the current Epochal time
        seed = int(str(time.time())[-2:])

    params = [
        "outputFile %s" % output_root,
        "outputDir ./",
        "photoSys UBV",
        "magcolorNames V,B-V",
        "appMagLimits[0] -1000",
        "appMagLimits[1] 1000",
        "absMagLimits[0] -1000",
        "absMagLimits[1] 1000",
        "colorLimits[0] -1000",
        "colorLimits[1] 1000",
        "geometryOption 1",
        "longitude %f" % longitude,
        "latitude %f" % latitude,
        "surveyArea %.5f" % area,
        "fSample 1",
        "popID -1",
        "warpFlareOn 1",
        "seed %i" % seed,
        "r_max 30",
        "starType 0",
        "photoError 0"
    ]

    galaxia_param_fname = 'galaxia_params.%s.txt' % output_root

    print('** Generating %s **' % galaxia_param_fname)

    with open(galaxia_param_fname, 'w') as f:
        for param in params:
            f.write(param + '\n')
            print('-- %s' % param)


def run_galaxia(output_root, longitude, latitude, area,
                seed=None):
    """
    Given an object root, sky location and area, creates the parameter
    file that Galaxia requires for running and executes Galaxia.
    User can also specify a seed for Galaxia to use in its object generation.

    Parameters
    ----------
    output_root : str
        The thing you want the output files to be named
        Examples:
           'myout'
           '/some/path/to/myout'
           '../back/to/some/path/myout'

    longitude : float
        Galactic longitude, ranging from -180 degrees to 180 degrees

    latitude : float
        Galactic latitude, ranging from -90 degrees to 90 degrees

    area : float
        Area of the sky that will be generated, in square degrees

    Optional Parameters
    -------------------
    seed : int
         Seed Galaxia will use to generate objects. If not set, script will
         generate a seed from the current time. Setting this seed guarantees
         identical results.
    """

    # Writes out galaxia params to disk
    write_galaxia_params(output_root=output_root,
                         longitude=longitude,
                         latitude=latitude,
                         area=area,
                         seed=seed)

    # Execute Galaxia
    cmd = 'galaxia -r galaxia_params.%s.txt' % output_root
    print('** Executing Galaxia with galaxia_params.%s.txt **' % output_root)
    _ = utils.execute(cmd)
    print('** Galaxia complete **')


def perform_pop_syn(ebf_file, output_root, iso_dir,
                    bin_edges_number=None,
                    BH_kick_speed_mean=50, NS_kick_speed_mean=400,
                    additional_photometric_systems=None,
                    overwrite=False, seed=None):
    """
    Given some galaxia output, creates compact objects. Sorts the stars and
    compact objects into latitude/longitude bins, and saves them in an HDF5 file.

    Parameters
    ----------
    ebf_file : str or ebf file
        str : name of the ebf file from Galaxia
        ebf file : actually the ebf file from Galaxia

    output_root : str
        The thing you want the output files to be named
        Examples:
           'myout'
           '/some/path/to/myout'
           '../back/to/some/path/myout'

    iso_dir : filepath
        Where are the isochrones stored (for PopStar)

    Optional Parameters
    -------------------
    bin_edges_number : int
         Number of edges for the bins (bins = bin_edges_number - 1)
         Total number of bins is (bin_edges_number - 1)**2

    BH_kick_speed_mean : float
        Mean of the birth kick speed of BH (in km/s) maxwellian distrubution.
        Defaults to 50 km/s.

    NS_kick_speed_mean : float
        Mean of the birth kick speed of NS (in km/s) maxwellian distrubution.
        Defaults to 400 km/s based on distributions found by
        Hobbs et al 2005 'A statistical study of 233 pulsar proper motions'.
        https://ui.adsabs.harvard.edu/abs/2005MNRAS.360..974H/abstract

    additional_photometric_systems : list of strs
        The name of the photometric systems which should be calculated from
        Galaxia / PyPopStar's ubv photometry and appended to the output files.

    overwrite : bool
        If set to True, overwrites output files. If set to False, exits the
        function if output files are already on disk.
        Default is False.

    seed : int
        If set to non-None, all random sampling will be seeded with the
        specified seed, forcing identical output for PyPopStar and PopSyCLE.
        Default None.

    Outputs
    -------
    <output_root>.h5 : hdf5 file
        NOTE: This is what _bin_lb_hdf5 returns.
        An hdf5 file with datasets that correspond to the longitude bin edges,
        latitude bin edges, and the compact objects
        and stars sorted into those bins.

    <output_root>_label.fits : fits file
        NOTE: This is what make_label_file returns.
        A fits file that shows the correspondence between dataset name,
        latitude, longitude, and number of objects in that bin.
    """
    ##########
    # Error handling: check whether files exist and
    # whether input types are correct.
    ##########

    if not overwrite:
        # Check if HDF5 file exists already. If it does, throw an error message
        # to complain and exit.
        if os.path.isfile(output_root + '.h5'):
            raise Exception(
                'That .h5 file name is taken! Either delete the .h5 file, '
                'or pick a new name.')

        # Ditto with the fits label file.
        if os.path.isfile(output_root + '_label.fits'):
            raise Exception(
                'That .fits file name is taken! Either delete the .fits file, '
                'or pick a new name.')

    # Error handling/complaining if input types are not right.
    if ebf_file[-4:] != '.ebf':
        raise Exception('ebf_file must be an ebf file.')

    if type(output_root) != str:
        raise Exception('output_root must be a string.')

    if bin_edges_number is not None:
        if type(bin_edges_number) != int:
            raise Exception('bin_edges_number must be an integer.')

    if type(BH_kick_speed_mean) != int:
        if type(BH_kick_speed_mean) != float:
            raise Exception('BH_kick_speed_mean must be an integer or a float.')

    if type(NS_kick_speed_mean) != int:
        if type(NS_kick_speed_mean) != float:
            raise Exception('NS_kick_speed_mean must be an integer or a float.')

    if type(iso_dir) != str:
        raise Exception('iso_dir must be a string.')

    if seed is not None:
        if type(seed) != int:
            raise Exception('seed must be an integer.')

    if additional_photometric_systems is not None:
        if type(additional_photometric_systems) != list:
            raise Exception('additional_photometric_systems must either '
                            'None or a List (of strings).')

        for photometric_system in additional_photometric_systems:
            if photometric_system not in photometric_system_dict:
                raise Exception('strings in additional_photometric_systems '
                                'must be a valid option '
                                'in the photometric_system_dict.')

    ##########
    # Start of code
    #########

    # Set random seed
    np.random.seed(seed)

    t0 = time.time()

    #########
    # Read in only what you need
    # Control yourself... take only what you need from it
    # i.e. the log file, popid, and age
    ########
    t = ebf.read_ind(ebf_file, '/log', 0)
    popid_array = ebf.read(ebf_file, '/popid')
    age_array = ebf.read(ebf_file, '/age')

    # Just some counting/error checking things
    n_stars = len(popid_array)  # How many stars from Galaxia
    comp_counter = 0  # Number of compact objects made

    # Convert log to useful dictionary.
    ebf_log = make_ebf_log(t)

    ##########
    ###  Fetch the center point and area of the survey.
    ##########
    b = float(ebf_log['latitude'])
    l = float(ebf_log['longitude'])
    surveyArea = float(ebf_log['surveyArea'])

    ##########
    ### Make the bins for the latitude and longitude. All the information
    ### will be sorted into each of these bins in order to
    # handle large arrays, etc.
    ##########
    # Extend the edges a bit, that's what the * 1.1 is for
    # (to potentially catch any edge cases.)
    # make bins of size ~1/2 arcmin
    radius = np.sqrt(surveyArea / np.pi)  # degrees

    # Define bin_edges_number, if not given in input.
    if bin_edges_number is None:
        # st the widths are 1/2 arcmin
        bin_edges_number = int(60 * 2 * radius) + 1

    # Make sure we have enough bin edges (minimum is 3)
    if bin_edges_number < 2:
        bin_edges_number = 3
    lat_bin_edges = np.linspace(b - 1.1 * radius, b + 1.1 * radius,
                                bin_edges_number)
    long_bin_edges = np.linspace(l - 1.1 * radius, l + 1.1 * radius,
                                 bin_edges_number)
    # Angle wrapping for longitude
    wrap_id = np.where(long_bin_edges > 180)[0]
    long_bin_edges[wrap_id] -= 360

    ##########
    # Create h5py file to store lat/long binned output
    ##########
    h5file = h5py.File(output_root + '.h5', 'w')
    dataset = h5file.create_dataset('lat_bin_edges', data=lat_bin_edges)
    dataset = h5file.create_dataset('long_bin_edges', data=long_bin_edges)
    h5file.close()

    ##########
    # Reassign ages for stars that are less than logage 6
    # or greater than logage 10.01, since those are the limits of
    # PopStar evolution. Justification: in writeup/paper.
    ##########
    young_id = np.where(age_array <= 5.01)[0]
    age_array[young_id] = 5.0101
    old_id = np.where(age_array >= 10.14)[0]
    age_array[old_id] = 10.1399

    # Initialize a running counter for the "unique ID".
    next_id = n_stars  # for compact objects...
    n_binned_stars = 0  # for stars...

    ##########
    # Loop through population ID (i.e. bulge, disk, halo, ...) in order to
    # design bin sizes appropriate for each population. Dividing by population
    # is convenient because each has very different
    # age ranges and radius ranges.
    ##########
    for pid in range(10):
        print('*********************** Starting popid ' + str(pid))
        if np.sum(popid_array == pid) == 0:
            print('No stars with this pid. Skipping!')
            continue
        popid_idx = np.where(popid_array == pid)[0]
        if len(popid_idx) == 0:
            print('No stars with this pid. Skipping!')
            continue

        logage_min = np.min(age_array[popid_idx])
        logage_max = np.max(age_array[popid_idx])

        # For single age populations (popID = 7-9), have a single age bin...
        if logage_min == logage_max:
            logt_bins = np.array([logage_min * 0.99, logage_min * 1.01])

        # ...for multiple age populations (popID = 1-6,
        # break ages into 4 age bins.
        else:
            logt_bins = np.log10(np.logspace(logage_min, logage_max * 1.001, 5))

            # HARDCODED: Special handling for the youngest bin,
            # popID = 0 (Thin Disk < 150 Myr).
            if pid == 0:
                logt_bins = np.array([logage_min, 6.3, 7.0, 7.7, 8.0, 8.2])

        ##########
        # Loop through age bins
        #   -- note, don't slice tables as we don't want
        #   duplicated things carried in memory.
        ##########
        for aa in range(len(logt_bins) - 1):
            print('Starting age bin ', logt_bins[aa])
            # Mid-point age of bin.
            age_of_bin = (logt_bins[aa] + logt_bins[aa + 1]) / 2.0

            # Fetch the stars in this age bin.
            age_idx = np.where((age_array[popid_idx] >= logt_bins[aa]) &
                               (age_array[popid_idx] < logt_bins[aa + 1]))[0]
            len_adx = len(age_idx)

            # Figure out how many bins we will need.
            #   -- breaking up into managable chunks of 2 million stars each.
            num_stars_in_bin = 2e6
            num_bins = int(math.ceil(len_adx / num_stars_in_bin))

            ##########
            # Loop through bins of 2 million stars at a time.
            ##########
            for nn in range(num_bins):
                print('Starting sub-bin ', nn)
                n_start = int(nn * num_stars_in_bin)
                n_stop = int((nn + 1) * num_stars_in_bin)

                bin_idx = popid_idx[age_idx[n_start:n_stop]]

                ##########
                # Fill up star_dict
                ##########
                star_dict = {}
                star_dict['zams_mass'] = ebf.read_ind(ebf_file, '/smass', bin_idx)
                star_dict['mass'] = ebf.read_ind(ebf_file, '/mact', bin_idx)
                star_dict['px'] = ebf.read_ind(ebf_file, '/px', bin_idx)
                star_dict['py'] = ebf.read_ind(ebf_file, '/py', bin_idx)
                star_dict['pz'] = ebf.read_ind(ebf_file, '/pz', bin_idx)
                star_dict['vx'] = ebf.read_ind(ebf_file, '/vx', bin_idx)
                star_dict['vy'] = ebf.read_ind(ebf_file, '/vy', bin_idx)
                star_dict['vz'] = ebf.read_ind(ebf_file, '/vz', bin_idx)
                star_dict['age'] = age_array[bin_idx]
                star_dict['popid'] = popid_array[bin_idx]
                star_dict['exbv'] = ebf.read_ind(ebf_file, '/exbv_schlegel', bin_idx)
                star_dict['glat'] = ebf.read_ind(ebf_file, '/glat', bin_idx)
                star_dict['glon'] = ebf.read_ind(ebf_file, '/glon', bin_idx)
                star_dict['mbol'] = ebf.read_ind(ebf_file, '/lum', bin_idx)
                star_dict['grav'] = ebf.read_ind(ebf_file, '/grav', bin_idx)
                star_dict['teff'] = ebf.read_ind(ebf_file, '/teff', bin_idx)
                star_dict['feh'] = ebf.read_ind(ebf_file, '/feh', bin_idx)
<<<<<<< HEAD

                # Angle wrapping for longitude
                wrap_idx = np.where(star_dict['glon'] > 180)[0]
                star_dict['glon'][wrap_idx] -= 360
=======
>>>>>>> cd7e47da
                star_dict['rad'] = ebf.read_ind(ebf_file, '/rad', bin_idx)
                star_dict['rem_id'] = np.zeros(len(bin_idx))
                star_dict['obj_id'] = np.arange(len(bin_idx)) + n_binned_stars
                n_binned_stars += len(bin_idx)

                ##########
                # Angle wrapping for longitude
                ##########
                wrap_idx = np.where(star_dict['glon'] > 180)[0]
                star_dict['glon'][wrap_idx] -= 360

                ##########
                # Add UBV magnitudes
                ##########
                star_dict['ubv_J'] = ebf.read_ind(ebf_file, '/ubv_J', bin_idx)
                star_dict['ubv_H'] = ebf.read_ind(ebf_file, '/ubv_H', bin_idx)
                star_dict['ubv_K'] = ebf.read_ind(ebf_file, '/ubv_K', bin_idx)
                star_dict['ubv_U'] = ebf.read_ind(ebf_file, '/ubv_U', bin_idx)
                star_dict['ubv_I'] = ebf.read_ind(ebf_file, '/ubv_I', bin_idx)
                star_dict['ubv_B'] = ebf.read_ind(ebf_file, '/ubv_B', bin_idx)
                star_dict['ubv_V'] = ebf.read_ind(ebf_file, '/ubv_V', bin_idx)
                star_dict['ubv_R'] = ebf.read_ind(ebf_file, '/ubv_R', bin_idx)

                ##########
                # Add ztf magnitudes
                ##########
                if additional_photometric_systems is not None:
                    if 'ztf' in additional_photometric_systems:
                        # Pull out ubv magnitudes needed for photometric conversions
                        ubv_b = star_dict['ubv_B']
                        ubv_v = star_dict['ubv_V']
                        ubv_r = star_dict['ubv_R']

                    ztf_g, ztf_r = transform_ubv_to_ztf(ubv_b, ubv_v, ubv_r)
                    star_dict['ztf_g'] = ztf_g
                    star_dict['ztf_r'] = ztf_r

                ##########
                # Add spherical velocities vr, mu_b, mu_lcosb
                ##########
                vr, mu_b, mu_lcosb = calc_sph_motion(star_dict['vx'],
                                                     star_dict['vy'],
                                                     star_dict['vz'],
                                                     star_dict['rad'],
                                                     star_dict['glat'],
                                                     star_dict['glon'])
                #########
                # Add precision to r, b, l, vr, mu_b, mu_lcosb
                #########
                star_dict['rad'] = utils.add_precision64(star_dict['rad'], -4)
                star_dict['glat'] = utils.add_precision64(star_dict['glat'], -4)
                star_dict['glon'] = utils.add_precision64(star_dict['glon'], -4)
                star_dict['vr'] = utils.add_precision64(vr, -4)
                star_dict['mu_b'] = utils.add_precision64(mu_b, -4)
                star_dict['mu_lcosb'] = utils.add_precision64(mu_lcosb, -4)

                ##########
                # Perform population synthesis.
                ##########
                mass_in_bin = np.sum(star_dict['zams_mass'])

                stars_in_bin = {}
                for key, val in star_dict.items():
                    stars_in_bin[key] = val

                comp_dict, next_id = _make_comp_dict(iso_dir, age_of_bin,
                                                     mass_in_bin, stars_in_bin, next_id,
                                                     BH_kick_speed_mean=BH_kick_speed_mean,
                                                     NS_kick_speed_mean=NS_kick_speed_mean,
                                                     additional_photometric_systems=additional_photometric_systems,
                                                     seed=seed)

                ##########
                #  Bin in l, b all stars and compact objects.
                ##########
                if comp_dict is not None:
                    comp_counter += len(comp_dict['mass'])
                    _bin_lb_hdf5(lat_bin_edges, long_bin_edges,
                                 comp_dict, output_root)
                _bin_lb_hdf5(lat_bin_edges, long_bin_edges,
                             stars_in_bin,
                             output_root)
                ##########
                # Done with galaxia output in dictionary t and ebf_log.
                # Garbage collect in order to save space.
                ##########
                del star_dict
                gc.collect()

    t1 = time.time()
    print('Total run time is {0:f} s'.format(t1 - t0))

    ##########
    # Figure out how much stuff got binned.
    ##########
    binned_counter = 0
    hf = h5py.File(output_root + '.h5', 'r')
    for key in hf:
        if 'bin_edges' not in key:
            binned_counter += len(hf[key])

    ##########
    # Make label file containing information about l,b bins
    ##########
    make_label_file(output_root, overwrite=overwrite)

    ##########
    # Make log file
    ##########
    now = datetime.datetime.now()
    microlens_path = os.path.dirname(inspect.getfile(perform_pop_syn))
    popstar_path = os.path.dirname(inspect.getfile(imf))
    microlens_hash = subprocess.check_output(['git', 'rev-parse', 'HEAD'],
                                             cwd=microlens_path).decode('ascii').strip()
    popstar_hash = subprocess.check_output(['git', 'rev-parse', 'HEAD'],
                                           cwd=popstar_path).decode('ascii').strip()
    dash_line = '-----------------------------' + '\n'
    empty_line = '\n'

    line0 = 'FUNCTION INPUT PARAMETERS' + '\n'
    line1 = 'ebf_file , ' + ebf_file + '\n'
    line2 = 'output_root , ' + output_root + '\n'
    line3 = 'bin_edges_number , ' + str(bin_edges_number) + '\n'
    line4 = 'BH_kick_speed_mean , ' + str(BH_kick_speed_mean) + ' , (km/s)' + '\n'
    line5 = 'NS_kick_speed_mean , ' + str(NS_kick_speed_mean) + ' , (km/s)' + '\n'
    line6 = 'iso_dir , ' + iso_dir + '\n'

    line7 = 'VERSION INFORMATION' + '\n'
    line8 = str(now) + ' : creation date' + '\n'
    line9 = popstar_hash + ' : PopStar commit' + '\n'
    line10 = microlens_hash + ' : microlens commit' + '\n'

    line11 = 'OTHER INFORMATION' + '\n'
    line12 = str(t1 - t0) + ' : total runtime (s)' + '\n'
    line13 = str(n_stars) + ' : total stars from Galaxia' + '\n'
    line14 = str(comp_counter) + ' : total compact objects made' + '\n'
    line15 = str(binned_counter) + ' : total things binned' + '\n'

    line16 = 'FILES CREATED' + '\n'
    line17 = output_root + '.h5 : HDF5 file' + '\n'
    line18 = output_root + '_label.fits : label file' + '\n'

    with open(output_root + '_perform_pop_syn.log', 'w') as out:
        out.writelines([line0, dash_line, line1, line2, line3, line4, line5,
                        line6, empty_line, line7, dash_line, line8, line9,
                        line10, empty_line, line11, dash_line, line12, line13,
                        line14, line15, empty_line, line16, dash_line, line17,
                        line18])

    ##########
    # Informative print statements.
    ##########
    if (n_stars + comp_counter) != binned_counter:
        print('***************** WARNING ******************')
        print('Number of things in != number of things out.')
        print('********************************************')

    print('******************** INFO **********************')
    print('Total number of stars from Galaxia: ' + str(n_stars))
    print('Total number of compact objects made: ' + str(comp_counter))
    print('Total number of things binned: ' + str(binned_counter))

    return


def calc_current_initial_ratio(iso_dir,
                               out_file='current_initial_stellar_mass_ratio.txt',
                               seed=None):
    """
    Makes 10**7 M_sun clusters in PopStar at various ages, to calculate the
    ratio of current to initial cluster mass. The range of ages goes
    from 6 to 10.089 log(age/yr). Creates a text file, the first column is
    the ages, and second column is the ratio.

    Parameters
    -------------------
    out_file : string
        Full name of the file to store the output columns:
        log(age/yr), current_to_initial_mass_ratio

    iso_dir : filepath
        Where you are storing isochrones

    Optional Parameters
    -------------------
    seed : int
        If set to non-None, all random sampling will be seeded with the
        specified seed, forcing identical output for PyPopStar and PopSyCLE.
        Default None.

    Output
    ------
    out_file : txt file
         File of the initial-final cluster mass.

    """
    # Set up the input information for PopStar to make a cluster.
    # age in log(age/yr)
    logage_vec = np.concatenate((np.arange(5.01, 10.01 + 0.005, 0.2),
                                 np.array([10.04, 10.14])))
    cluster_mass = 10 ** 7  # mass in m_sol
    # IMF power law boundaries. changed start from 0.08 to 0.1 because of MIST.
    mass_limits = np.array([0.1, 0.5, 120])
    # IMF powers
    powers = np.array([-1.3, -2.3])
    # initialize current-initial ratio vector
    current_initial_ratio_array = np.zeros(len(logage_vec))

    # Run all the clusters for the different ages in logage_vec
    for i in range(len(logage_vec)):
        # make isochrone
        my_iso = synthetic.IsochronePhot(logage_vec[i], 0, 10,
                                         evo_model=evolution.MISTv1(),
                                         filters=all_filt_list,
                                         iso_dir=iso_dir)

        # define IMF
        trunc_kroupa = imf.IMF_broken_powerlaw(mass_limits, powers)
        # make cluster
        cluster = synthetic.ResolvedCluster(my_iso, trunc_kroupa, cluster_mass,
                                            seed=seed)
        output = cluster.star_systems

        # Find the stars in MIST not in Galaxia (i.e. WDs)
        # and figure out how much mass they contribute
        bad_idx = np.where(output['phase'] == 101)[0]
        bad_mass = np.sum(output['mass'][bad_idx])  # in m_sol

        # Figure out the current mass (stars + post-AGB stars)
        current_mass = np.sum(output['mass'])  # in m_sol

        # Figure out the current STELLAR mass (no post-AGB stars)
        # This is what we want for the ratio
        # since Galaxia does NOT have white dwarfs.
        current_stellar_mass = current_mass - bad_mass

        # Calculate the ratio of initial to final stellar mass.
        current_initial_mass_ratio = current_stellar_mass / cluster_mass
        current_initial_ratio_array[i] = current_initial_mass_ratio
        print(current_initial_mass_ratio)

    # Reshape vectors so they can be concatenated into two columns
    logage_vec = logage_vec.reshape((len(logage_vec), 1))
    current_initial_ratio_array = current_initial_ratio_array.reshape((len(logage_vec), 1))
    tab = np.concatenate((logage_vec, current_initial_ratio_array), axis=1)
    np.savetxt(out_file, tab)

    return


def current_initial_ratio(logage, ratio_file, iso_dir, seed=None):
    """
    Calculates the ratio of the current cluster mass to the initial
    mass of the cluster.

    Parameters
    ----------
    logage : float
        The age of the cluster, given in log(age/yr)

    ratio_file : txt file
        The name of the text file that contains the
        current-initial cluster mass ratio.

    iso_dir : filepath
        Where are the isochrones stored (for PopStar)

    Optional Parameters
    -------------------
    seed : int
        If set to non-None, all random sampling will be seeded with the
        specified seed, forcing identical output for PyPopStar and PopSyCLE.
        Default None.

    Return
    ------
        The current-initial cluster mass ratio (float)

    """
    global _Mclust_v_age_func

    if _Mclust_v_age_func == None:
        try:
            boop = np.loadtxt(ratio_file)
        except Exception as e:
            calc_current_initial_ratio(iso_dir=iso_dir, out_file=ratio_file,
                                       seed=seed)
            boop = np.loadtxt(ratio_file)

        logage_vec = boop[:, 0]
        current_initial_mass_ratio = boop[:, 1]
        _Mclust_v_age_func = interp1d(logage_vec, current_initial_mass_ratio)

    return _Mclust_v_age_func(logage)


def _make_comp_dict(iso_dir, log_age, currentClusterMass, star_dict, next_id,
                    BH_kick_speed_mean=50, NS_kick_speed_mean=400,
                    additional_photometric_systems=None,
                    seed=None):
    """
    Perform population synthesis.

    Parameters
    ----------
    iso_dir : filepath
        Where are the isochrones stored (for PopStar)

    log_age : float
        log(age/yr) of the cluster you want to make

    currentClusterMass : float
        Mass of the cluster you want to make (M_sun)

    star_dict : dictionary
        The number of entries for each key is the number of stars.

    next_id : The next unique ID number (int) that will be assigned to
              the new compact objects created.

    Optional Parameters
    -------------------
    BH_kick_speed_mean : float
        Mean of the birth kick speed of BH (in km/s) maxwellian distrubution.
        Defaults to 50 km/s.

    NS_kick_speed_mean : float
        Mean of the birth kick speed of NS (in km/s) maxwellian distrubution.
        Defaults to 400 km/s based on distributions found by
        Hobbs et al 2005 'A statistical study of 233 pulsar proper motions'.
        https://ui.adsabs.harvard.edu/abs/2005MNRAS.360..974H/abstract

    additional_photometric_systems : list of strs
        The name of the photometric systems which should be calculated from
        Galaxia / PyPopStar's ubv photometry and appended to the output files.

    seed : int
         Seed used to sample the kde tree. If set to any number,
         PyPopStar will also be forced to use 42 as a
         random seed for calls to ResolvedCluster.
         Default is None.

    Returns
    -------
<<<<<<< HEAD

    comp_dict : dictionary (N_keys = 25)
=======
    comp_dict : dictionary
>>>>>>> cd7e47da
        Keys are the same as star_dict, just for compact objects.

    next_id : int
        Updated next unique ID number (int) that will be assigned to
        the new compact objects created.

    """
    comp_dict = None

    # Calculate the initial cluster mass
    # changed from 0.08 to 0.1 at start because MIST can't handle.
    massLimits = np.array([0.1, 0.5, 120])
    powers = np.array([-1.3, -2.3])
    my_ifmr = ifmr.IFMR()
    ratio_file = '%s/current_initial_stellar_mass_ratio.txt' % iso_dir
    ratio = current_initial_ratio(logage=log_age,
                                  ratio_file=ratio_file,
                                  iso_dir=iso_dir,
                                  seed=seed)
    initialClusterMass = currentClusterMass / ratio

    ##########
    # Create the PopStar table (stars and compact objects).
    #    - it is only sensible to do this for a decent sized cluster.
    ##########
    if initialClusterMass > 100:
        # MAKE isochrone
        # -- arbitrarily chose AKs = 0, distance = 10 pc
        # (irrelevant, photometry not used)
        # Using MIST models to get white dwarfs
        my_iso = synthetic.IsochronePhot(log_age, 0, 10,
                                         evo_model=evolution.MISTv1(),
                                         filters=all_filt_list,
                                         iso_dir=iso_dir)

        # Check that the isochrone has all of the filters in filt_list
        # If not, force recreating the isochrone with recomp=True
        my_iso_filters = [f for f in my_iso.points.colnames if 'm_' in f]
        filt_list = ['m_%s' % f.replace(',', '_') for f in all_filt_list]
        if set(filt_list) != set(my_iso_filters):
            my_iso = synthetic.IsochronePhot(log_age, 0, 10,
                                             evo_model=evolution.MISTv1(),
                                             filters=all_filt_list,
                                             iso_dir=iso_dir,
                                             recomp=True)

        # !!! Keep trunc_kroupa out here !!! Death and destruction otherwise.
        # DON'T MOVE IT OUT!
        trunc_kroupa = imf.IMF_broken_powerlaw(massLimits, powers)

        # MAKE cluster
        cluster = synthetic.ResolvedCluster(my_iso, trunc_kroupa,
                                            initialClusterMass, ifmr=my_ifmr,
                                            seed=seed)
        output = cluster.star_systems

        # Create the PopStar table with just compact objects

        # The compact IDs are:
        # 101: WD, 102: NS, 103: BH
        # -1: PMS, 0: MS, 2: RGB, 3: CHeB, 4: EAGB, 5: TPAGB, 9: WR
        # WE CONSIDER EVERYTHING FROM THE MIST MODELS
        # WITH PHASE 6 (postAGB) TO BE WHITE DWARFS
        compact_ID = np.where((output['phase'] == 101) |
                              (output['phase'] == 102) |
                              (output['phase'] == 103))[0]
        comp_table = output[compact_ID]

        # Removes unused columns to conserve memory.
<<<<<<< HEAD

=======
>>>>>>> cd7e47da
        keep_columns = ['mass', 'phase', 'mass_current', 'm_ubv_I', 'm_ubv_R',
                        'm_ubv_B', 'm_ubv_U', 'm_ubv_V', 'm_ukirt_H',
                        'm_ukirt_J', 'm_ukirt_K']
        if additional_photometric_systems is not None:
            if 'ztf' in additional_photometric_systems:
                keep_columns += ['m_ztf_g', 'm_ztf_r']
        comp_table.keep_columns(keep_columns)

        # Fill out the rest of comp_dict
        if len(comp_table['mass']) > 0:

            # Turn astropy table into dictionary to conserve memory.
            comp_dict = {}
            comp_dict['mass'] = comp_table['mass_current'].data
            comp_dict['rem_id'] = comp_table['phase'].data
            comp_dict['zams_mass'] = comp_table['mass'].data

            ##########
            # Assign spherical positions and velocities to all compact objects.
            ##########
            # Create velocities and positions using Kernel Density Estimation
            # Galactic position (r, l, b)
            # and heliocentric velocity (vx, vy, vz)
            kde_in_data = np.array([star_dict['rad'], star_dict['glat'],
                                    star_dict['glon'], star_dict['vx'],
                                    star_dict['vy'], star_dict['vz']]).T
            # .T because kde.fit needs the rows/columns this way.
            kde = neighbors.KernelDensity(bandwidth=0.0001)
            kde.fit(kde_in_data)

            kde_out_data = kde.sample(len(comp_dict['mass']),
                                      random_state=seed)
            comp_dict['rad'] = kde_out_data[:, 0]
            comp_dict['glat'] = kde_out_data[:, 1]
            comp_dict['glon'] = kde_out_data[:, 2]
            comp_dict['vx'] = kde_out_data[:, 3]
            comp_dict['vy'] = kde_out_data[:, 4]
            comp_dict['vz'] = kde_out_data[:, 5]

            ##########
            # Assign x, y, z position.
            ##########
            comp_helio = galactic_to_heliocentric(comp_dict['rad'],
                                                  comp_dict['glat'],
                                                  comp_dict['glon'])
            comp_dict['px'], comp_dict['py'], comp_dict['pz'] = comp_helio

            ##########
            # Add kicks to NSs and BHs.
            ##########

            # Maxwellian pdf is sqrt(2/pi) * x^2 * exp[-x^2/(2 * a^2)] / a^3,
            # with a scale parameter `a`.
            # The Maxwellian mean is 2 * a * sqrt(2/pi).
            # Here we calculate the scipy.stats `scale` by dividing the
            # user defined mean by the Maxwellian mean.

            NS_idx = np.where(comp_dict['rem_id'] == 102)[0]
            NS_kick_speed_scale = NS_kick_speed_mean / (2*np.sqrt(2/np.pi))
            if len(NS_idx) > 0:
                NS_kick_speed = maxwell.rvs(loc=0, scale=NS_kick_speed_scale, size=len(NS_idx))
                NS_kick = utils.sample_spherical(len(NS_idx), NS_kick_speed)
                comp_dict['vx'][NS_idx] += NS_kick[0]
                comp_dict['vy'][NS_idx] += NS_kick[1]
                comp_dict['vz'][NS_idx] += NS_kick[2]

            BH_idx = np.where(comp_dict['rem_id'] == 103)[0]
            BH_kick_speed_scale = BH_kick_speed_mean / (2*np.sqrt(2/np.pi))
            if len(BH_idx) > 0:
                BH_kick_speed = maxwell.rvs(loc=0, scale=BH_kick_speed_scale, size=len(BH_idx))
                BH_kick = utils.sample_spherical(len(BH_idx), BH_kick_speed)
                comp_dict['vx'][BH_idx] += BH_kick[0]
                comp_dict['vy'][BH_idx] += BH_kick[1]
                comp_dict['vz'][BH_idx] += BH_kick[2]

            # Add precision to r, b, l
            comp_dict['rad'] = utils.add_precision64(comp_dict['rad'], -4)
            comp_dict['glat'] = utils.add_precision64(comp_dict['glat'], -4)
            comp_dict['glon'] = utils.add_precision64(comp_dict['glon'], -4)

            # Assign vr, mu_b, mu_lcosb.
            comp_sph = calc_sph_motion(comp_dict['vx'],
                                       comp_dict['vy'],
                                       comp_dict['vz'],
                                       comp_dict['rad'],
                                       comp_dict['glat'],
                                       comp_dict['glon'])
            comp_dict['vr'], comp_dict['mu_b'], comp_dict['mu_lcosb'] = comp_sph

            # Add precision to vr, mu_b, mu_lcosb
            comp_dict['vr'] = utils.add_precision64(comp_dict['vr'], -4)
            comp_dict['mu_b'] = utils.add_precision64(comp_dict['mu_b'], -4)
            comp_dict['mu_lcosb'] = utils.add_precision64(comp_dict['mu_lcosb'], -4)

            # Assign age.
            comp_dict['age'] = log_age * np.ones(len(comp_dict['vx']))

            ##########
            # Initialize values for compact object photometry.
            # All of the values are np.nan
            # These are all the outputs from the IFMR of Raithel and Kalirai.
            ##########
            comp_dict['exbv'] = np.full(len(comp_dict['vx']), np.nan)
            comp_dict['ubv_I'] = np.full(len(comp_dict['vx']), np.nan)
            comp_dict['ubv_K'] = np.full(len(comp_dict['vx']), np.nan)
            comp_dict['ubv_J'] = np.full(len(comp_dict['vx']), np.nan)
            comp_dict['ubv_U'] = np.full(len(comp_dict['vx']), np.nan)
            comp_dict['ubv_R'] = np.full(len(comp_dict['vx']), np.nan)
            comp_dict['ubv_B'] = np.full(len(comp_dict['vx']), np.nan)
            comp_dict['ubv_V'] = np.full(len(comp_dict['vx']), np.nan)
            comp_dict['ubv_H'] = np.full(len(comp_dict['vx']), np.nan)
            comp_dict['teff'] = np.full(len(comp_dict['vx']), np.nan)
            comp_dict['grav'] = np.full(len(comp_dict['vx']), np.nan)
            comp_dict['mbol'] = np.full(len(comp_dict['vx']), np.nan)
            comp_dict['feh'] = np.full(len(comp_dict['vx']), np.nan)

            if additional_photometric_systems is not None:
                if 'ztf' in additional_photometric_systems:
                    comp_dict['ztf_g'] = np.full(len(comp_dict['vx']), np.nan)
                    comp_dict['ztf_r'] = np.full(len(comp_dict['vx']), np.nan)

            ##########
            # FIX THE BAD PHOTOMETRY FOR LUMINOUS WHITE DWARFS
            # For non-dark WDs only (the ones from MIST):
            # Approximate extinction from the nearest (in 3-D space) star.
            # Get WD photometry from MIST models.
            ##########
            lum_WD_idx = np.argwhere(~np.isnan(comp_table['m_ubv_I']))

            if len(lum_WD_idx) > 0:
                star_xyz = np.array([star_dict['px'],
                                     star_dict['py'],
                                     star_dict['pz']]).T
                comp_xyz = np.array([comp_dict['px'][lum_WD_idx],
                                     comp_dict['py'][lum_WD_idx],
                                     comp_dict['pz'][lum_WD_idx]]).T

                kdt = cKDTree(star_xyz)
                dist, indices = kdt.query(comp_xyz)

                comp_dict['exbv'][lum_WD_idx] = star_dict['exbv'][indices.T]

                comp_dict['ubv_I'][lum_WD_idx] = comp_table['m_ubv_I'][lum_WD_idx].data
                comp_dict['ubv_K'][lum_WD_idx] = comp_table['m_ukirt_K'][lum_WD_idx].data
                comp_dict['ubv_J'][lum_WD_idx] = comp_table['m_ukirt_J'][lum_WD_idx].data
                comp_dict['ubv_U'][lum_WD_idx] = comp_table['m_ubv_U'][lum_WD_idx].data
                comp_dict['ubv_R'][lum_WD_idx] = comp_table['m_ubv_R'][lum_WD_idx].data
                comp_dict['ubv_B'][lum_WD_idx] = comp_table['m_ubv_B'][lum_WD_idx].data
                comp_dict['ubv_V'][lum_WD_idx] = comp_table['m_ubv_V'][lum_WD_idx].data
                comp_dict['ubv_H'][lum_WD_idx] = comp_table['m_ukirt_H'][lum_WD_idx].data
                if additional_photometric_systems is not None:
                    if 'ztf' in additional_photometric_systems:
                        comp_dict['ztf_g'][lum_WD_idx] = comp_table['m_ztf_g'][lum_WD_idx].data
                        comp_dict['ztf_r'][lum_WD_idx] = comp_table['m_ztf_r'][lum_WD_idx].data

                # Memory cleaning
                del comp_table
                gc.collect()

            # Assign population and object ID.
            comp_dict['popid'] = star_dict['popid'][0] * np.ones(len(comp_dict['vx']))
            comp_dict['obj_id'] = np.arange(len(comp_dict['vx'])) + next_id

            next_id += len(comp_dict['vx'])

    else:
        comp_dict = None

    return comp_dict, next_id


def _generate_comp_dtype(obj_arr):
    """
    Create compound datatype by looping over the keys of the obj_arr.
    Assigns integers as datatypes where reasonable, and float64 to the rest
    of the columns

    Parameters
    ----------
    obj_arr : array or None
        Array of stars or compact objects to be binned
        (either comp_dict or star_dict)

    Returns
    ------
    comp_dtype : np.dtype
        Numpy datatype with all of the keys of obj_arr
    """

    comp_dtype_arr = []
    for key in obj_arr:
        if key in ['rem_id', 'popid']:  # int16 (up to 32767)
            d = (key, 'i2')
        elif key in ['obj_id']:  # int32 (up to 2147483647)
            d = (key, 'i4')
        else:
            d = (key, 'f8')  # float64
        comp_dtype_arr.append(d)
    comp_dtype = np.dtype(comp_dtype_arr)
    return comp_dtype


def _bin_lb_hdf5(lat_bin_edges, long_bin_edges, obj_arr, output_root):
    """
    Given stars and compact objects, sort them into latitude and
    longitude bins. Save each latitude and longitude bin, and the edges that
    define the latitude and longitude bins, as datasets in a hdf5 file.

    Parameters
    ----------
    lat_bin_edges : array
        Edges for the latitude binning (deg)

    long_bin_edges : array
        Edges for the longitude binning (deg)

    obj_arr : array or None
        Array of stars or compact objects to be binned
        (either comp_dict or star_dict)

    output_root : str
        The path and name of the hdf5 file,
        without suffix (will be saved as output_root.h5)

    Optional Parameters
    -------------------

    additional_photometric_systems : list of strs
        The name of the photometric systems which should be calculated from
        Galaxia / PyPopStar's ubv photometry and appended to the output files.

    Output
    ------
    output_root.h5 : hdf5 file
        An hdf5 file with datasets that correspond to the longitude bin edges,
        latitude bin edges, and the compact objects and stars sorted into
        those bins.
<<<<<<< HEAD

        The indices correspond to the keys as follows:
        [0] : zams_mass
        [1] : rem_id
        [2] : mass
        [3] : px
        [4] : py
        [5] : pz
        [6] : vx
        [7] : vy
        [8] : vz
        [9] : rad
        [10] : glat (b)
        [11] : glon (l)
        [12] : vr
        [13] : mu_b
        [14] : mu_lcosb
        [15] : age
        [16] : popid
        [17] : ubv_K (UBV K-band abs. mag)
        [18] : ubv_I (UBV I-band abs. mag)
        [19] : exbv (3-D Schlegel extinction maps)
        [20] : obj_id (unique ID number across stars and compact objects)
        [21] - [26] : ubv_<x> (J, U, R, B, H, V abs. mag, in that order)
        [27] : teff
        [28] : grav
        [29] : mbol
        [30] : feh
        Optional:
        [31] - [32] : ztf_<x> (g, r abs. mag, in that order, if selected)
=======
>>>>>>> cd7e47da
    """
    # Create compound datatype from obj_arr
    comp_dtype = _generate_comp_dtype(obj_arr)

    ##########
    # Loop through the latitude and longitude bins.
    ##########
    for ll in range(len(long_bin_edges) - 1):
        for bb in range(len(lat_bin_edges) - 1):
<<<<<<< HEAD
            # HARDCODED: Fix the dimensions of the data set to 31 columns.
            # (Same as star_dict and comp_dict)

            dset_dim1 = 31
            if additional_photometric_systems is not None:
                if 'ztf' in additional_photometric_systems:
                    dset_dim1 = 33

=======
>>>>>>> cd7e47da
            # Open our HDF5 file for reading and appending.
            # Create as necessary.
            hf = h5py.File(output_root + '.h5', 'r+')

            # HDF5 dataset name
            dset_name = 'l' + str(ll) + 'b' + str(bb)

            # Create data set if needed. Start with 0 stars in the dataset.
            if dset_name not in hf:
                dataset = hf.create_dataset(dset_name, shape=(0,),
                                            chunks=(1e4,),
                                            maxshape=(None,),
                                            dtype=comp_dtype)
            else:
                dataset = hf[dset_name]

            ##########
            # Binning the stars and/or compact objects
            ##########
            if obj_arr is not None:
                id_lb = np.where((obj_arr['glat'] >= lat_bin_edges[bb]) &
                                 (obj_arr['glat'] < lat_bin_edges[bb + 1]) &
                                 (obj_arr['glon'] >= long_bin_edges[ll]) &
                                 (obj_arr['glon'] < long_bin_edges[ll + 1]))[0]

                if len(id_lb) == 0:
                    continue
<<<<<<< HEAD

                save_data = np.zeros((len(obj_arr), len(id_lb)))
                save_data[0, :] = np.float64(obj_arr['zams_mass'][id_lb])
                save_data[1, :] = np.float64(obj_arr['rem_id'][id_lb])
                save_data[2, :] = np.float64(obj_arr['mass'][id_lb])
                save_data[3, :] = np.float64(obj_arr['px'][id_lb])
                save_data[4, :] = np.float64(obj_arr['py'][id_lb])
                save_data[5, :] = np.float64(obj_arr['pz'][id_lb])
                save_data[6, :] = np.float64(obj_arr['vx'][id_lb])
                save_data[7, :] = np.float64(obj_arr['vy'][id_lb])
                save_data[8, :] = np.float64(obj_arr['vz'][id_lb])
                save_data[9, :] = np.float64(obj_arr['rad'][id_lb])
                save_data[10, :] = np.float64(obj_arr['glat'][id_lb])
                save_data[11, :] = np.float64(obj_arr['glon'][id_lb])
                save_data[12, :] = np.float64(obj_arr['vr'][id_lb])
                save_data[13, :] = np.float64(obj_arr['mu_b'][id_lb])
                save_data[14, :] = np.float64(obj_arr['mu_lcosb'][id_lb])
                save_data[15, :] = np.float64(obj_arr['age'][id_lb])
                save_data[16, :] = np.float64(obj_arr['popid'][id_lb])
                save_data[17, :] = np.float64(obj_arr['ubv_K'][id_lb])
                save_data[18, :] = np.float64(obj_arr['ubv_I'][id_lb])
                save_data[19, :] = np.float64(obj_arr['exbv'][id_lb])
                save_data[20, :] = np.float64(obj_arr['obj_id'][id_lb])
                save_data[21, :] = np.float64(obj_arr['ubv_J'][id_lb])
                save_data[22, :] = np.float64(obj_arr['ubv_U'][id_lb])
                save_data[23, :] = np.float64(obj_arr['ubv_R'][id_lb])
                save_data[24, :] = np.float64(obj_arr['ubv_B'][id_lb])
                save_data[25, :] = np.float64(obj_arr['ubv_H'][id_lb])
                save_data[26, :] = np.float64(obj_arr['ubv_V'][id_lb])
                save_data[27, :] = np.float64(obj_arr['teff'][id_lb])
                save_data[28, :] = np.float64(obj_arr['grav'][id_lb])
                save_data[29, :] = np.float64(obj_arr['mbol'][id_lb])
                save_data[30, :] = np.float64(obj_arr['feh'][id_lb])
=======
>>>>>>> cd7e47da

                # Loop over the obj_arr and add all columns
                # (matching id_lb) into save_data
                save_data = np.empty(len(id_lb), dtype=comp_dtype)
                for colname in obj_arr:
                    save_data[colname] = obj_arr[colname][id_lb]

                # Resize the dataset and add data.
                old_size = dataset.shape[0]
                new_size = old_size + len(id_lb)
                dataset.resize((new_size, ))
                dataset[old_size:new_size] = save_data

            hf.close()

    return


############################################################################
########### Candidate event calculation and associated functions ###########
############################################################################

def calc_events(hdf5_file, output_root2,
                radius_cut=2, obs_time=1000, n_obs=101, theta_frac=2,
                blend_rad=0.65, n_proc=1,
                seed=None, overwrite=False):
    """
    Calculate microlensing events

    Parameters
    ----------
    hdf5_file : str
        Name of the HDF5 file.

    radius_cut : float
        Initial radius cut, in ARCSECONDS.

    obs_time : float
        Survey duration, in DAYS.

    n_obs : float
        Number of observations.

    theta_frac : float
        Another cut, in multiples of Einstein radii.

    blend_rad : float
        Stars within this distance of the lens are said to be blended.
        Units are in ARCSECONDS.

    Optional Parameters
    -------------------
    n_proc : int
        Number of processors to use. Should not exceed the number of cores.
        Default is one processor (no parallelization).

    additional_photometric_systems : list of strs
        The name of the photometric systems which should be calculated from
        Galaxia / PyPopStar's ubv photometry and appended to the output files.

    seed : int
        If set to non-None, all random sampling will be seeded with the
        specified seed, forcing identical output for PyPopStar and PopSyCLE.
        Default None.

    overwrite : bool
        If set to True, overwrites output files. If set to False, exists the
        function if output files are already on disk.
        Default is False.


    Output
    ------
    <output_root2>_events.fits : Astropy .fits table
<<<<<<< HEAD
        Table of candidate microlensing events. There are 66 columns
        (see documentation PDF) and the number of rows corresponds to 
        the number of candidate events.
=======
        Table of candidate microlensing events. The number of rows
        corresponds to the number of candidate events.
>>>>>>> cd7e47da

    """

    ##########
    # Error handling: check whether files exist and
    # whether input types are correct.
    ##########

    # Check if .fits file exists already. If it does, throw an error message
    # to complain and exit.
    if not overwrite:
        if os.path.isfile(output_root2 + '_events.fits'):
            raise Exception(
                'That events.fits file name is taken! Either delete the .fits '
                'file, or pick a new name.')
        if os.path.isfile(output_root2 + '_blends.fits'):
            raise Exception(
                'That blends.fits file name is taken! Either delete the .fits '
                'file, or pick a new name.')

    # Error handling/complaining if input types are not right.
    if type(output_root2) != str:
        raise Exception('output_root2 must be a string.')

    if type(radius_cut) != int:
        if type(radius_cut) != float:
            raise Exception('radius_cut must be an integer or a float.')

    if type(obs_time) != int:
        if type(obs_time) != float:
            raise Exception('obs_time must be an integer or a float.')

    if type(n_obs) != int:
        raise Exception('n_obs must be an integer.')

    if type(theta_frac) != int:
        if type(theta_frac) != float:
            raise Exception('theta_frac must be an integer or a float.')

    if seed is not None:
        if type(seed) != int:
            raise Exception('seed must be an integer.')

    ##########
    # Start of code
    #########

    # Set random seed
    np.random.seed(seed)

    t0 = time.time()

    # Initialize events_tmp and blends_tmp.
    events_tmp = None
    blends_tmp = None

    # Get the l and b from the HDF5 file.
    hf = h5py.File(hdf5_file, 'r')
    l_array = np.array(hf['long_bin_edges'])
    b_array = np.array(hf['lat_bin_edges'])
    hf.close()

    # Converts radius_cut from arcseconds into milliarcseconds
    radius_cut *= 1000.0

    # Set up the multiprocessing
    pool = Pool(n_proc)

    # Set up inputs to be able to be read by pool.map
    nll = len(l_array[:]) - 2
    nbb = len(b_array[:]) - 2

    llbb = itertools.product(range(nll), range(nbb))

    reps = nll * nbb

    hd = itertools.repeat(hdf5_file, reps)
    ot = itertools.repeat(obs_time, reps)
    no = itertools.repeat(n_obs, reps)
    rc = itertools.repeat(radius_cut, reps)
    tf = itertools.repeat(theta_frac, reps)
    br = itertools.repeat(blend_rad, reps)

    inputs = zip(llbb, hd, ot, no, rc, tf, br)

    ##########
    # Loop through galactic latitude and longitude bins. For each bin vertex,
    # take the nearest 4 bin samples and calculate microlensing events.
    # We do this to properly handle bin edges
    # (i.e. a sliding window analysis of 2x2 bins).
    # Duplicate events are removed.
    ##########
    # Should I use starmap_async?
    results = pool.starmap(_calc_event_time_loop, inputs)
    
    pool.close()
    pool.join()

    # Remove all the None values
    # (occurs for patches with less than 10 objects)
    results = [i for i in results if i is not None]
    
    results_ev = []
    results_bl = []

    for ii in range(len(results)):
        if results[ii] is not None:
            if results[ii][0] is not None:
                results_ev.append(results[ii][0])
            if results[ii][1] is not None:
                results_bl.append(results[ii][1])

    if len(results_ev) == 0:
        print('No events!')
        return
    else:
        events_tmp = np.concatenate(results_ev, axis=0)
        if len(results_bl) == 0:
            blends_tmp = np.array([])
        else:
            blends_tmp = np.concatenate(results_bl, axis=0)

    # Convert the events numpy recarray into an
    # Astropy Table for easier consumption.
<<<<<<< HEAD
    # The dimensions of events_tmp is 66 x Nevents
    # The dimensions of blends_tmp is 34 x Nblends

    names_base = ['zams_mass', 'rem_id', 'mass', 'px', 'py', 'pz', 'vx', 'vy',
                  'vz', 'rad', 'glat', 'glon', 'vr', 'mu_b', 'mu_lcosb', 'age',
                  'popid', 'ubv_K', 'ubv_I', 'exbv', 'obj_id', 'ubv_J',
                  'ubv_U', 'ubv_R', 'ubv_B', 'ubv_H', 'ubv_V',
                  'teff', 'grav', 'mbol', 'feh']
    if additional_photometric_systems is not None:
        if 'ztf' in additional_photometric_systems:
            names_base += ['ztf_g', 'ztf_r']

    event_names = []
    for extension in ['L', 'S']:
        for name in names_base:
            event_names.append('%s_%s' % (name, extension))
    event_names += ['theta_E', 'u0', 'mu_rel', 't0']

    events_tmp = unique_events(events_tmp)

    events_final = Table(events_tmp.T,
                         names=event_names)

    blends_names = ['obj_id_L', 'obj_id_S']
    for name in names_base:
        blends_names.append('%s_N' % name)
    blends_names += ['sep_LN']
=======
    events_tmp = unique_events(events_tmp)
    events_final = Table(events_tmp)
>>>>>>> cd7e47da

    if len(results_bl) != 0:
        blends_tmp = unique_blends(blends_tmp)
    blends_final = Table(blends_tmp)

    # Save out file
    events_final.write(output_root2 + '_events.fits', overwrite=overwrite)
    blends_final.write(output_root2 + '_blends.fits', overwrite=overwrite)

    t1 = time.time()

    ##########
    # Make log file
    ##########
    now = datetime.datetime.now()
    radius_cut = radius_cut / 1000.0  # back to arcsec
    microlens_path = os.path.dirname(inspect.getfile(perform_pop_syn))
    microlens_hash = subprocess.check_output(['git', 'rev-parse', 'HEAD'],
                                             cwd=microlens_path).decode('ascii').strip()
    dash_line = '-----------------------------' + '\n'
    empty_line = '\n'
    line0 = 'FUNCTION INPUT PARAMETERS' + '\n'
    line1 = 'hdf5_file , ' + hdf5_file + '\n'
    line2 = 'output_root2 , ' + output_root2 + '\n'
    line3 = 'radius_cut , ' + str(radius_cut) + ' , (arcsec)' + '\n'
    line4 = 'obs_time , ' + str(obs_time) + ' , (days)' + '\n'
    line5 = 'n_obs , ' + str(n_obs) + '\n'
    line6 = 'theta_frac , ' + str(theta_frac) + ' , (thetaE)' + '\n'
    line7 = 'blend_rad , ' + str(blend_rad) + ' , (arcsec)' + '\n'
    line8 = 'n_proc , ' + str(n_proc) + '\n'
    line9 = 'VERSION INFORMATION' + '\n'
    line10 = str(now) + ' : creation date' + '\n'
    line11 = microlens_hash + ' : microlens commit' + '\n'

    line12 = 'OTHER INFORMATION' + '\n'
    line13 = str(t1 - t0) + ' : total runtime (s)' + '\n'

    line14 = 'FILES CREATED' + '\n'
    line15 = output_root2 + '_events.fits : events file' + '\n'
    line16 = output_root2 + '_blends.fits : blends file' + '\n'

    with open(output_root2 + '_calc_events.log', 'w') as out:
        out.writelines([line0, dash_line, line1, line2, line3,
                        line4, line5, line6, line7, line8, empty_line,
                        line9, dash_line, line10, line11, empty_line,
                        line12, dash_line, line13, empty_line, line14,
                        dash_line, line15, line16])

    print('Total runtime: {0:f} s'.format(t1 - t0))

    return


def _calc_event_time_loop(llbb, hdf5_file, obs_time, n_obs, radius_cut,
                          theta_frac, blend_rad):
    """
    Parameters
    ----------
    llbb : (int, int)
        Indices of (l,b) bin.

    obs_time, n_obs, radius_cut, theta_frac, blend_rad
    are all parameters of calc_events()

    Return
    ------
    events_llbb : array
        Array of the unique events for the particular (l,b) patch.

    blends_llbb : array
        Array of the unique blends for the particular (l,b) patch.

    """
    ####################
    # Loop through different time steps and figure out separations between
    # all possible pairs of stars. Trim down to "events", which consist of
    # those pairs that approach within one <radius_cut> of each other.
    # These will be the events we consider as candidate microlensing events.
    ####################

    # Initialize events_llbb and blends_llbb.

    events_llbb = None
    blends_llbb = None

    ll = llbb[0]
    bb = llbb[1]

    print('Working on loop ll, bb = ', ll, bb)
    name00 = 'l' + str(ll) + 'b' + str(bb)
    name01 = 'l' + str(ll) + 'b' + str(bb + 1)
    name10 = 'l' + str(ll + 1) + 'b' + str(bb)
    name11 = 'l' + str(ll + 1) + 'b' + str(bb + 1)

    hf = h5py.File(hdf5_file, 'r')
    bigpatch = np.hstack((hf[name00], hf[name01], hf[name10], hf[name11]))
    hf.close()

    # Skip patches with less than 10 objects
    if len(bigpatch) < 10:
        # continue
        return

    time_array = np.linspace(-1 * obs_time / 2.0, obs_time / 2.0, n_obs)
    
    for i in np.arange(len(time_array)):

        # Find potential lenses and sources that fall within radius cut.
        lens_id, sorc_id, r_t, sep, event_id1, c = _calc_event_cands_radius(bigpatch,
                                                                            time_array[i],
                                                                            radius_cut)

        # Calculate einstein radius and lens-source separation
        theta_E = einstein_radius(bigpatch['mass'][lens_id],
                                  r_t[lens_id], r_t[sorc_id])  # mas
        u = sep[event_id1] / theta_E

        # Trim down to those microlensing events that really get close enough
        # to hope that we can detect them. Trim on a Theta_E criteria.
        event_lbt = _calc_event_cands_thetaE(bigpatch, theta_E, u, theta_frac,
                                             lens_id, sorc_id, time_array[i])
        
        if event_lbt is not None:
            # Concatenate the current event table
            # (at this l, b, time) with the rest.
            if events_llbb is not None:
                events_llbb = np.hstack((events_llbb, event_lbt))
            else:
                events_llbb = event_lbt

            # Keep only unique events within our different time stamps

            events_llbb = unique_events(events_llbb)

            #########
            # Get blending.
            # Note 1: We are centering on the lens.
            # Note 2: We don't want to include the lens itself,
            # or the source, in the table.
            ##########
            blends_lbt = _calc_blends(bigpatch, c, event_lbt, blend_rad)
            if blends_lbt is not None:
                # Concatenate the current blend table (at this l, b, time)
                # with the rest.
                if blends_llbb is not None:
                    blends_llbb = np.hstack((blends_llbb, blends_lbt))
                else:
                    blends_llbb = blends_lbt

                # Keep only unique blends within our different time stamps
                blends_llbb = unique_blends(blends_llbb)

        # END of time loop

    return events_llbb, blends_llbb


def _calc_event_cands_radius(bigpatch, timei, radius_cut):
    """
    Get sources and lenses that pass the radius cut.

    Parameters
    ----------
    bigpatch : array
        Compilation of 4 .h5 datasets containing stars.

    timei : float
        Time at which to evaluate.

    radius_cut : float
        Parameter of calc_events().
        Converted to mas

    Return
    ------
    lens_id : array
        Indices into bigpatch that indicate lenses

    sorc_id : array
        Indices into bigpatch that indicate sources

    r_t : array
        Radial coordinates for all objects in bigpatch at time t

    sep : array
        Separation between lens-source pairs (mas)

    event_id1 : array
        Lens-source pairs where sep < radius_cut

    c : SkyCoord object
        Coordinates of all the stars.
    """
    # Propagate r, b, l positions forward in time.
    r_t = bigpatch['rad'] + timei * bigpatch['vr'] * kms_to_kpcday  # kpc
    b_t = bigpatch['glat'] + timei * bigpatch['mu_b'] * masyr_to_degday  # deg
    l_t = bigpatch['glon'] + timei * (bigpatch['mu_lcosb'] / np.cos(np.radians(bigpatch['glat']))) * masyr_to_degday  # deg

    ##########
    # Determine nearest neighbor in spherical coordinates.
    ##########
    c = SkyCoord(frame='galactic', l=l_t * units.deg, b=b_t * units.deg)

    # NOTE: dist has no actual meaning since
    # we didn't input distances from Earth.
    # It's an auto output. just ignore it.
    idx, sep, dist = coord.match_coordinates_sky(c, c, nthneighbor=2)

    # Converts separations to milliarcseconds
    sep = (sep.to(units.mas)) / units.mas

    ##########
    # Error checking: calculate how many duplicate (l, b) pairs there are.
    # (This is a problem for nearest neighbors.)
    ##########
    uni = np.unique((l_t, b_t), axis=1).shape[1]
    tot = len(l_t)
    dup = tot - uni
    if dup != 0:
        print('****************** WARNING!!! ********************')
        print('There are ' + str(dup) + ' duplicate (l, b) pairs.')
        print('**************************************************')

    ##########
    # Find all objects with a nearest neighbor within an angular distance
    # equal to sep. The index of the object and its nearest neighbor are
    # event_id1 and event_id2. (Indices correspond to those of idx and sep.)
    ##########
    # NOTE: event_id1/2 are indices into bigpatch
    event_id1 = np.where(sep < radius_cut)[0]
    event_id2 = idx[event_id1]

    ##########
    # We've got neighbors... figure out who's the lens and who's the source.
    ##########
    # NOTE: lens_id and sorc_id are indices into bigpatch
    idx_l1 = np.where(r_t[event_id1] < r_t[event_id2])[0]
    idx_l2 = np.where(r_t[event_id1] > r_t[event_id2])[0]

    lens_id = np.zeros(len(event_id1), dtype='int')
    sorc_id = np.zeros(len(event_id1), dtype='int')

    lens_id[idx_l1] = event_id1[idx_l1]
    sorc_id[idx_l1] = event_id2[idx_l1]

    lens_id[idx_l2] = event_id2[idx_l2]
    sorc_id[idx_l2] = event_id1[idx_l2]

    return lens_id, sorc_id, r_t, sep, event_id1, c


def _calc_event_cands_thetaE(bigpatch, theta_E, u, theta_frac, lens_id,
                             sorc_id, timei):
    """
    Get sources and lenses that pass the radius cut.

    Parameters
    ----------
    bigpatch : array
        Compilation of 4 .h5 datasets containing stars.

    theta_E : array
        Einstein radius of the events that pass the radius cut

    u : array
        Impact parameters at time t of the events that pass the radius cut

    theta_frac : float
        Parameter of calc_events()
        Another cut, in multiples of Einstein radii.

    lens_id : array
        Indices into bigpatch that indicate lenses

    sorc_id : array
        Indices into bigpatch that indicate sources

    timei : float
        Time at which to evaluate.

    Return
    ------
    event_lbt : array
        Lenses and sources at a particular time t.

    """
    # NOTE: adx is an index into lens_id or event_id (NOT bigpatch)
    adx = np.where(u < theta_frac)[0]
    if len(adx > 0):
        # Narrow down to unique pairs of stars... don't double calculate
        # an event.
        lens_sorc_id_pairs = np.stack((bigpatch['obj_id'][lens_id][adx],
                                       bigpatch['obj_id'][sorc_id][adx]),
                                      axis=-1)

        unique_returns = np.unique(lens_sorc_id_pairs,
                                   return_index=True, return_inverse=True,
                                   return_counts=True, axis=0)
        unique_tab = unique_returns[0]
        unique_indices = unique_returns[1]
        unique_inverse = unique_returns[2]
        unique_counts = unique_returns[3]

        # Define all tables we will need to calculate event properties.
        # These will all have a length of N_events.
        lens_table = bigpatch[lens_id][adx][unique_indices]
        sorc_table = bigpatch[sorc_id][adx][unique_indices]
        theta_E = theta_E[adx][unique_indices]
        u = u[adx][unique_indices]

        mu_b_rel = sorc_table['mu_b'] - lens_table['mu_b']  # mas/yr
        mu_lcosb_rel = sorc_table['mu_lcosb'] - lens_table['mu_lcosb']  # mas/yr
        mu_rel = np.sqrt(mu_b_rel ** 2 + mu_lcosb_rel ** 2)  # mas/yr
        t_event = np.ones(len(mu_rel), dtype=float) * timei  # days

        # This is all the events for this l, b, time
        # Loop through the lens table and append '_L' to the end of each field
        lens_rename_dct = {}
        for name in lens_table.dtype.names:
            lens_rename_dct[name] = name + '_L'
        lens_table = rfn.rename_fields(lens_table, lens_rename_dct)

        # Loop through the source table and append '_S' to the end of each field
        sorc_rename_dct = {}
        for name in sorc_table.dtype.names:
            sorc_rename_dct[name] = name + '_S'
        sorc_table = rfn.rename_fields(sorc_table, sorc_rename_dct)

        # Combine the lens and source tables into the events table
        event_lbt = rfn.merge_arrays((lens_table, sorc_table),
                                     flatten=True)

        # Add additional microlensing parameters to the events table
        event_lbt = rfn.append_fields(event_lbt, 'theta_E',
                                      theta_E, usemask=False)
        event_lbt = rfn.append_fields(event_lbt, 'u0',
                                      u, usemask=False)
        event_lbt = rfn.append_fields(event_lbt, 'mu_rel',
                                      mu_rel, usemask=False)
        event_lbt = rfn.append_fields(event_lbt, 't0',
                                      t_event, usemask=False)
        return event_lbt

    else:
        return None


def _calc_blends(bigpatch, c, event_lbt, blend_rad):
    """
    Create a table containing the blended stars for each event.
    Note 1: We are centering on the lens.
    Note 2: We don't want to include the lens itself,
    or the source, in the table.

    Parameters
    ----------
    bigpatch : array
        Compilation of 4 .h5 datasets containing stars.

    c : SkyCoord object
        Coordinates of all the stars.

    event_lbt : array
        Lenses and sources at a particular time t.

    blend_rad : float
        Parameter of calc_events().

    Return
    ------
    blends_lbt : array
        Array of neighbor stars for each lens-source pair.

    """
    ##########
    # Get the cached KD-Tree to make things run faster.
    ##########
    # This way, we don't have to remake a tree that already exists.
    # (We didn't just do the neighbor calculation initially, because
    # it would be expensive to hold onto all the unnecessary neighbors)
    kdtree_cache = c.cache['kdtree_sky']

    # Define the center of the blending disk (the lens)
    coords_lbt = SkyCoord(frame='galactic',
                          l=np.array(event_lbt['glon_L']) * units.deg,
                          b=np.array(event_lbt['glat_L']) * units.deg)

    ##########
    # Replicate astropy's search_around_sky.
    ##########
    # Make the coordinates to query around
    seplimit = blend_rad * units.arcsec
    coords1 = coords_lbt
    coords1 = coords1.transform_to(c)
    urepr1 = coords1.data.represent_as(UnitSphericalRepresentation)
    ucoords1 = coords1.realize_frame(urepr1)
    cartxyz1 = ucoords1.cartesian.xyz
    flatxyz1 = cartxyz1.reshape((3, np.prod(cartxyz1.shape) // 3))

    # Define the query distance.
    r_kdt = (2 * np.sin(Angle(seplimit) / 2.0)).value

    # Query ball against the existing (cached) tree.
    # NOTE: results is an array of lists.
    #results = kdtree_cache.query_ball_point(flatxyz1.T.copy(order='C'), r_kdt)
    results = kdtree_cache.query_ball_point(flatxyz1.T, r_kdt)

    # Figure out the number of blends for each lens.
    blend_lens_obj_id = []
    blend_sorc_obj_id = []
    blend_neigh_obj_id = []
    blend_neigh_idx = []
    sep_LN_list = []

    for ii in range(len(results)):
        # results indexes into bigpatch.
        # ii corresponds to coords_lbt.
        if len(results[ii]) == 0:
            continue

        # bidx indexes into results.
        # It should be that len(results[ii]) == len(bidx) + 2 (we get rid of source and lens.)
        # neighbor star object id
        nid = bigpatch['obj_id'][results[ii]]
        # lens star object id
        lid = np.array(event_lbt['obj_id_L'][ii])
        # source star object id
        sid = np.array(event_lbt['obj_id_S'][ii])

        # Fetch the things that are not the lens and the source.
        bidx = np.where((nid != lid) &
                        (nid != sid))[0]

        if len(bidx) == 0:
            continue

        # Make a list of the lens and source IDs for each neighbor... these are just repeats.
        tmp_lens_id = np.repeat(lid, len(bidx)).tolist()
        tmp_sorc_id = np.repeat(sid, len(bidx)).tolist()

        # Calculate the distance from lens to each neighbor.
        lens_lb = SkyCoord(frame='galactic',
                           l=np.array(event_lbt['glon_L'][ii]) * units.deg,
                           b=np.array(event_lbt['glat_L'][ii]) * units.deg)
        neigh_lb = SkyCoord(frame='galactic',
                            l=bigpatch['glon'][results[ii]][bidx] * units.deg,
                            b=bigpatch['glat'][results[ii]][bidx] * units.deg)
        sep_LN = lens_lb.separation(neigh_lb)
        sep_LN = (sep_LN.to(units.arcsec)) / units.arcsec

        # Add the non-lens, non-source blended object IDs to a list.
        # Add the lens and the source object ID to a new list as well.
        # Add the index of the neighbors.
        blend_neigh_obj_id.extend(nid[bidx].tolist())
        blend_lens_obj_id.extend(tmp_lens_id)
        blend_sorc_obj_id.extend(tmp_sorc_id)
        blend_neigh_idx.extend([results[ii][bb] for bb in bidx])
        sep_LN_list.extend(sep_LN.value.tolist())

    # Convert our lists into arrays.
    blend_neigh_obj_id = np.array(blend_neigh_obj_id)
    blend_lens_obj_id = np.array(blend_lens_obj_id)
    blend_sorc_obj_id = np.array(blend_sorc_obj_id)
    blend_neigh_idx = np.array(blend_neigh_idx)
    sep_LN_list = np.array(sep_LN_list)

    if len(blend_neigh_obj_id) > 0:
        # Grab the rows of bigpatch that are neighbors
        blends_lbt = bigpatch[blend_neigh_idx]

        # Append '_N' to each column in blends_lbt
        blends_rename_dct = {}
        for name in blends_lbt.dtype.names:
            blends_rename_dct[name] = name + '_N'
        blends_lbt = rfn.rename_fields(blends_lbt, blends_rename_dct)

        # Add additional columns into blends_lbt
        blends_lbt = rfn.append_fields(blends_lbt, 'obj_id_L',
                                       blend_lens_obj_id, usemask=False)
        blends_lbt = rfn.append_fields(blends_lbt, 'obj_id_S',
                                       blend_sorc_obj_id, usemask=False)
        blends_lbt = rfn.append_fields(blends_lbt, 'sep_LN',
                                       sep_LN_list, usemask=False)
    else:
        blends_lbt = None

    return blends_lbt


def unique_events(event_table):
    """
    Given an event table, there might be a single microlensing event listed
    multiple times (it might have been observed at different timesteps, or
    the nearest neighbor pair might have been symmetric for source and lens.)
    This function will eliminate duplicates, only keeping an event once. It
    is picked to be the particular observed event with the smallest source-
    lens separation.

    Parameters
    ---------
    event_table : numpy array 
        A table with all the events. There are equal numbers of columns
        containing info about the source and the lens, and four additional
        columns with theta_E, u0, mu_rel, and t0. The number of rows
        corresponds to the number of events.

    Return
    ------
    new_event_table : numpy array
        Same as event_table, but all duplicate events have been trimmed out,
        such that each event only is listed once (at the observed time where
        the source-lens separation is smallest.)

    """
    # Pull the unique ID numbers for the lens and source and put them into a
    # table of 2 x N_lenses.
<<<<<<< HEAD

    lens_uid = event_table[col_idx['obj_id'], :]
    sorc_uid = event_table[col_idx['obj_id'] + len(col_idx), :]
=======
    lens_uid = event_table['obj_id_L']
    sorc_uid = event_table['obj_id_S']
>>>>>>> cd7e47da
    events_uid = np.swapaxes(np.vstack((lens_uid, sorc_uid)), 0, 1)

    # Determine if we have unique events (and how many duplicates there are).

    unique_returns = np.unique(events_uid,
                               return_index=True, return_inverse=True,
                               return_counts=True, axis=0)
    unique_tab = unique_returns[0]
    unique_indices = unique_returns[1]
    unique_inverse = unique_returns[2]
    unique_counts = unique_returns[3]

    new_event_table = event_table[unique_indices]

    # Check for duplicate events and keep the one with the closest u.

    dpdx = np.where(unique_counts > 1)[0]
    for ii in range(len(dpdx)):
        
        # Fetch the duplicates for this event.
        dup_idx = np.where(unique_inverse == dpdx[ii])[0]
<<<<<<< HEAD
        dup_events = event_table[:, dup_idx]
        min_idx = np.argmin(dup_events[len(col_idx) +  2 - 1])
        new_event_table[:, dpdx[ii]] = event_table[:, dup_idx[min_idx]]
=======
        dup_events = event_table[dup_idx]
        min_idx = np.argmin(dup_events['u0'])
        new_event_table[dpdx[ii]] = event_table[dup_idx[min_idx]]
>>>>>>> cd7e47da

    return new_event_table


def unique_blends(blend_table):
    """
    Given an blends table, there might be a single lens-source-neighbor triple
    multiple times (it might have been observed at different timesteps.)
    This function will eliminate duplicates, only keeping an event once. It
    is picked to be the first occurence.

    Parameters
    ---------
    blend_table : blend array 
        A table with all the events. There is 1 column with the unique
        source ID, 1 with the unique lens ID lens, 1 with the lens-neighbor
<<<<<<< HEAD
        separation, and 31 with info about the neighbor (same order as the
        other "all info" tables).
=======
        separation, and the remaining columns contain info about the neighbors.
>>>>>>> cd7e47da


    Return
    ------
    new_blend_table : numpy array
        Same as blend_table, but all duplicate events have been trimmed out,
        such that each event only is listed once (at the observed time where
        the source-lens separation is smallest.)

    """
    # Pull the unique ID numbers for the lens, source, and neighbors and put
    # them into a table of 3 x N_blends.
    lens_obj_id = blend_table['obj_id_L']
    sorc_obj_id = blend_table['obj_id_S']
    neigh_obj_id = blend_table['obj_id_N']

    triples_obj_id = np.swapaxes(np.vstack((lens_obj_id,
                                            sorc_obj_id,
                                            neigh_obj_id)),
                                 0, 1)

    # Determine if we have unique events (and how many duplicates there are).
    # We will keep the first occurence.
    unique_returns = np.unique(triples_obj_id, return_index=True, axis=0)
    unique_tab = unique_returns[0]
    unique_indices = unique_returns[1]

    unique_blend_tab = blend_table[unique_indices]

    return unique_blend_tab


def calc_diff_limit_blend(event_fits_file, blend_fits_file, blend_rad):
    """
    Given a table of events and blends, calculate what the blending would be
    for a smaller blending radius (e.g. table is for seeing limited,
    and you want what the diffraction limit blend is.)
    """
    diff_limit_blend = None

    event = Table.read(event_fits_file)
    blend = Table.read(blend_fits_file)

    for i in range(len(blend)):
        lens_id = blend[i]['obj_id_L']
        sorc_id = blend[i]['obj_id_S']
        event_idx = np.where(
            (event['obj_id_L'] == lens_id) & (event['obj_id_S'] == sorc_id))[0]

        l_L = event[event_idx]['glon_L']
        b_L = event[event_idx]['glat_L']
        c_L = SkyCoord(frame='galactic', l=l_L * units.deg, b=b_L * units.deg)

        l_N = blend[i]['glon_N']
        b_N = blend[i]['glat_N']
        c_N = SkyCoord(frame='galactic', l=l_N * units.deg, b=b_N * units.deg)

        sep = (c_L.separation(c_N)).arcsec

        if sep < blend_rad:
            if diff_limit_blend is not None:
                diff_limit_blend = vstack((diff_limit_blend, blend[i]))
            else:
                diff_limit_blend = blend[i]

    diff_limit_blend.write('diff_limit_blend_' + str(blend_rad) + '.fits')

    return


def reduce_blend_rad(blend_tab, new_blend_rad, output_root, overwrite=False):
    """
    Creates a new blend table for some blending radius r_new
    that is smaller than the original blend radius r_orig,
    i.e. r_new < r_orig. Also makes a corresponding log and events.

    Parameters
    ----------
    blend_tab : str
        The name of the blend table.

    new_blend_rad : float or int
        The new (smaller) blend radius.
        Units are in ARCSECONDS.

    output_root : str
        The name for the new blend table
        (and corresponding event table)

    Return
    ------
    new_blend : .fits table
        New table with smaller blend radius.

    """
    input_root = blend_tab.rstrip('_blends.fits')

    event_tab_name = input_root + '_events.fits'
    event_log_name = input_root + '_calc_events.log'

    new_event_tab_name = output_root + '_events.fits'
    new_event_log_name = output_root + '_calc_events.log'
    new_blend_tab_name = output_root + '_blends.fits'

    os.system('cp %s %s' % (event_tab_name, new_event_tab_name))
    os.system('cp %s %s' % (event_log_name, new_event_log_name))

    now = datetime.datetime.now()
    dash_line = '-----------------------------' + '\n'

    line0 = 'NEW BLEND RADIUS INFO AND FILES CREATED' + '\n'
    line1 = 'new blend rad : ' + str(new_blend_rad) + ' (arcsec)' + '\n'
    line2 = 'blend file : ' + new_blend_tab_name + '\n'
    line3 = 'event file : ' + new_event_tab_name + '\n'
    line4 = 'creation time: ' + str(now) + '\n'

    with open(new_event_log_name, 'a') as my_file:
        my_file.writelines(['\n', line0, dash_line,
                            line1, line2, line3, line4])

    old_blends = Table.read(blend_tab)
    good_idx = np.where(old_blends['sep_LN'] < new_blend_rad)[0]
    new_blends = old_blends[good_idx]

    new_blends.write(new_blend_tab_name, overwrite=overwrite)

    return


############################################################################
######### Refined event rate calculation and associated functions ##########
############################################################################


def _convert_photometric_99_to_nan(table, photometric_system='ubv'):
    for name in table.colnames:
        if ('exbv' in name) or (photometric_system in name):
            cond = np.where(table[name] == -99)[0]
            table[name][cond] = np.nan


def refine_events(input_root, filter_name, photometric_system, red_law,
                  overwrite=False,
                  output_file='default'):
    """
    Takes the output Astropy table from calc_events, and from that
    calculates the time of closest approach. Will also return source-lens
    separation at this time.

    Parameters
    ----------
    input_root : str
        The root path and name of the *_events.fits and *_blends.fits.
        Don't include those suffixes yet.

    filter_name : str
        The name of the filter in which to calculate all the
        microlensing events. The filter name convention is set
        in the global filt_dict parameter at the top of this module.

    photometric_system : str
        The name of the photometric system in which the filter exists.

    red_law : str
        The name of the reddening law to use from PopStar.

    Optional Parameters
    -------------------
    overwrite : bool
        If set to True, overwrites output files. If set to False, exists the
        function if output files are already on disk.
        Default is False.

    Output:
    ----------
    A file will be created named
    <input_root>_refined_events_<photometric_system>_<filt>_<red_law>.fits that contains all the
    same objects, only now with lots of extra
    columns of data.

    """
    ##########
    # Error handling: check whether files exist and
    # whether input types are correct.
    ##########

    # Error handling/complaining if input types are not right.
    if type(input_root) != str:
        raise Exception('input_root must be a string.')

    if type(filter_name) != str:
        raise Exception('filter_name must be a string.')

    if type(red_law) != str:
        raise Exception('red_law must be a string.')

    if type(output_file) != str:
        raise Exception('output_file must be a string.')

    # Check to see that the filter name, photometric system, red_law are valid
    if photometric_system not in photometric_system_dict:
        exception_str = 'photometric_system must be a key in ' \
                        'photometric_system_dict. ' \
                        'Acceptable values are : '
        for photometric_system in photometric_system_dict:
            exception_str += '%s, ' % photometric_system
        exception_str = exception_str[:-2]
        raise Exception(exception_str)

    if filter_name not in photometric_system_dict[photometric_system]:
        exception_str = 'filter_name must be a value in ' \
                        'photometric_system_dict[%s]. ' \
                        'Acceptable values are : ' % photometric_system
        for filter_name in photometric_system_dict[photometric_system]:
            exception_str += '%s, ' % filter_name
        exception_str = exception_str[:-2]
        raise Exception(exception_str)

    key = photometric_system + '_' + filter_name
    if red_law not in filt_dict[key]:
        raise Exception('%s not in filt_dict[%s]' % (red_law, key))

    # Check if .fits file exists already. If it does, throw an error message
    # to complain and exit.
    # Error handling.
    if not overwrite and os.path.isfile(output_file):
        raise Exception('That refined_events.fits file name is taken! '
                        'Either delete the .fits file, or pick a new name.')

    t_0 = time.time()

    if output_file == 'default':
        output_file = '{0:s}_refined_events_{1:s}_{2:s}_{3:s}.fits'.format(input_root,
                                                                           photometric_system,
                                                                           filter_name,
                                                                           red_law)

    event_fits_file = input_root + '_events.fits'
    blend_fits_file = input_root + '_blends.fits'
    log_file = input_root + '_calc_events.log'

    event_tab = Table.read(event_fits_file)
    blend_tab = Table.read(blend_fits_file)

    # If photometric fields contain -99, convert to nan
    _convert_photometric_99_to_nan(event_tab, photometric_system)
    _convert_photometric_99_to_nan(blend_tab, photometric_system)

    # Only keep events with luminous sources
    event_tab = event_tab[~np.isnan(event_tab[photometric_system + '_' + filter_name + '_S'])]

    with open(log_file) as my_file:
        for num, line in enumerate(my_file):
            if 'obs_time' in line:
                obs_time = line.split(',')[1]
                obs_time = int(obs_time)
                break

    # Calculate time and separation at closest approach, add to table
    # NOTE: calc_closest_approach modifies the event table!
    # It trims out events that peak outside the survey range!
    print('Original candidate events: ', len(event_tab))
    u0, t0 = calc_closest_approach(event_tab, obs_time)
    print('Candidate events in survey window: ', len(event_tab))
    event_tab['t0'] = t0  # days
    event_tab['u0'] = u0
    if len(event_tab) == 0:
        print('No events!')
        return

    ##########
    # Calculate apparent magnitudes
    ##########

    # Einstein crossing time
    # THIS HAS TO GO BEFORE _CALC_OBSERVABLES
    t_E = event_tab['theta_E'] / event_tab['mu_rel']  # yr
    t_E *= 365.25  # days
    event_tab['t_E'] = t_E  # days

    # Add stuff to event_tab... shouldn't have any direct outputs
    _calc_observables(filter_name, red_law, event_tab, blend_tab, photometric_system)

    # Relative parallax
    pi_rel = event_tab['rad_L'] ** -1 - event_tab['rad_S'] ** -1
    event_tab['pi_rel'] = pi_rel  # mas

    # Microlensing parallax
    pi_E = pi_rel / event_tab['theta_E']
    event_tab['pi_E'] = pi_E  # dim'less

    event_tab.write(output_file, overwrite=overwrite)

    t_1 = time.time()

    ##########
    # Make log file
    ##########
    now = datetime.datetime.now()
    microlens_path = os.path.dirname(inspect.getfile(perform_pop_syn))
    popstar_path = os.path.dirname(inspect.getfile(imf))
    microlens_hash = subprocess.check_output(['git', 'rev-parse', 'HEAD'],
                                             cwd=microlens_path).decode('ascii').strip()
    popstar_hash = subprocess.check_output(['git', 'rev-parse', 'HEAD'],
                                           cwd=popstar_path).decode('ascii').strip()
    dash_line = '-----------------------------' + '\n'
    empty_line = '\n'

    line0 = 'FUNCTION INPUT PARAMETERS' + '\n'
    line1 = 'input_root : ' + input_root + '\n'
    line2 = 'filter_name : ' + filter_name + '\n'
    line3 = 'red_law : ' + red_law + '\n'

    line4 = 'VERSION INFORMATION' + '\n'
    line5 = str(now) + ' : creation date' + '\n'
    line6 = popstar_hash + ' : PopStar commit' + '\n'
    line7 = microlens_hash + ' : microlens commit' + '\n'

    line8 = 'OTHER INFORMATION' + '\n'
    line9 = str(t_1 - t_0) + ' : total runtime (s)' + '\n'

    line10 = 'FILES CREATED' + '\n'
    line11 = output_file + ' : refined events'

    with open(input_root + '_refined_events_' + photometric_system + '_' + filter_name + '_' + red_law + '.log', 'w') as out:
        out.writelines([line0, dash_line, line1, line2, line3, empty_line,
                        line4, dash_line, line5, line6, line7, empty_line,
                        line8, dash_line, line9, empty_line,
                        line10, dash_line, line11])

    print('Total runtime: {0:f} s'.format(t_1 - t_0))
    return


def calc_closest_approach(event_tab, survey_duration):
    """
    Calculate the point of closest approach, during a given interval.
    Return the position and time of closest approach.
    This algorithm comes from a little writeup called
    "Point of Closest Approach for the Linear Motion of Two Particles in 2-D"

    Parameters
    ----------
    event_tab : astropy table
        This should take the astropy table that comes from the
        output of calc_events.

    survey_duration : int or float
        Survey duration, in days

    Return
    ------
    u0 : array (same length as event_tab)
        Minimum separation (normalized to Einstein radius)

    t0 : array (same length as event_tab)
        Time at minimum separation (days)

    """
    # Survey start and end time
    start_time = -1 * survey_duration / 2.0  # days
    end_time = survey_duration / 2.0  # days

    # Parametrization coefficients
    cos_glat_S = np.cos(np.radians(event_tab['glat_S']))
    cos_glat_L = np.cos(np.radians(event_tab['glat_L']))

    l_0 = (event_tab['glon_S'] - event_tab['glon_L']) * cos_glat_L * 3600.0 * 1.0e3  # position, mas
    l_1 = (event_tab['mu_lcosb_S'] - event_tab['mu_lcosb_L'])  # pm, mas/yr
    b_0 = (event_tab['glat_S'] - event_tab['glat_L']) * 3600.0 * 1.0e3  # position, mas
    b_1 = (event_tab['mu_b_S'] - event_tab['mu_b_L'])  # pm, mas/yr

    # Calculate the critical time (time of closest approach), global minimum
    t_crit = -(l_0 * l_1 + b_0 * b_1) / (l_1 ** 2 + b_1 ** 2)  # years
    t_crit *= 365.25  # days

    # Only include events that peak in survey window,
    # since we can't easily fit parameters for events where we don’t have the peak.
    # FIXME: more efficient way to do this??
    good = np.where((t_crit > start_time) & (t_crit < end_time))[0]
    bad = np.where((t_crit <= start_time) | (t_crit >= end_time))[0]

    event_tab.remove_rows(bad)

    # Initialize the time of closest approach vector, minimum of survey
    # NOTE: THIS WILL OVERWRITE CURRENT VALUES
    t0 = np.zeros(len(event_tab))
    u0 = np.zeros(len(event_tab))

    # Assign values to closest approach values
    t0 = t_crit[good]
    u0 = calc_distance(event_tab, t0)

    return u0, t0


def calc_distance(event_tab, time):
    """
    Calculate the separation of two different objects at some given time.

    Parameters
    ----------
    event_tab : astropy table

    time : int/float

    Return
    ------
    u : array (same length as astropy table)

    """
    # Calculate sep
    cos_glat_S = np.cos(np.radians(event_tab['glat_S']))
    cos_glat_L = np.cos(np.radians(event_tab['glat_L']))

    l_L = (event_tab['glon_L'] + time * event_tab['mu_lcosb_L'] * masyr_to_degday / cos_glat_L)
    b_L = (event_tab['glat_L'] + time * event_tab['mu_b_L'] * masyr_to_degday)
    l_S = (event_tab['glon_S'] + time * event_tab['mu_lcosb_S'] * masyr_to_degday / cos_glat_S)
    b_S = (event_tab['glat_S'] + time * event_tab['mu_b_S'] * masyr_to_degday)

    c_L = SkyCoord(frame='galactic', l=l_L * units.deg, b=b_L * units.deg)
    c_S = SkyCoord(frame='galactic', l=l_S * units.deg, b=b_S * units.deg)

    sep = (c_L.separation(c_S)).mas
    u = sep / event_tab['theta_E']

    return u


def calc_blend_and_centroid(filter_name, red_law, blend_tab, photometric_system='ubv'):
    """
    Given the absolute magnitudes of a bunch of things,
    calculate their blended apparent magnitude and flux.
    Also calculate the centroid of these things.

    Filter name is 'j', 'i', etc.
    red_law is Damineli16, Schlegel99, etc.
    """
    f_i = filt_dict[photometric_system + '_' + filter_name][red_law]

    # Calculate apparent magnitudes
    app_N = calc_app_mag(blend_tab['rad_N'],
                         blend_tab[photometric_system + '_' + filter_name + '_N'],
                         blend_tab['exbv_N'], f_i)

    # Convert absolute magnitudes to fluxes, and fix bad values
    flux_N = 10 ** (app_N / -2.5)
    flux_N = np.nan_to_num(flux_N)

    # Get total flux
    flux_N_tot = np.sum(flux_N)

    # Get centroid
    # If there is no flux, then the centroid is set to (l, b) = (0, 0).
    if flux_N_tot == 0:
        cent_l = 0.0
        cent_b = 0.0
    else:
        cent_l = np.sum(flux_N * blend_tab['glon_N']) / flux_N_tot
        cent_b = np.sum(flux_N * blend_tab['glat_N']) / flux_N_tot

    # Total blended magnitude
    app_blended = -2.5 * np.log10(flux_N_tot)

    return app_blended, flux_N_tot, cent_l, cent_b


def _calc_observables(filter_name, red_law, event_tab, blend_tab, photometric_system='ubv'):
    """
    Calculate a bunch of observable quantities we get out from microlensing

    Parameters
    ----------
    filter_name : str

    event_tab :

    blend_tab :

    Return
    ------
    """
    f_i = filt_dict[photometric_system + '_' + filter_name][red_law]

    # Calculate apparent magnitude of lens and source, and fix bad values
    app_S = calc_app_mag(event_tab['rad_S'],
                         event_tab[photometric_system + '_' + filter_name + '_S'],
                         event_tab['exbv_S'], f_i)
    app_L = calc_app_mag(event_tab['rad_L'],
                         event_tab[photometric_system + '_' + filter_name + '_L'],
                         event_tab['exbv_L'], f_i)
    event_tab[photometric_system + '_' + filter_name + '_app_S'] = app_S
    event_tab[photometric_system + '_' + filter_name + '_app_L'] = app_L

    # Convert absolute magnitude to fluxes, and fix bad values
    flux_L = 10 ** (app_L / -2.5)
    flux_S = 10 ** (app_S / -2.5)

    flux_L = np.nan_to_num(flux_L)
    flux_S = np.nan_to_num(flux_S)

    # Find the blends.
    LS_pairs = np.stack((event_tab['obj_id_L'], event_tab['obj_id_S']),
                        axis=-1)
    blend_pairs = np.stack((blend_tab['obj_id_L'], blend_tab['obj_id_S']),
                           axis=-1)

    flux_N = np.zeros(len(app_L))
    event_tab['cent_glon_' + filter_name + '_N'] = np.zeros(len(app_L))
    event_tab['cent_glat_' + filter_name + '_N'] = np.zeros(len(app_L))

    # Get the unique blend_pairs and the first instance of each.
    if len(blend_pairs) > 0:
        uni_blends, uni_bidx = np.unique(blend_pairs, return_index=True,
                                         axis=0)
        # Add a "dummy" idx onto uni_bidx so that I can do idx+1 later.
        uni_bidxx = np.append(uni_bidx, len(blend_pairs))
    else:
        # obj_id always >= 0, so these negative values serve as dummies that
        # cannot be matched in the below `where` statement
        uni_blends = np.array([[-1, -1]])
        uni_bidxx = np.array([])

    # FIXME: Put in a check that uni_bidx is monotonically increasing???
    # np.sort(uni_bidx) - uni_bidx == np.zeros(len(uni_bidx)) ???

    # FIXME: This seems more complicated than necessary...
    for pp in range(len(LS_pairs)):
        # Search for where the blend pairs have the nth unique LS value
        idx = np.where(uni_blends == LS_pairs[pp])[0]
        if len(idx) > 0:
            start = uni_bidxx[idx][0]
            end = uni_bidxx[idx + 1][0]
            app_blended, flux_N_tot, cent_l, cent_b = calc_blend_and_centroid(filter_name,
                                                                              red_law,
                                                                              blend_tab[start:end],
                                                                              photometric_system)
            flux_N[pp] = flux_N_tot
            event_tab['cent_glon_' + filter_name + '_N'][pp] = cent_l
            event_tab['cent_glat_' + filter_name + '_N'][pp] = cent_b

    # Total blended flux in i-band
    flux_tot = flux_L + flux_S + flux_N

    # Total blended magnitude, neighbor
    app_N = np.zeros(len(flux_N))
    bad_N_idx = np.where(flux_N == 0)[0]
    good_N_idx = np.where(flux_N != 0)[0]
    app_N[good_N_idx] = -2.5 * np.log10(flux_N[good_N_idx])
    app_N[bad_N_idx] = np.full(len(bad_N_idx), np.nan)

    event_tab[photometric_system + '_' + filter_name + '_app_N'] = app_N

    # Total blended magnitude
    app_LSN = -2.5 * np.log10(flux_tot)
    event_tab[photometric_system + '_' + filter_name + '_app_LSN'] = app_LSN

    # Bump amplitude (in magnitudes)
    delta_m = calc_bump_amp(event_tab['u0'], flux_S, flux_L, flux_N)
    event_tab['delta_m_' + filter_name] = delta_m

    # Calculate the blend fraction
    # (commonly used in microlensing): f_source / f_total
    f_blend = flux_S / flux_tot
    event_tab['f_blend_' + filter_name] = f_blend

    return


##################################################################
############ Reading/writing and format functions  ###############
##################################################################

def make_ebf_log(ebf_table):
    """
    Converts log from Galaxia ebf output into dictionary

    Parameters
    ----------
    ebf_table : processed ebf file
        The ebf file that galaxia outputs, AFTER it's been read

    Returns
    -------
    ebf_log : dictionary
        The ebf file log, in dictionary form

    """
    if type(ebf_table) == dict:
        log_list = ebf_table['log'][0].split(b'\n')

    if ebf_table[-4:] == '.ebf':
        log_list = ebf.read(ebf_table, '/log')[0].split(b'\n')

    if type(ebf_table) == np.bytes_:
        log_list = ebf_table.split(b'\n')

    ebf_log = {}
    for ii in range(len(log_list)):
        if len(log_list[ii]) == 0:
            continue

        if log_list[ii].startswith(b'#'):
            continue

        log_list_entry = log_list[ii].split()

        ebf_log[log_list_entry[0].decode('utf-8')] = log_list_entry[1].decode(
            'utf-8')

    return ebf_log


def make_label_file(h5file_name, overwrite=False):
    """
    Given an output root for an .h5 file, creates a table of
    dataset name, l, b, and number of objects.
    Writes out the Astropy table as a .fits file.

    Parameters
    ----------
    h5file_name : string
        The path and name of the input h5file containing the
        population synthesis results. We will read this in and
        make a new output file entitled:
        <h5file_name>_label.fits (after removing the *.h5).

    Return
    ------
    label_file : Astropy table
        Table containing the dataset name, and corresponding l, b, and number of objects.

    """
    data_dict = {'file_name': [], 'long_start': [], 'long_end': [],
                 'lat_start': [], 'lat_end': [], 'objects': [],
                 'N_stars': [], 'N_WD': [], 'N_NS': [], 'N_BH': []}

    hf = h5py.File(h5file_name + '.h5', 'r')
    l_array = hf['long_bin_edges']
    b_array = hf['lat_bin_edges']

    for ll in range(len(l_array) - 1):
        for bb in range(len(b_array) - 1):
            dset_name = 'l' + str(ll) + 'b' + str(bb)
            dataset = hf[dset_name]

            if len(dataset) == 0:
                N_stars = 0
                N_WD = 0
                N_NS = 0
                N_BH = 0
            else:
                N_stars = np.sum(dataset['rem_id'] == 0)
                N_WD = np.sum(dataset['rem_id'] == 101)
                N_NS = np.sum(dataset['rem_id'] == 102)
                N_BH = np.sum(dataset['rem_id'] == 103)

            data_dict['file_name'].append(dset_name)
            data_dict['long_start'].append(l_array[ll])
            data_dict['long_end'].append(l_array[ll + 1])
            data_dict['lat_start'].append(b_array[bb])
            data_dict['lat_end'].append(b_array[bb + 1])
            data_dict['objects'].append(dataset.shape[0])
            data_dict['N_stars'].append(N_stars)
            data_dict['N_WD'].append(N_WD)
            data_dict['N_NS'].append(N_NS)
            data_dict['N_BH'].append(N_BH)

    hf.close()

    label_file = Table(data_dict, names=('file_name', 'long_start', 'long_end',
                                         'lat_start', 'lat_end', 'objects',
                                         'N_stars', 'N_WD', 'N_NS', 'N_BH'))
    label_file['long_start'].format = '08.3f'
    label_file['long_end'].format = '08.3f'
    label_file['lat_start'].format = '07.3f'
    label_file['lat_end'].format = '07.3f'

    now = datetime.datetime.now()
    label_file.meta['label'] = 'label.fits file creation time: ' + str(now)

    label_file.write(h5file_name + '_label.fits', overwrite=overwrite)

    return

###########################################################################
############ General formulas, conversions, and calculations ##############
###########################################################################

def heliocentric_to_galactic(x, y, z):
    """
    Converts from heliocentric coordinates to galactic coordinates.

    Parameters
    ----------
    x, y, z : float or array
        Heliocentric coordinates x, y, and z (in kpc)

    Returns
    -------
    r, b, l : float or array
        Galactic coordinates r, b, and l (in kpc and degrees)

    """
    r = (x ** 2 + y ** 2 + z ** 2) ** 0.5

    # np.arccos will return a value between 0 and pi
    # so b will be between -90 and 90 degrees
    b = -np.degrees(np.arccos(z / r)) + 90

    # np.arctan2 will return a value between -pi and pi
    # arctan2 takes care of choosing the correct branch of the arctan function
    # %360 will return it between 0 and 360 degrees
    l = np.degrees((np.arctan2(y, x))) % 360

    return r, b, l


def galactic_to_heliocentric(r, b, l):
    """
    Converts from galactic coordinates to heliocentric coordinates.

    Parameters
    ---------
    r, b, l : float or array
        Galactic coordinates r, b and l (in kpc and degrees)

    Returns
    -------
    x, y, z : float or array
        Heliocentric coordinates x, y, and z (in kpc)

    """
    # Convert input from degrees to radians.
    l = np.radians(l)
    b = np.radians(b)

    x = r * np.cos(b) * np.cos(l)
    y = r * np.cos(b) * np.sin(l)
    z = r * np.sin(b)

    return x, y, z


def einstein_radius(M, d_L, d_S):
    """
    Calculates the einstein radius, in mas

    Parameters
    ----------
    M : float
        Lens mass, in solar masses

    d_L : float
        Distance to lens, in kpc

    d_S : float
        Distance to source, in kpc

    Return
    ------
        Einstein radius, in mas
    """
    return 2.85 * M ** 0.5 * (1 / d_L - 1 / d_S) ** 0.5


def calc_sph_motion(vx, vy, vz, r, b, l):
    """
    Calculate velocities in the r directions and proper motions
    in l, b directions.

    Parameters
    ----------
    vx, vy, vz : float or array
        Heliocentric velocities vx, vy, and vz (in km/s)

    r, b, l : float or array
        Galactic coordinates r, b, and l (in kpc and degrees)

    Return
    ------
    vr, mu_b, mu_lcosb : float or array (in km/s and mas/yr)
        Radial velocity and proper motions

    """
    b = np.radians(b)
    l = np.radians(l)

    cosb = np.cos(b)
    sinb = np.sin(b)
    cosl = np.cos(l)
    sinl = np.sin(l)

    vr = vz * sinb + cosb * (vx * cosl + vy * sinl)
    vb = vz * cosb - sinb * (vx * cosl + vy * sinl)
    vl = vy * cosl - vx * sinl

    mu_b = vb / r
    mu_lcosb = vl / r

    ##########
    # Convert between radians*(km/s)/kpc into mas/year.
    # 1 kpc = 3.086 * 10^16 km, 1 year = 3.154 * 10^7 s, 2.063 * 10^8 mas = 1 rad
    # 1 radian*(km/s)/kpc = 0.2108 mas/yr
    #########
    conversion_fact = 0.2108
    mu_b = mu_b * conversion_fact
    mu_lcosb = mu_lcosb * conversion_fact

    return vr, mu_b, mu_lcosb


def calc_normalized_counts(mag):
    """
    CHANGE THIS CODE IN THE FUTURE TO TAKE IN DIFFERENT ZERO POINTS!
    Right now this is only applicable for OGLE I band
    See confluence wiki for where these values come from...
    """
    a = -0.67815949
    b = 15.37993393
    counts = 10 ** (b + a * mag)
    return counts


def calc_magnification(u):
    """
    Calculate the magnification factor A(u)

    Parameters
    ----------
    u : float or array
        Dimensionless lens-source separation, normalized in Einstein radius units

    Return
    ------
    Magnification factor : float or array

    """
    return (u ** 2 + 2) / (u * np.sqrt(u ** 2 + 4))


def calc_delta_c(u, thetaE):
    """
    Calculate the maximum centroid shift for a dark lens,
    no neighbors
    """
    delta_c = u * thetaE / (u ** 2 + 2)

    return delta_c


def calc_delta_c_LL(fratio, u0, thetaE):
    """
    Calculate the maximum-ish centroid shift for a luminous
    lens, no neighbors

    Parameters
    ----------
    fratio : flux ratio of the lens to source, i.e. f_L/f_S

    u0 : impact parameter

    thetaE : Einstein radius

    """
    final_delta_array = np.zeros(len(u0))
    final_u_array = np.zeros(len(u0))
    for j in np.arange(len(u0)):
        f = fratio[j]
        u_array = np.linspace(0, u0[j], 20)
        delta_array = np.zeros(len(u_array))
        for i in np.arange(len(u_array)):
            u = u_array[i]
            delta_array[i] = (u - f * u ** 2 * np.sqrt(u ** 2 + 4)) / (2 + u ** 2 + f * u * np.sqrt(u ** 2 + 4)) + (u * f) / (1 + f)
        max_idx = np.argmax(delta_array)
        final_delta_array[j] = delta_array[max_idx]
        final_u_array[j] = u_array[max_idx]
    final_delta_array = final_delta_array * thetaE

    return final_delta_array, final_u_array


def max_delta_c(u0, thetaE):
    max_delta_c_array = np.zeros(len(u0))

    big_idx = np.where(u0 > np.sqrt(2))[0]
    small_idx = np.where(u0 <= np.sqrt(2))[0]

    max_delta_c_array[big_idx] = calc_delta_c(u0[big_idx], thetaE[big_idx])
    max_delta_c_array[small_idx] = calc_delta_c(np.ones(len(small_idx)) * np.sqrt(2),
                                                thetaE[small_idx])

    return max_delta_c_array


def get_u_from_t(u0, t0, tE, t):
    """
    Given the time and separation at closest approach of lens and source
    and the Einstein radius, calculate the separation as a function of time.

    NOTE 1: You need to be consistent with your units for t0, tE, and t,
    i.e. pick whatever you want (days, years, etc.) but be self consistent.

    NOTE 2: There is a positive and negative solution for u.
    We return the positive solution.

    Parameters
    ----------
    u0 : float or array
        Minimum separation of lens and source (normalized to Einstein radius)

    t0 : float or array
        Time of minimum separation of lens and source

    tE : float or array
        Einstein crossing time of microlensing event

    t : float or array
        Time at which you want to calculate the separation

    Return
    ------
    u : float or array
        Separation of lens and source (normalized to Einstein radius)
    """
    tau = (t - t0) / tE
    u = np.sqrt(u0 ** 2 + tau ** 2)
    return u


def get_t_from_u(u0, t0, tE, u):
    """
    Given the time and separation at closest approach of lens and source
    and the Einstein radius, calculate the time as a function of separation.

    NOTE 1: You need to be consistent with your units for t0, tE, and t,
    i.e. pick whatever you want (days, years, etc.) but be self consistent.

    NOTE 2: There is a positive and negative solution for t.
    We return the positive solution.

    Parameters
    ----------
    u0 : float or array
        Minimum separation of lens and source (normalized to Einstein radius)

    t0 : float or array
        Time of minimum separation of lens and source

    tE : float or array
        Einstein crossing time of microlensing event

    u : float or array
        Separation of lens and source (normalized to Einstein radius)

    Return
    ------
    t : float or array
        Time corresponding to the separation u
    """
    t = tE * np.sqrt(u ** 2 - u0 ** 2) + t0
    return t


def calc_new_position(l0, b0, mu_lcosb, mu_b, t):
    """
    Given an initial position and proper motions in l and b,
    calculate the new position at some later time.

    Parameters
    ----------
    l0 : float or array
        Initial longitude, in DEGREES

    b0 : float or array
        Initial latitude, in DEGREES

    mu_lcosb : float or array
        Longitudinal proper motion l * cos(b), in MAS/YEAR

    mu_b : float or array
        Latitudinal roper motion, in MAS/YEAR

    t : float or array
        Time, in DAYS

    Return
    ------
    l : float or array
        Latitude, in DEGREES

    b : float or array
        Longitude, in DEGREES
    """

    cos_b0 = np.cos(np.radians(b0))

    l = l0 + t * mu_lcosb * masyr_to_degday / cos_b0
    b = b0 + t * mu_b * masyr_to_degday

    return l, b


def calc_centroid_shift(glat_S, glon_S, glat_N, glon_N, f_L, f_S, f_N, u):
    """
    Calculate the centroid (astrometric) shift
    for a luminous lens and neighbors

    Parameters
    ----------
    glat_x : float or array
        Longitude of x (L = lens, S = source, N = neighbor centroid)

    glon_x : float or array
        Latitude of x (L = lens, S = source, N = neighbor centroid)

    f_x : float or array
        Flux of x (L = lens, S = source, N = all neighbors)

    u : float or array
        Dimensionless separation

    Return
    ------
    delta_c_obs : float or array
        Magnitude of observed astrometric shift, in mas
    """
    ##########
    # Calculating the centroid shift in the frame of the lens
    ##########

    t1a1_t2a2 = (u ** 2 + 3) / (u * np.sqrt(u ** 2 + 4))
    a1_a2 = calc_magnification(u)

    glat_c_lensed = (t1a1_t2a2 * f_S * glat_S + glat_N * f_N) / (
            a1_a2 * f_S + f_L + f_N)
    glon_c_lensed = (t1a1_t2a2 * f_S * glon_S + glon_N * f_N) / (
            a1_a2 * f_S + f_L + f_N)

    glat_c_unlensed = (glat_S * f_S + glat_N * f_N) / (f_S + f_L + f_N)
    glon_c_unlensed = (glon_S * f_S + glon_N * f_N) / (f_S + f_L + f_N)

    glat_delta_c = glat_c_lensed - glat_c_unlensed
    glon_delta_c = glon_c_lensed - glon_c_unlensed

    delta_c_obs = np.sqrt(glat_delta_c ** 2 + glon_delta_c ** 2 * np.cos(
        np.radians(glat_S)) ** 2)

    # Convert from degrees to mas
    delta_c_obs *= 3.6 * 10 ** 6

    return delta_c_obs


def calc_bump_amp(u0, f_S, f_L, f_N):
    """
    Calculate the "bump" amplitude, given the minimum separation and the fluxes
    of the (unmagnified) source, lens, and neighbors.
    The bump amplitude (mags) is:
    |m_peak - m_base| = -2.5 log10 ((A(u0) * f_S + f_L + f_N)/(f_S + f_L + f_N))

    Parameters
    ----------
    u0 : float or array
        Dimensionless source-lens angular separation, closest approach
    f_S : float or array
        Flux from source (arbitrary units)
    f_L : float or array
        Flux from lens (arbitrary units)
    f_N : float or array
        Flux from neighbors (arbitrary units)

    Return
    ------
    m_bump : float or array
        Bump magnitude
    """
    A = calc_magnification(u0)
    m_bump = 2.5 * np.log10((A * f_S + f_L + f_N) / (f_S + f_L + f_N))

    return m_bump


def calc_app_mag(r, M, E, f):
    """
    Calculate the apparent magnitude (i.e. distance modulus
    plus extinction)

    Parameters
    ----------
    M : float or array
        Absolute magnitude of star

    r : float or array
        Distance of star from sun (in kpc)

    E : float or array
        Extinction law

    f : float or array
        Coefficient for that particular band or whatever

    Return
    ------
    m : float or array
        Apparent magnitude of star

    """
    m = calc_DM(r, M) + calc_ext(E, f)

    return m


def calc_DM(r, M):
    """
    Calculate the distance modulus: m = M + 5log10(100*r/kpc)

    Parameters
    ----------
    M : float or array
        Absolute magnitude of star

    r : float or array
        Distance of star from sun (in kpc)

    Return
    ------
    m : float or array
        Apparent magnitude of star

    """
    m = M + 5 * np.log10(100 * r)

    return m


def calc_ext(E, f):
    """
    Calculate the magnitude of extinction.

    Parameters
    ----------
    E : float or array
        Extinction law

    f : float or array
        Coefficient for that particular band or whatever

    Return
    ------
    m_E : float or array
        Magnitude of extinction

    """
    m_E = E * f

    return m_E


def get_Alambda_AKs(red_law_name, lambda_eff):
    """
    Get Alambda/AKs. NOTE: this doesn't work for every law in PopStar!
    Naming convention is not consistent. Change PopStar or add if statements?

    Parameters
    ----------
    red_law_name : str
        The name of the reddening law
    lambda_eff : float
        Wavelength in microns

    Return
    ------
    Alambda_AKs : float
        Alambda/AKs

    """
    red_law_class = getattr(reddening, 'RedLaw' + red_law_name)
    red_law = red_law_class()
    red_law_method = getattr(red_law, red_law_name)
    Alambda_AKs = red_law_method(lambda_eff, 1)

    return Alambda_AKs


def calc_f(lambda_eff):
    """
    Calculate that coefficient f that multiples E(B-V) to get the
    extinction in magnitudes
    """
    B = get_Alambda_AKs('Damineli16', 0.445)
    V = get_Alambda_AKs('Damineli16', 0.551)
    L = get_Alambda_AKs('Damineli16', lambda_eff)

    f = L * (B - V) ** -1

    return f

<<<<<<< HEAD

def check_for_output(filename, overwrite=False):
    """
    Checks for the existence of files and either overwrites them or
    raises a warning.

    Parameters
    ----------
    filename : str
        Name of the file to be inspected

    overwrite : bool
        Flag to determine whether to overwrite in the presence of the file
        or to raise an error. If True, file is overwritten.
        If False, error is raised. Default False.

    Output
    ------
    status : bool
        Status of operation.
        True: Error due to already existing file.
        False: File either does not exist or was successfully deleted.

    """
    if os.path.exists(filename):
        if overwrite:
            os.remove(filename)
            return False
        else:
            print('Error: Output {0} exists, cannot continue. Either '
                  'rename {0} or rerun run.py with the --overwrite '
                  'flag.'.format(filename))
            return True
    else:
        return False


def load_config(config_filename):
    """
    Load configuration parameters from a yaml file into a dictionary

    Parameters
    ----------
    config_filename : str
        Name of the configuration file

    Output
    ------
    config : dict
        Dictionary containing the configuration parameters

    """
    with open(config_filename, 'r') as f:
        config = yaml.safe_load(f)
    return config


def generate_field_config_file(longitude, latitude, area,
                               config_filename='field_config.yaml'):
    """
    Save field configuration parameters from a dictionary into a yaml file

    Parameters
    ----------
    longitude : float
        Galactic longitude, ranging from -180 degrees to 180 degrees

    latitude : float
        Galactic latitude, ranging from -90 degrees to 90 degrees

    area : float
        Area of the sky that will be generated, in square degrees

    Optional Parameters
    -------------------
    config_filename : str
        Name of the configuration file
        Default: field_config.yaml

    Output
    ------
    None
    """

    config = {'longitude': longitude,
              'latitude': latitude,
              'area': area}
    generate_config_file(config_filename, config)


def generate_slurm_config_file(path_python, account, queue,
                               resource, n_cores_per_node, n_nodes_max,
                               walltime_max, additional_lines,
                               config_filename='slurm_config.yaml'):
    """
    Save slurm configuration parameters from a dictionary into a yaml file

    Parameters
    ----------
    path_python : str
        Path to the python executable

    account : str
        Project account name to charge

    queue : str
        Scheduler queue type

    resource : str
        Computing resource name

    n_cores_per_node : int
        Number of cores in each node of the compute resource

    n_nodes_max : int
        Total number of nodes in the compute resource

    walltime_max : int
        Maximum number of hours for single job on the compute resource
        Format: hh:mm:ss

    additional_lines : list of strings
        Additional lines to be run before executing run.py

    Optional Parameters
    -------------------
    config_filename : str
        Name of the configuration file
        Default: slurm_config.yaml

    Output
    ------
    None
    """

    config = {'path_python': path_python,
              'account': account,
              'queue': queue,
              'resource': resource,
              'additional_lines': additional_lines,
              resource: {'n_cores_per_node': n_cores_per_node,
                         'n_nodes_max': n_nodes_max,
                         'walltime_max': walltime_max}}
    generate_config_file(config_filename, config)


def generate_popsycle_config_file(radius_cut, obs_time,
                                  n_obs, theta_frac, blend_rad,
                                  isochrones_dir,
                                  bin_edges_number,
                                  BH_kick_speed_mean, NS_kick_speed_mean,
                                  photometric_system,
                                  filter_name, red_law,
                                  config_filename='popsycle_config.yaml'):
    """
    Save popsycle configuration parameters from a dictionary into a yaml file

    Parameters
    ----------
    radius_cut : float
        Initial radius cut, in ARCSECONDS.

    obs_time : float
        Survey duration, in DAYS.

    n_obs : float
        Number of observations.

    theta_frac : float
        Another cut, in multiples of Einstein radii.

    blend_rad : float
        Stars within this distance of the lens are said to be blended.
        Units are in ARCSECONDS.

    isochrones_dir : str
        Directory for PyPopStar isochrones

    bin_edges_number : int
        Number of edges for the bins (bins = bin_edges_number - 1)
        Total number of bins is (bin_edges_number - 1)**2

    BH_kick_speed_mean : float
        Mean of the birth kick speed of BH (in km/s) maxwellian distrubution.

    NS_kick_speed_mean : float
        Mean of the birth kick speed of NS (in km/s) maxwellian distrubution.

    photometric_system : str
        The name of the photometric system in which the filter exists.

    filter_name : str
        The name of the filter in which to calculate all the
        microlensing events. The filter name convention is set
        in the global filt_dict parameter at the top of this module.

    red_law : str
        The name of the reddening law to use from PopStar.

    Optional Parameters
    -------------------
    config_filename : str
        Name of the configuration file
        Default: popsycle_config.yaml

    Output
    ------
    None
    """

    if bin_edges_number is None:
        bin_edges_number = 'None'

    config = {'radius_cut': radius_cut,
              'obs_time': obs_time,
              'n_obs': n_obs,
              'theta_frac': theta_frac,
              'blend_rad': blend_rad,
              'isochrones_dir': isochrones_dir,
              'bin_edges_number': bin_edges_number,
              'BH_kick_speed_mean': BH_kick_speed_mean,
              'NS_kick_speed_mean': NS_kick_speed_mean,
              'photometric_system': photometric_system,
              'filter_name': filter_name,
              'red_law': red_law}
    generate_config_file(config_filename, config)


def generate_config_file(config_filename, config):
    """
    Save configuration parameters from a dictionary into a yaml file

    Parameters
    ----------
    config_filename : str
        Name of the configuration file

    config : dict
        Dictionary containing the configuration parameters

    Output
    ------
    None

    """
    with open(config_filename, 'w') as outfile:
        yaml.dump(config, outfile, default_flow_style=True)


def generate_slurm_script(slurm_config_filename, popsycle_config_filename,
                           path_run, output_root,
                           longitude, latitude, area,
                           n_cores_calc_events,
                           walltime,
                           seed=None, overwrite=False, submitFlag=True,
                           skip_galaxia=False, skip_perform_pop_syn=False,
                           skip_calc_events=False, skip_refine_events=False,
                           pbh_config_filename=None):
    """
    Generates the slurm script that executes the PopSyCLE pipeline

    Parameters
    ----------
    slurm_config_filename : str
        Name of slurm_config.yaml file containing the slurm parameters
        that will be used the generate the slurm script header.

    popsycle_config_filename : str
        Name of popsycle_config.yaml file containing the PopSyCLE parameters
        that will be passed along to the run_on_slurm.py command in the
        slurm script.

    path_run : str
        Directory containing the parameter file and PopSyCLE output files

    output_root : str
        Base filename of the output files
        Examples:
           '{output_root}.h5'
           '{output_root}.ebf'
           '{output_root}_events.h5'

    longitude : float
        Galactic longitude, ranging from -180 degrees to 180 degrees

    latitude : float
        Galactic latitude, ranging from -90 degrees to 90 degrees

    area : float
        Area of the sky that will be generated, in square degrees

    n_cores_calc_events : int
        Number of cores for executing synthetic.calc_events

    walltime : str
        Amount of walltime that the script will request from slurm.
        Format: hh:mm:ss

    Optional Parameters
    -------------------
    pbh_config_filename : str
        Name of pbh_config.yaml file containing the PBH parameters
        that will be passed along to the run_on_slurm.py command in the
        slurm script.

    seed : int
        If set to non-None, all random sampling will be seeded with the
        specified seed, forcing identical output for PyPopStar and PopSyCLE.
        Default None.

    overwrite : bool
        If set to True, overwrites output files. If set to False, exists the
        function if output files are already on disk.
        Default is False.

    submitFlag : bool
        If set to True, script will be submitted to the slurm scheduler
        after being written to disk. If set to False, it will not be submitted.
        Default is True

    skip_galaxia : bool
        If set to True, pipeline will not run Galaxia and assume that the
        resulting ebf file is already present.
        Default is False

    skip_perform_pop_syn : bool
        If set to True, pipeline will not run perform_pop_syn and assume that
        the resulting h5 file is already present.
        Default is False

    skip_calc_events : bool
        If set to True, pipeline will not run calc_events and assume that the
        resulting events and blends files are already present.
        Default is False

    skip_refine_events : bool
        If set to True, pipeline will not run refine_events.
        Default is False


    Output
    ------
    None

    """
    # Check for files
    if not os.path.exists(slurm_config_filename):
        raise Exception('Slurm configuration file {0} does not exist. '
                        'Write out file using synthetic.generate_config_file '
                        'before proceeding.'.format(slurm_config_filename))
    if not os.path.exists(popsycle_config_filename):
        raise Exception('PopSyCLE configuration file {0} does not exist. '
                        'Write out file using synthetic.generate_config_file '
                        'before proceeding.'.format(popsycle_config_filename))

    # Enforce popsycle_config_filename is an absolute path
    popsycle_config_filename = os.path.abspath(popsycle_config_filename)

    # Make a run directory for the PopSyCLE output
    if not os.path.exists(path_run):
        os.makedirs(path_run)

    # Write a field configuration file to disk in path_run
    config = {'longitude': longitude,
              'latitude': latitude,
              'area': area}
    field_config_filename = '{0}/field_config.{1}.yaml'.format(path_run,
                                                               output_root)
    generate_config_file(field_config_filename, config)

    # Load the slurm configuration file
    slurm_config = load_config(slurm_config_filename)

    # Create a slurm jobname base that all stages will be appended to
    jobname = 'l%.1f_b%.1f_%s' % (longitude, latitude, output_root)

    ## Bring the slurm_config values into the namespace so that down before
    ## the **locals() command can be executed

    # Path to the python executable
    path_python = slurm_config['path_python']
    # Project account name to charge
    account = slurm_config['account']
    # Queue
    queue = slurm_config['queue']
    # Name of the resource that will be ussed for the run
    resource = slurm_config['resource']
    # Maximum number of ores per node
    n_cores_per_node = slurm_config[resource]['n_cores_per_node']
    # Maximum number of nodes
    n_nodes_max = slurm_config[resource]['n_nodes_max']
    # Maximum walltime (hours)
    walltime_max = slurm_config[resource]['walltime_max']
    # Get filepath of the run_on_slurm file
    run_filepath = os.path.dirname(inspect.getfile(load_config))

    # Template for writing slurm script. Text must be left adjusted.
    slurm_template = """#!/bin/sh
# Job name
#SBATCH --account={account}
#SBATCH --qos={queue}
#SBATCH --constraint={resource}
#SBATCH --nodes=1
#SBATCH --time={walltime}
#SBATCH --job-name={jobname}
echo "---------------------------"
echo Longitude = {longitude}
echo Latitude = {latitude}
echo Area = {area}
echo path_run = {path_run}
echo jobname = {jobname} 
echo "Job id = $SLURM_JOBID"
echo "Proc id = $SLURM_PROCID"
hostname
date
echo "---------------------------"
"""
    for line in slurm_config['additional_lines']:
        slurm_template += '%s\n' % line
    slurm_template += """
cd {path_run}
srun -N 1 -n 1 {path_python} {run_filepath}/run.py --output-root={output_root} --field-config-filename={field_config_filename} --popsycle-config-filename={popsycle_config_filename} --n-cores-calc-events={n_cores_calc_events} {optional_cmds} 
date
echo "All done!"
"""

    # Check that the specified number of cores does not exceed the resource max
    if n_cores_calc_events > n_cores_per_node:
        print('Error: specified number of cores exceeds limit. Exiting...')
        return None

    optional_cmds = ''

    # Pass along optional parameters if present
    if overwrite:
        optional_cmds += '--overwrite '

    if seed is not None:
        optional_cmds += '--seed=%i ' % seed

    if skip_galaxia:
        optional_cmds += '--skip-galaxia '

    if skip_perform_pop_syn:
        optional_cmds += '--skip-perform-pop-syn '

    if skip_calc_events:
        optional_cmds += '--skip-calc-events '

    if skip_refine_events:
        optional_cmds += '--skip-refine-events '

    if pbh_config_filename:
        optional_cmds += '--pbh-config-filename={0}'.format(pbh_config_filename)

    # Populate the mpi_template specified inputs
    job_script = slurm_template.format(**locals())

    # Write the script to the path_run folder
    script_filename = path_run + '/run_popsycle_%s.sh' % (jobname)
    with open(script_filename, 'w') as f:
        f.write(job_script)

    # Submit the job to disk
    if submitFlag:
        os.chdir(path_run)
        stdout, stderr = execute('sbatch {0}'.format(script_filename))
        print('Submitted job {0} to {1} for {2} time'.format(script_filename,
                                                             resource,
                                                             walltime))
        print('---- Standard Out')
        print(stdout)
        print('---- Standard Err')
        print(stderr)
        print('')


def generate_ubv_to_ztf_grid(iso_dir, filter_name):
    """
    Creates the 2D transformational matrix `ubv_to_ztf-r_grid.npz' and
    `ubv_to_ztf-g_grid.npz' necessary for generating ztf-g and ztf-r
    magnitudes from the UBV filters

    ubv-to-ztf-g
        x-axis : ubv_V - ubv_R
        y-axis : ubv_B - ubv_V
        z-axis : ubv_V - ztf_g

    ubv-to-ztf-r
        x-axis : ubv_V - ubv_R
        y-axis : ubv_B - ubv_V
        z-axis : ubv_R - ztf_r

    Parameters
    ----------
    iso_dir : filepath
        Where are the isochrones stored (for PopStar)

    filter_name : str
        The name of the filter in which to calculate all the
        microlensing events. Must be either 'g' or 'r'.

    Output
    ------
    None

    """

    # Define isochrone parameters for calculating absolute magnitudes
    logAge = np.log10(8 * 10 ** 9)  # Age in log(years)
    dist = 10  # distance in parsec
    metallicity = 0  # Metallicity in [M/H]

    # Define evolution/atmosphere models and extinction law
    evo_model = evolution.MISTv1()
    atm_func = atmospheres.get_merged_atmosphere
    red_law = reddening.RedLawDamineli16()

    # Also specify filters for synthetic photometry (optional). Here we use
    # the HST WFC3-IR F127M, F139M, and F153M filters
    filt_list = ['ztf,r', 'ztf,g', 'ubv,B', 'ubv,V', 'ubv,R']

    # Make multiplicity object
    imf_multi = multiplicity.MultiplicityUnresolved()

    # Make IMF object; we'll use a broken power law with the parameters from Kroupa+01
    # Define boundaries of each mass segement
    massLimits = np.array([0.08, 0.5, 1, 120])
    # Power law slope associated with each mass segment
    powers = np.array([-1.3, -2.3, -2.3])
    my_imf = imf.IMF_broken_powerlaw(massLimits, powers, imf_multi)

    # Define total cluster mass
    mass = 10 ** 5.

    # Make ifmr
    my_ifmr = ifmr.IFMR()

    ubv_b = np.array([])
    ubv_v = np.array([])
    ubv_r = np.array([])
    ztf_g = np.array([])
    ztf_r = np.array([])

    # Create photometry for a range of extinctions
    for AKs in np.arange(0, 1.1, .1):
        my_iso = synthetic.IsochronePhot(logAge, AKs, dist,
                                         metallicity=metallicity,
                                         evo_model=evo_model,
                                         atm_func=atm_func,
                                         red_law=red_law, filters=filt_list,
                                         iso_dir=iso_dir)
        # Make cluster object
        cluster = synthetic.ResolvedCluster(my_iso, my_imf, mass,
                                            ifmr=my_ifmr)
        clust = cluster.star_systems
        cond = ~np.isnan(clust['m_ubv_V'])
        clust = clust[cond]
        clust_cond = np.random.choice(np.arange(len(clust)),
                                      size=10000, replace=False)

        ubv_b = np.append(ubv_b, clust['m_ubv_B'][clust_cond])
        ubv_v = np.append(ubv_v, clust['m_ubv_V'][clust_cond])
        ubv_r = np.append(ubv_r, clust['m_ubv_R'][clust_cond])
        ztf_g = np.append(ztf_g, clust['m_ztf_g'][clust_cond])
        ztf_r = np.append(ztf_r, clust['m_ztf_r'][clust_cond])

    # Given the filter name, define a difference in magnitude to be fit for
    if filter_name == 'g':
        delta_m = ubv_v - ztf_g
    elif filter_name == 'r':
        delta_m = ubv_r - ztf_r

    # Colors in both x and y direction go from 0 to 6 magnitudes
    # x_grid_arr: ubv_v - ubv_r
    # y_grid_arr: ubv_b - ubv_v
    x_grid_arr = np.linspace(0, 6, 1000)
    y_grid_arr = np.linspace(0, 6, 1000)

    # Create a grid of values on x_grid_arr and y_grid_arr
    # with linear algorithm
    ubv_to_ztf_grid = griddata((ubv_v - ubv_r, ubv_b - ubv_v),
                               delta_m,
                               (x_grid_arr[None, :], y_grid_arr[:, None]),
                               method='linear')

    # Resample this grid with both the liner and nearest algorithms onto a
    # finer grid. This allows for the 'nearest' method to
    # create fewer artifacts
    xx, yy = np.meshgrid(x_grid_arr, y_grid_arr)
    xx, yy = xx.flatten(), yy.flatten()

    cond = ~np.isnan(ubv_to_ztf_grid.flatten())
    ubv_to_ztf_grid_filled = griddata((xx[cond], yy[cond]),
                                      ubv_to_ztf_grid.flatten()[cond],
                                      (x_grid_arr[None, :],
                                       y_grid_arr[:, None]),
                                      method='linear')

    ubv_to_ztf_grid_nearest = griddata((xx[cond], yy[cond]),
                                       ubv_to_ztf_grid.flatten()[cond],
                                       (x_grid_arr[None, :],
                                        y_grid_arr[:, None]),
                                       method='nearest')

    # Place values into final grid from linear algorthm, and from the
    # nearest algorithm where the linear algorithm could not find a solution
    cond = np.isnan(ubv_to_ztf_grid_filled)
    ubv_to_ztf_grid_final = np.zeros_like(ubv_to_ztf_grid_filled)
    ubv_to_ztf_grid_final[cond] = ubv_to_ztf_grid_nearest[cond]
    ubv_to_ztf_grid_final[~cond] = ubv_to_ztf_grid_filled[~cond]

    # Save the data
    grid_arr = np.squeeze(np.dstack([xx, yy]), axis=0)
    data_dir = '%s/data' % os.path.dirname(inspect.getfile(perform_pop_syn))
    ubv_to_ztf_filename = '%s/ubv_to_ztf-%s_grid.npz' % (data_dir, filter_name)
    np.savez(ubv_to_ztf_filename,
             ubv_to_ztf_grid=ubv_to_ztf_grid_final.astype(np.float32),
             kdtree_grid=grid_arr.astype(np.float32))


def load_ubv_to_ztf_grid(filter_name):
    """
    Loads the 2D transformational matrix `ubv_to_ztf-r_grid.npz' and
    `ubv_to_ztf-g_grid.npz' necessary for generating ztf-g and ztf-r
    magnitudes from the UBV filters, as well as the kdtree of those values

    ubv-to-ztf-g
        x-axis : ubv_V - ubv_R
        y-axis : ubv_B - ubv_V
        z-axis : ubv_V - ztf_g

    ubv-to-ztf-r
        x-axis : ubv_V - ubv_R
        y-axis : ubv_B - ubv_V
        z-axis : ubv_R - ztf_r

    Parameters
    ----------
    filter_name : str
        The name of the filter in which to calculate all the
        microlensing events. Must be either 'g' or 'r'.

    Output
    ------
    ubv_to_ztf_grid : 2D numpy array
        2D grid array of UBV colors with each cell containing the difference
        between a ztf filter and a ubv filter

    kdtree : cKDTree
        kdtree containing the grid of colors on the x-axis and y-axis

    """
    # Load the ubv_to_ztf_grid from the file
    data_dir = '%s/data' % os.path.dirname(inspect.getfile(perform_pop_syn))
    ubv_to_ztf_filename = '%s/ubv_to_ztf-%s_grid.npz' % (data_dir, filter_name)
    ubv_to_ztf_grid_file = np.load(ubv_to_ztf_filename)

    # Generate a kdtree at the locations of all of the grid points
    ubv_to_ztf_grid = ubv_to_ztf_grid_file['ubv_to_ztf_grid']
    kdtree = cKDTree(ubv_to_ztf_grid_file['kdtree_grid'])

    return ubv_to_ztf_grid, kdtree


def transform_ubv_to_ztf(ubv_b, ubv_v, ubv_r):
    """
    Converts ubv filters (b, v, r) into ztf filters (g, r)

    Parameters
    ----------
    ubv_b : array of floats
        ubv_B photometry of galaxia / PyPopStar sources

    ubv_v : array of floats
        ubv_V photometry of galaxia / PyPopStar sources

    ubv_r : array of floats
        ubv_R photometry of galaxia / PyPopStar sources

    Output
    ------
    ztf_g : array of floats
        ztf_g photometry of galaxia / PyPopStar sources

    ztf_r : array of floats
        ztf_r photometry of galaxia / PyPopStar sources

    """

    # Convert the ubv photometry into the right format
    x_data = ubv_v - ubv_r
    y_data = ubv_b - ubv_v
    data = np.squeeze(np.dstack([x_data, y_data]), axis=0)

    # Only query on data that is luminous
    cond_lum = ~np.isnan(data).any(axis=1)

    for filter_name in ['g', 'r']:
        # Start with an empty array of nans
        ztf_diff = np.full(len(ubv_b), np.nan)

        # Find locations on the grid where x_data and y_data are located.
        # Put those values into the ztf_diff array
        ubv_to_ztf_grid, kdtree = load_ubv_to_ztf_grid(filter_name)
        _, indexes = kdtree.query(data[cond_lum])
        ztf_diff[cond_lum] = ubv_to_ztf_grid.flatten()[indexes]

        # Convert to ztf_g and ztf_r
        if filter_name == 'g':
            ztf_g = ubv_v - ztf_diff
        elif filter_name == 'r':
            ztf_r = ubv_r - ztf_diff

    return ztf_g, ztf_r


def ztf_mag_vega_to_AB(ztf_mag_vega, filter_name):
    """
    Converts vega magnitudes into AB magnitudes for ztf filters.
    Extrapolated from http://astroweb.case.edu/ssm/ASTR620/alternateabsmag.html
    using the effective wavelengths from
    http://svo2.cab.inta-csic.es/svo/theory/fps3/

    Parameters
    ----------
    ztf_mag_vega : float, array of floats
        ztf photometry of galaxia / PyPopStar sources in vega system

    filter_name : str
        The name of the filter in which to calculate all the
        microlensing events. Must be either 'g' or 'r'.

    Output
    ------
    ztf_mag_AB : float, array of floats
        ztf photometry of galaxia / PyPopStar sources in AB system

    """
    if filter_name == 'g':
        ztf_mag_AB = ztf_mag_vega - 0.07
    elif filter_name == 'r':
        ztf_mag_AB = ztf_mag_vega + 0.19
    else:
        print('filter_name must be either g or r')
        ztf_mag_AB = None
    return ztf_mag_AB


def ztf_mag_AB_to_vega(ztf_mag_AB, filter_name):
    """
    Converts AB magnitudes into vega magnitudes for ztf filters.
    Extrapolated from http://astroweb.case.edu/ssm/ASTR620/alternateabsmag.html
    using the effective wavelengths from
    http://svo2.cab.inta-csic.es/svo/theory/fps3/

    Parameters
    ----------
    ztf_mag_AB : float, array of floats
        ztf photometry of galaxia / PyPopStar sources in AB system

    filter_name : str
        The name of the filter in which to calculate all the
        microlensing events. Must be either 'g' or 'r'.

    Output
    ------
    ztf_mag_vega : float, array of floats
        ztf photometry of galaxia / PyPopStar sources in vega system

    """
    if filter_name == 'g':
        ztf_mag_vega = ztf_mag_AB + 0.07
    elif filter_name == 'r':
        ztf_mag_vega = ztf_mag_AB - 0.19
    else:
        print('filter_name must be either g or r')
        ztf_mag_vega = None
    return ztf_mag_vega


def return_nearest_gridpoint(grid, x_grid_arr, y_grid_arr, x_data, y_data):
    """
    Algorithm for finding the nearest grid cell on a 2D array given a
    datapoint that falls within the bounds of the 2D array.

    Parameters
    ----------
    grid : 2D numpy array
        2D array with size (len(y_grid_arr), len(x_grid_array))

    x_grid_arr : numpy array
        2D grid indices in the x-dimension

    y_grid_arr : numpy array
        2D grid indices in the y-dimension

    x_data : numpy array
        x-coordinate for data that will be located onto the grid

    y_data : numpy array
        y-coordinate for data that will be located onto the grid

    Output
    ------
    gridpoint_arr : numpy array
        list of nearest cell values on the grid at
        the location of (x_data, y_data)

    """
    # Convert x_data and y_data to array if single data point is received
    x_data = np.atleast_1d(x_data)
    y_data = np.atleast_1d(y_data)

    gridpoint_arr = []
    for x, y in zip(x_data, y_data):
        # Loop through x_data and y_data
        if np.isnan(x) or np.isnan(y):
            # If either x_data or y_data is nan, return nan
            gridpoint = np.nan
        else:
            # Find location on the grid where x_data and y_data are
            # closest to the grid indices
            x_idx = np.argmin(np.abs(x - x_grid_arr))
            y_idx = np.argmin(np.abs(y - y_grid_arr))
            gridpoint = grid[y_idx, x_idx]
        gridpoint_arr.append(gridpoint)

    # Convert gridpoint_arr into numpy array
    gridpoint_arr = np.array(gridpoint_arr)

    # If only a single data point was received, return a single value
    if len(gridpoint_arr) == 1:
        gridpoint_arr = gridpoint_arr[0]

    return gridpoint_arr

def angdist(ra1, dec1, ra2, dec2):
    '''
    Takes two spherical coordinates and determines the angluar distance between
    them.
    Input:
    ra1,dec1 [degrees] angular coordinates of the first point
    ra2,dec2 [degrees] angular coordinates of the second point
    Output:
    distance [degrees] angular distance between the two points
    '''
    from numpy import pi, sin, cos, arccos
    d2r = pi / 180.0
    cosdist = (cos(np.absolute(ra1 - ra2) * d2r) * cos(np.absolute(dec1 * d2r)) * cos(np.absolute(dec2 * d2r)) +
                sin(np.absolute(dec1 * d2r)) * sin(np.absolute(dec2 * d2r)))
    distance = arccos(cosdist) / d2r
    return distance


def add_pbh(hdf5_file, ebf_file, output_root2, fdm=1, pbh_mass=40, r_max=8.3, c=12.94, r_vir=200, inner_slope = .5, v_esc = 550, overwrite = False, seed = None):
    """
    Given some hdf5 file from perform_pop_syn output, creates PBH positions, velocities, etc,
    and saves them in a new HDF5 file with the PBHs added.

    Parameters
    ----------
    hdf5_file : str or hdf5 file
        str : name of the hdf5 file from the output of perform_pop_syn

    ebf_file : str or ebf file
        str : name of the ebf file from Galaxia
        ebf file : actually the ebf file from Galaxia

    output_root2 : str
        The thing you want the output files to be named
        Examples:
           'myout'
           '/some/path/to/myout'
           '../back/to/some/path/myout'

    fdm : float
        Fraction of dark matter.
        The fraction of dark matter that you want to consist of PBHs.
        Defaults to 1.

    pbh_mass : int
        The single mass that all PBHs will have.
        Defaults to 40 Msun (from LIGO detections thought to be primordial)

    r_max : float
        The maximum radius from the galactic center that you want to find PBHs at.
        Defaults to 8.3 kpc (Where Earth is located)

    c : float
        Concentration index.
        Defaults to 12.94 (the value given in McMillan 2016, used in the paper we derive the velocities from)

    r_vir : float
        The virial radius.
        Defaults to 200 kpc (The virial radius of the Milky Way)

    Optional Parameters
    -------------------
    inner_slope: float
        The inner slope of the MW halo as described in https://iopscience.iop.org/article/10.1088/1475-7516/2018/09/040/pdf.
        Inner_slope goes into the determination of the velocities and each value returns a slightly different distribution.
        The default value is .5 because it is in the middle of the options. More investigation is needed.

    v_esc: int
        The escape velocity of the Milky Way.
        v_esc is used in calculating the velocities.
        Default is 550 because most papers cite values of 515-575, with a lot being around 550.

    overwrite : bool
        If set to True, overwrites output files. If set to False, exists the
        function if output files are already on disk.
        Default is False.

    seed : int
        If set to non-None, all random sampling will be seeded with the
        specified seed, forcing identical output for PyPopStar and PopSyCLE.
        Default None.

    Outputs
    -------
    <output_root2>.h5 : hdf5 file
        The new .h5 file with PBHs injected in.
    """
    ##########
    # Error handling: check whether files exist and
    # whether input types are correct.
    ##########

    if not overwrite:
        # Check if HDF5 file exists already. If it does, throw an error message
        # to complain and exit.
        if os.path.isfile(output_root2 + '.h5'):
            raise Exception(
                'That .h5 file name is taken! Either delete the .h5 file, '
                'or pick a new name.')

    # Error handling/complaining if input types are not right.

    if ebf_file[-4:] != '.ebf':
        raise Exception('ebf_file must be an ebf file.')

    if type(output_root2) != str:
        raise Exception('output_root must be a string.')

    if type(fdm) != float:
        if type(fdm) != int:
            raise Exception('fdm must be a float or an integer.')

    if type(pbh_mass) != int:
        if type(pbh_mass) != float:
            raise Exception('pbh_mass must be an integer or a float.')

    if type(r_max) != float:
        if type(r_max) != int:
            raise Exception('r_max must be a float or an integer.')

    if type(c) != int:
        if type(c) != float:
            raise Exception('c must be an integer or a float.')

    if type(r_vir) != float:
        if type(r_vir) != int:
            raise Exception('r_vir must be a float or an integer.')

    if seed is not None:
        if type(seed) != int:
            raise Exception('seed must be an integer.')

    ##########
    # Start of code
    #########

    # Set random seed
    np.random.seed(seed)

    t0 = time.time()

    #Define parameters for NFW profile calculations
    r_s = r_vir/c #kpc, scale radius
    g = 4.3*(10**-3) #(pc*km^2)/(Msun*s^2)
    h = 70 #km/(s*Mpc)

    #Read in the hdf5 file that doesn't have PBHs. Product of perform_pop_syn.
    no_pbh_hdf5_file = h5py.File(hdf5_file, 'r')
    key_list = list(no_pbh_hdf5_file)
    #Delete lat_bin_edges and long_bin_edges from key_list.
    key_list = [key for key in key_list if 'bin_edges' not in key]

    #Get data from lat_bin_edges and long_bin_edges
    lat_bin = pd.DataFrame(np.array(no_pbh_hdf5_file['lat_bin_edges']))
    long_bin = pd.DataFrame(np.array(no_pbh_hdf5_file['long_bin_edges']))
    bin_edges_number = len(long_bin)

    #Getting the maximum ID from all of the stars and compact objects.
    #Later used to set the IDs of the PBHs.
    max_id_no_pbh = []
    for key in key_list:
        max_id_no_pbh.append(np.max(no_pbh_hdf5_file[key][20]))
    max_id = np.amax(max_id_no_pbh)

    no_pbh_hdf5_file.close()

    #Read in ebf file
    t = ebf.read_ind(ebf_file, '/log', 0)
    # Convert log to useful dictionary.
    ebf_log = make_ebf_log(t)

    #Obtain survey area and center latitude and longitude
    b = float(ebf_log['latitude'])
    l = float(ebf_log['longitude'])
    surveyArea = float(ebf_log['surveyArea'])

    #Calculate the size of the field of view we are running
    field_of_view_diameter = 2*((surveyArea/np.pi)**(1/2))

    #NFW Profile calculations to determine mass of dark matter within given distance of galactic center
    rho_crit = ((3*(h**2))/(8*np.pi*g))*(10**6) #Msun/Mpc^3
    rho_knot = (200/3)*(rho_crit)*((c**3)/(np.log(c+1)-(c/(1+c)))) # Msun/Mpc^3
    mass_within_r_max = (4*np.pi*rho_knot*(r_s**3)*(np.log((r_s + r_max)/r_s) - (r_max/(r_s+r_max))))*(((10**3)**3)/((10**6)**3))*fdm #Msun

    #Determine the number of PBHs within that distance
    #num_pbh_within_r_max = (mass_within_r_max/pbh_mass)
    #num_pbh_within_r_max = round(num_pbh_within_r_max)
    num_pbh_within_r_max = 8e7

    """
    Defining needed functions from the python package "NFWdist".
    Used to calculate PBH radii from galactic center assuming NFW profile.
    https://github.com/CullanHowlett/NFWdist
    
    x, q: array_like
          Vector of quantiles. This is scaled such that x=R/Rvir for NFW. This means the PDF is only defined between 0 and 1.
        p: array_like
          Vector of probabilities
    
    pnfw: distribution function
    qnfw: Quantile function (CDF inversion)
    """

    def pnfwunorm(q, con=5):
        if hasattr(con, '__len__'):
            y = np.outer(q,con)
        else:
            y = q*con
        return np.log(1.0 + y)-y/(1.0 + y)

    def pnfw(q, con=5, logp=False):
        p = pnfwunorm(q, con=con)/pnfwunorm(1, con=con)
        if hasattr(q, '__len__'):
            p[q>1] = 1
            p[q<=0] = 0
        else:
            if (q > 1):
                p = 1
            elif (q <= 0):
                p = 0
        if(logp):
            return np.log(p)
        else:
            return p

    def qnfw(p, con=5, logp=False):
        if (logp):
            p = np.exp(p)
        if hasattr(p, '__len__'):
            p[p>1] = 1
            p[p<=0] = 0
        else:
            if (p > 1):
                p = 1
            elif (p <= 0):
                p = 0
        if hasattr(con, '__len__'):
            p = np.outer(p,pnfwunorm(1, con=con))
        else:
            p *= pnfwunorm(1, con=con)
        return (-(1.0/np.real(special.lambertw(-np.exp(-p-1))))-1)/con

    #Calculating radius values for all PBHs within r_max of the galactic center, using NFWDist functions
    r_values = (qnfw(np.random.rand(int(num_pbh_within_r_max)) * pnfw(r_max/r_vir,con=c, logp=False), con=c)*r_vir)

    #Sample PBH latitude and longitudes to get full spherical coordinates.
    sin_lats = np.random.uniform(-1, 1, int(num_pbh_within_r_max))
    lats=np.arcsin(sin_lats)
    longs = np.random.uniform(0, np.pi*2, int(num_pbh_within_r_max))

    #Converting spherical galactocentric coordinates to cartesian galactocentric coordinates
    cart = astropy.coordinates.spherical_to_cartesian(r_values, lats, longs)

    #Defining galactocentric coordinate frame
    galacto = coord.Galactocentric(x=cart[0] * units.kpc, y=cart[1] * units.kpc, z=cart[2] * units.kpc)

    #Transforming from galactocentric to galactic coordinates
    #outputs l, b, and distance in degrees.
    galactic = galacto.transform_to(coord.Galactic(representation_type='cartesian'))

    latitude=galactic.b.deg
    longitude=galactic.l.deg
    #Adjusting longitude values to match the coordinate format that we need
    longitude=np.where(longitude>180, longitude-360, longitude)

    #Set minimum and maximum l and b for PBH mask.
    l_min = np.min(long_bin).values
    l_max = np.max(long_bin).values
    b_min = np.min(lat_bin).values
    b_max = np.max(lat_bin).values

    #Calculating distances between each latitude, longitude pair, and the center of the field of view.
    dists = angdist(l, b, longitude, latitude)

    #Masking the full PBH data to obtain just the PBHs in our field of view.
    mask = (galactic.distance.kpc <= 2*r_max) & (dists < field_of_view_diameter)
    data_in_field = galactic[mask]

    #Obtain the radius, l, and b values for all of the PBHs in our field of view.
    r_in_field = data_in_field.distance.kpc
    l_in_field = data_in_field.l.deg
    b_in_field = data_in_field.b.deg

    #Converting the PBH positions from the field of view back to galactocentric for determining velocities.
    galactic_pbh = coord.Galactic(l=l_in_field * units.deg, b=b_in_field * units.deg, distance=r_in_field * units.kpc)
    galactic_pbh = galactic_pbh.transform_to(coord.Galactocentric(representation_type='spherical'))
    cart_pbh = astropy.coordinates.cartesian_to_spherical(galactic_pbh.x, galactic_pbh.y, galactic_pbh.z)
    pbh_r_galacto = cart_pbh[0]

    #Inner slope of the MW halo
    #From Lacroix et al 2018, Figure 11 (top left panel)
    if inner_slope == 1:
        vel_data = pd.read_csv('data/radial_velocity_profile_steep.csv')
    elif inner_slope == .25:
        vel_data = pd.read_csv('data/radial_velocity_profile_shallow.csv')
    else:
        vel_data = pd.read_csv('data/radial_velocity_profile_middle.csv')

    #Interpolating v values from the above data, given the PBH r values.
    pbh_vrms = np.interp(pbh_r_galacto, vel_data['r'], vel_data['v'])
    v_vals = np.arange(0, v_esc) #Goes from v to v_esc
    a = (1/2)*pbh_vrms*((np.pi/2)**(1/2))

    #Calculating the v_rms velocities for the PBHs by randomly sampling from the CDF.
    rand_cdf = np.array([])

    for a_val in a:
        cdf = scipy.special.erf(v_vals/(a_val*2**(1/2)))-(((2/np.pi)**(1/2))*((v_vals*np.exp(-v_vals**2/2*a_val**2))/a_val))
        rand_cdf = np.append(rand_cdf, np.random.uniform(0, np.amax(cdf)))
    interpreted_rms_velocities = np.interp(rand_cdf, cdf, v_vals)

    #Sampling random latitude and longitude values for velocity to complete the spherical velocities.
    sin_lat_vel = np.random.uniform(-1, 1, len(data_in_field))
    lat_vel = np.arcsin(sin_lat_vel)
    long_vel = np.random.uniform(0, 2*np.pi, len(data_in_field))

    #Transforming velocities to cartesian to get vx, vy, and vz.
    cart_vel = astropy.coordinates.spherical_to_cartesian(interpreted_rms_velocities, lat_vel, long_vel)

    vx = cart_vel[0]
    vy = cart_vel[1]
    vz = cart_vel[2]

    #Getting the rest of the PBH data for the combined .h5 file
    mass = np.full(len(data_in_field), pbh_mass)
    zams_mass = mass
    age = np.full(len(data_in_field), np.nan)
    pop_id = np.full(len(data_in_field), 10)
    rem_id = np.full(len(data_in_field), 104)

    b_rad = np.radians(b_in_field)
    l_rad = np.radians(l_in_field)
    cart_helio = astropy.coordinates.spherical_to_cartesian(r_in_field, b_rad, l_rad)
    px = cart_helio[0]
    py = cart_helio[1]
    pz = cart_helio[2]

    vr, mu_b, mu_lcosb = calc_sph_motion(vx, vy, vz, r_in_field, b_in_field, l_in_field)
    obj_id = np.arange((max_id+1), (max_id+len(data_in_field)+1))

    exbv = np.full(len(data_in_field), np.nan)
    ubv_k = np.full(len(data_in_field), np.nan)
    ubv_j = np.full(len(data_in_field), np.nan)
    ubv_i = np.full(len(data_in_field), np.nan)
    ubv_u = np.full(len(data_in_field), np.nan)
    ubv_r = np.full(len(data_in_field), np.nan)
    ubv_b = np.full(len(data_in_field), np.nan)
    ubv_h = np.full(len(data_in_field), np.nan)
    ubv_v = np.full(len(data_in_field), np.nan)
    teff = np.full(len(data_in_field), np.nan)
    grav = np.full(len(data_in_field), np.nan)
    mbol = np.full(len(data_in_field), np.nan)
    feh = np.full(len(data_in_field), np.nan)
    ztf_g = np.full(len(data_in_field), np.nan)
    ztf_r = np.full(len(data_in_field), np.nan)

    #Making a dataframe of all PBH data from PBHs in the field of view.
    pbh_data = pd.DataFrame({'zams_mass':zams_mass, 'rem_id':rem_id, 'mass':mass, 'px':px, 'py':py, 'pz':pz, 'vx':vx, 'vy':vy, 'vz':vz, 'rad':r_in_field, 'glat':b_in_field, 'glon':l_in_field, 'vr':vr, 'mu_b':mu_b, 'mu_lcosb':mu_lcosb, 'age':age, 'popid':pop_id, 'ubv_k':ubv_k, 'ubv_i':ubv_i, 'exbv':exbv, 'obj_id':obj_id, 'ubv_j':ubv_j, 'ubv_u':ubv_u, 'ubv_r':ubv_r, 'ubv_b':ubv_b, 'ubv_h':ubv_h, 'ubv_v':ubv_v, 'teff':teff, 'grav':grav, 'mbol':mbol, 'feh':feh, 'ztf_g':ztf_g, 'ztf_r':ztf_r})

    #Opening the file with no PBHs and creating a new file for the PBHs added.
    no_pbh_hdf5_file = h5py.File(hdf5_file, 'r')
    pbh_hdf5_file = h5py.File(output_root2 + '.h5', 'w')

    #Calculate the maximum and minimum l and b values for each dataset in the no PBH file,
    #so that we can determine which datasets to correctly add the PBHs.
    lat_bin_values = lat_bin.values
    long_bin_values = long_bin.values
    lat_long_list = []
    for idx in range(len(lat_bin_values)-1):
        max_l = lat_bin_values[idx+1]
        min_l = lat_bin_values[idx]
        for idx2 in range(len(long_bin_values)-1):
            max_b = long_bin_values[idx2+1]
            min_b = long_bin_values[idx2]
            lat_long_list.append((min_l[0], max_l[0], min_b[0], max_b[0]))

    #Appending the PBH data to the no PBH data and writing to the new .h5 file.
    for idx, key in enumerate(key_list):
        data = pd.DataFrame(no_pbh_hdf5_file[key][:])
        min_l, max_l, min_b, max_b = lat_long_list[idx]
        mask = (pbh_data['glon'] >= min_b) & (pbh_data['glon'] <= max_b) & (pbh_data['glat'] >= min_l) & (pbh_data['glat'] <= max_l)
        pbh_key = pbh_data[mask].T
        pbh_key.reset_index(drop=True, inplace=True)
        full_key = pd.concat([data, pbh_key], axis=1)
        d_=pbh_hdf5_file.create_dataset(key, (full_key.shape[0], full_key.shape[1]), data=full_key)
    d_lat = pbh_hdf5_file.create_dataset('lat_bin_edges', (len(lat_bin), 1), data=lat_bin)
    d_long = pbh_hdf5_file.create_dataset('long_bin_edges', (len(lat_bin), 1), data=long_bin)
    no_pbh_hdf5_file.close()
    pbh_hdf5_file.close()

    t1 = time.time()
    print('Total runtime: {0:f} s'.format(t1 - t0))

    return

def generate_pbh_config_file(config_filename, fdm, pbh_mass, r_max, c, r_vir, inner_slope, v_esc):
    """
    Save PBH configuration parameters into a yaml file

    Parameters
    ----------

    fdm : float
        Fraction of dark matter.
        The fraction of dark matter that you want to consist of PBHs.

    pbh_mass : int
        The single mass that all PBHs will have.

    r_max : float
        The maximum radius from the galactic center that you want to find PBHs at.

    c : float
        Concentration index.

    r_vir : float
        The virial radius.

    inner_slope: float
        The inner slope of the MW halo as described in https://iopscience.iop.org/article/10.1088/1475-7516/2018/09/040/pdf.
        Inner_slope goes into the determination of the velocities and each value returns a slightly different distribution.

    v_esc: int
        The escape velocity of the Milky Way.
        v_esc is used in calculating the velocities.

    Output
    ------
    None
    """

    config = {'fdm': fdm,
              'pbh_mass': pbh_mass,
              'r_max': r_max,
              'c': c,
              'r_vir': r_vir,
              'inner_slope': inner_slope,
              'v_esc': v_esc}
    generate_config_file(config_filename, config)

=======
>>>>>>> cd7e47da
<|MERGE_RESOLUTION|>--- conflicted
+++ resolved
@@ -7,6 +7,7 @@
 - perform_pop_syn
 - calc_events
 - refine_events
+- add_pbh
 """
 
 import numpy as np
@@ -20,7 +21,7 @@
 import astropy.coordinates as coord
 from astropy.coordinates.representation import UnitSphericalRepresentation
 from astropy.coordinates import SkyCoord  # High-level coordinates
-from astropy.coordinates import Angle  # Angles
+from astropy.coordinates import Angle, Latitude, Longitude  # Angles
 from astropy.table import Table
 from astropy.table import vstack
 from popstar.imf import imf
@@ -41,7 +42,6 @@
 import inspect
 import numpy.lib.recfunctions as rfn
 from popsycle import utils
-
 
 
 ##########
@@ -81,12 +81,7 @@
 filt_dict['ztf_r'] = {'Damineli16': 2.228}
 
 ##########
-<<<<<<< HEAD
-# Dictionary for going between values in
-# .h5 datasets and keys in astropy table
-=======
 # Dictionary for listing out supported photometric systems and filters
->>>>>>> cd7e47da
 ##########
 photometric_system_dict = {}
 photometric_system_dict['ubv'] = ['J', 'H', 'K', 'U', 'B', 'V', 'I', 'R']
@@ -515,13 +510,6 @@
                 star_dict['grav'] = ebf.read_ind(ebf_file, '/grav', bin_idx)
                 star_dict['teff'] = ebf.read_ind(ebf_file, '/teff', bin_idx)
                 star_dict['feh'] = ebf.read_ind(ebf_file, '/feh', bin_idx)
-<<<<<<< HEAD
-
-                # Angle wrapping for longitude
-                wrap_idx = np.where(star_dict['glon'] > 180)[0]
-                star_dict['glon'][wrap_idx] -= 360
-=======
->>>>>>> cd7e47da
                 star_dict['rad'] = ebf.read_ind(ebf_file, '/rad', bin_idx)
                 star_dict['rem_id'] = np.zeros(len(bin_idx))
                 star_dict['obj_id'] = np.arange(len(bin_idx)) + n_binned_stars
@@ -866,12 +854,7 @@
 
     Returns
     -------
-<<<<<<< HEAD
-
-    comp_dict : dictionary (N_keys = 25)
-=======
     comp_dict : dictionary
->>>>>>> cd7e47da
         Keys are the same as star_dict, just for compact objects.
 
     next_id : int
@@ -941,10 +924,6 @@
         comp_table = output[compact_ID]
 
         # Removes unused columns to conserve memory.
-<<<<<<< HEAD
-
-=======
->>>>>>> cd7e47da
         keep_columns = ['mass', 'phase', 'mass_current', 'm_ubv_I', 'm_ubv_R',
                         'm_ubv_B', 'm_ubv_U', 'm_ubv_V', 'm_ukirt_H',
                         'm_ukirt_J', 'm_ukirt_K']
@@ -1182,39 +1161,6 @@
         An hdf5 file with datasets that correspond to the longitude bin edges,
         latitude bin edges, and the compact objects and stars sorted into
         those bins.
-<<<<<<< HEAD
-
-        The indices correspond to the keys as follows:
-        [0] : zams_mass
-        [1] : rem_id
-        [2] : mass
-        [3] : px
-        [4] : py
-        [5] : pz
-        [6] : vx
-        [7] : vy
-        [8] : vz
-        [9] : rad
-        [10] : glat (b)
-        [11] : glon (l)
-        [12] : vr
-        [13] : mu_b
-        [14] : mu_lcosb
-        [15] : age
-        [16] : popid
-        [17] : ubv_K (UBV K-band abs. mag)
-        [18] : ubv_I (UBV I-band abs. mag)
-        [19] : exbv (3-D Schlegel extinction maps)
-        [20] : obj_id (unique ID number across stars and compact objects)
-        [21] - [26] : ubv_<x> (J, U, R, B, H, V abs. mag, in that order)
-        [27] : teff
-        [28] : grav
-        [29] : mbol
-        [30] : feh
-        Optional:
-        [31] - [32] : ztf_<x> (g, r abs. mag, in that order, if selected)
-=======
->>>>>>> cd7e47da
     """
     # Create compound datatype from obj_arr
     comp_dtype = _generate_comp_dtype(obj_arr)
@@ -1224,17 +1170,6 @@
     ##########
     for ll in range(len(long_bin_edges) - 1):
         for bb in range(len(lat_bin_edges) - 1):
-<<<<<<< HEAD
-            # HARDCODED: Fix the dimensions of the data set to 31 columns.
-            # (Same as star_dict and comp_dict)
-
-            dset_dim1 = 31
-            if additional_photometric_systems is not None:
-                if 'ztf' in additional_photometric_systems:
-                    dset_dim1 = 33
-
-=======
->>>>>>> cd7e47da
             # Open our HDF5 file for reading and appending.
             # Create as necessary.
             hf = h5py.File(output_root + '.h5', 'r+')
@@ -1262,42 +1197,6 @@
 
                 if len(id_lb) == 0:
                     continue
-<<<<<<< HEAD
-
-                save_data = np.zeros((len(obj_arr), len(id_lb)))
-                save_data[0, :] = np.float64(obj_arr['zams_mass'][id_lb])
-                save_data[1, :] = np.float64(obj_arr['rem_id'][id_lb])
-                save_data[2, :] = np.float64(obj_arr['mass'][id_lb])
-                save_data[3, :] = np.float64(obj_arr['px'][id_lb])
-                save_data[4, :] = np.float64(obj_arr['py'][id_lb])
-                save_data[5, :] = np.float64(obj_arr['pz'][id_lb])
-                save_data[6, :] = np.float64(obj_arr['vx'][id_lb])
-                save_data[7, :] = np.float64(obj_arr['vy'][id_lb])
-                save_data[8, :] = np.float64(obj_arr['vz'][id_lb])
-                save_data[9, :] = np.float64(obj_arr['rad'][id_lb])
-                save_data[10, :] = np.float64(obj_arr['glat'][id_lb])
-                save_data[11, :] = np.float64(obj_arr['glon'][id_lb])
-                save_data[12, :] = np.float64(obj_arr['vr'][id_lb])
-                save_data[13, :] = np.float64(obj_arr['mu_b'][id_lb])
-                save_data[14, :] = np.float64(obj_arr['mu_lcosb'][id_lb])
-                save_data[15, :] = np.float64(obj_arr['age'][id_lb])
-                save_data[16, :] = np.float64(obj_arr['popid'][id_lb])
-                save_data[17, :] = np.float64(obj_arr['ubv_K'][id_lb])
-                save_data[18, :] = np.float64(obj_arr['ubv_I'][id_lb])
-                save_data[19, :] = np.float64(obj_arr['exbv'][id_lb])
-                save_data[20, :] = np.float64(obj_arr['obj_id'][id_lb])
-                save_data[21, :] = np.float64(obj_arr['ubv_J'][id_lb])
-                save_data[22, :] = np.float64(obj_arr['ubv_U'][id_lb])
-                save_data[23, :] = np.float64(obj_arr['ubv_R'][id_lb])
-                save_data[24, :] = np.float64(obj_arr['ubv_B'][id_lb])
-                save_data[25, :] = np.float64(obj_arr['ubv_H'][id_lb])
-                save_data[26, :] = np.float64(obj_arr['ubv_V'][id_lb])
-                save_data[27, :] = np.float64(obj_arr['teff'][id_lb])
-                save_data[28, :] = np.float64(obj_arr['grav'][id_lb])
-                save_data[29, :] = np.float64(obj_arr['mbol'][id_lb])
-                save_data[30, :] = np.float64(obj_arr['feh'][id_lb])
-=======
->>>>>>> cd7e47da
 
                 # Loop over the obj_arr and add all columns
                 # (matching id_lb) into save_data
@@ -1372,14 +1271,8 @@
     Output
     ------
     <output_root2>_events.fits : Astropy .fits table
-<<<<<<< HEAD
-        Table of candidate microlensing events. There are 66 columns
-        (see documentation PDF) and the number of rows corresponds to 
-        the number of candidate events.
-=======
         Table of candidate microlensing events. The number of rows
         corresponds to the number of candidate events.
->>>>>>> cd7e47da
 
     """
 
@@ -1474,14 +1367,14 @@
     ##########
     # Should I use starmap_async?
     results = pool.starmap(_calc_event_time_loop, inputs)
-    
+
     pool.close()
     pool.join()
 
     # Remove all the None values
     # (occurs for patches with less than 10 objects)
     results = [i for i in results if i is not None]
-    
+
     results_ev = []
     results_bl = []
 
@@ -1504,38 +1397,8 @@
 
     # Convert the events numpy recarray into an
     # Astropy Table for easier consumption.
-<<<<<<< HEAD
-    # The dimensions of events_tmp is 66 x Nevents
-    # The dimensions of blends_tmp is 34 x Nblends
-
-    names_base = ['zams_mass', 'rem_id', 'mass', 'px', 'py', 'pz', 'vx', 'vy',
-                  'vz', 'rad', 'glat', 'glon', 'vr', 'mu_b', 'mu_lcosb', 'age',
-                  'popid', 'ubv_K', 'ubv_I', 'exbv', 'obj_id', 'ubv_J',
-                  'ubv_U', 'ubv_R', 'ubv_B', 'ubv_H', 'ubv_V',
-                  'teff', 'grav', 'mbol', 'feh']
-    if additional_photometric_systems is not None:
-        if 'ztf' in additional_photometric_systems:
-            names_base += ['ztf_g', 'ztf_r']
-
-    event_names = []
-    for extension in ['L', 'S']:
-        for name in names_base:
-            event_names.append('%s_%s' % (name, extension))
-    event_names += ['theta_E', 'u0', 'mu_rel', 't0']
-
-    events_tmp = unique_events(events_tmp)
-
-    events_final = Table(events_tmp.T,
-                         names=event_names)
-
-    blends_names = ['obj_id_L', 'obj_id_S']
-    for name in names_base:
-        blends_names.append('%s_N' % name)
-    blends_names += ['sep_LN']
-=======
     events_tmp = unique_events(events_tmp)
     events_final = Table(events_tmp)
->>>>>>> cd7e47da
 
     if len(results_bl) != 0:
         blends_tmp = unique_blends(blends_tmp)
@@ -1617,7 +1480,6 @@
     ####################
 
     # Initialize events_llbb and blends_llbb.
-
     events_llbb = None
     blends_llbb = None
 
@@ -1640,9 +1502,8 @@
         return
 
     time_array = np.linspace(-1 * obs_time / 2.0, obs_time / 2.0, n_obs)
-    
+
     for i in np.arange(len(time_array)):
-
         # Find potential lenses and sources that fall within radius cut.
         lens_id, sorc_id, r_t, sep, event_id1, c = _calc_event_cands_radius(bigpatch,
                                                                             time_array[i],
@@ -1657,7 +1518,7 @@
         # to hope that we can detect them. Trim on a Theta_E criteria.
         event_lbt = _calc_event_cands_thetaE(bigpatch, theta_E, u, theta_frac,
                                              lens_id, sorc_id, time_array[i])
-        
+
         if event_lbt is not None:
             # Concatenate the current event table
             # (at this l, b, time) with the rest.
@@ -1667,7 +1528,6 @@
                 events_llbb = event_lbt
 
             # Keep only unique events within our different time stamps
-
             events_llbb = unique_events(events_llbb)
 
             #########
@@ -1677,6 +1537,7 @@
             # or the source, in the table.
             ##########
             blends_lbt = _calc_blends(bigpatch, c, event_lbt, blend_rad)
+
             if blends_lbt is not None:
                 # Concatenate the current blend table (at this l, b, time)
                 # with the rest.
@@ -2052,18 +1913,11 @@
     """
     # Pull the unique ID numbers for the lens and source and put them into a
     # table of 2 x N_lenses.
-<<<<<<< HEAD
-
-    lens_uid = event_table[col_idx['obj_id'], :]
-    sorc_uid = event_table[col_idx['obj_id'] + len(col_idx), :]
-=======
     lens_uid = event_table['obj_id_L']
     sorc_uid = event_table['obj_id_S']
->>>>>>> cd7e47da
     events_uid = np.swapaxes(np.vstack((lens_uid, sorc_uid)), 0, 1)
 
     # Determine if we have unique events (and how many duplicates there are).
-
     unique_returns = np.unique(events_uid,
                                return_index=True, return_inverse=True,
                                return_counts=True, axis=0)
@@ -2075,21 +1929,13 @@
     new_event_table = event_table[unique_indices]
 
     # Check for duplicate events and keep the one with the closest u.
-
     dpdx = np.where(unique_counts > 1)[0]
     for ii in range(len(dpdx)):
-        
         # Fetch the duplicates for this event.
         dup_idx = np.where(unique_inverse == dpdx[ii])[0]
-<<<<<<< HEAD
-        dup_events = event_table[:, dup_idx]
-        min_idx = np.argmin(dup_events[len(col_idx) +  2 - 1])
-        new_event_table[:, dpdx[ii]] = event_table[:, dup_idx[min_idx]]
-=======
         dup_events = event_table[dup_idx]
         min_idx = np.argmin(dup_events['u0'])
         new_event_table[dpdx[ii]] = event_table[dup_idx[min_idx]]
->>>>>>> cd7e47da
 
     return new_event_table
 
@@ -2106,12 +1952,7 @@
     blend_table : blend array 
         A table with all the events. There is 1 column with the unique
         source ID, 1 with the unique lens ID lens, 1 with the lens-neighbor
-<<<<<<< HEAD
-        separation, and 31 with info about the neighbor (same order as the
-        other "all info" tables).
-=======
         separation, and the remaining columns contain info about the neighbors.
->>>>>>> cd7e47da
 
 
     Return
@@ -2797,6 +2638,7 @@
 
     return
 
+
 ###########################################################################
 ############ General formulas, conversions, and calculations ##############
 ###########################################################################
@@ -3310,843 +3152,6 @@
 
     return f
 
-<<<<<<< HEAD
-
-def check_for_output(filename, overwrite=False):
-    """
-    Checks for the existence of files and either overwrites them or
-    raises a warning.
-
-    Parameters
-    ----------
-    filename : str
-        Name of the file to be inspected
-
-    overwrite : bool
-        Flag to determine whether to overwrite in the presence of the file
-        or to raise an error. If True, file is overwritten.
-        If False, error is raised. Default False.
-
-    Output
-    ------
-    status : bool
-        Status of operation.
-        True: Error due to already existing file.
-        False: File either does not exist or was successfully deleted.
-
-    """
-    if os.path.exists(filename):
-        if overwrite:
-            os.remove(filename)
-            return False
-        else:
-            print('Error: Output {0} exists, cannot continue. Either '
-                  'rename {0} or rerun run.py with the --overwrite '
-                  'flag.'.format(filename))
-            return True
-    else:
-        return False
-
-
-def load_config(config_filename):
-    """
-    Load configuration parameters from a yaml file into a dictionary
-
-    Parameters
-    ----------
-    config_filename : str
-        Name of the configuration file
-
-    Output
-    ------
-    config : dict
-        Dictionary containing the configuration parameters
-
-    """
-    with open(config_filename, 'r') as f:
-        config = yaml.safe_load(f)
-    return config
-
-
-def generate_field_config_file(longitude, latitude, area,
-                               config_filename='field_config.yaml'):
-    """
-    Save field configuration parameters from a dictionary into a yaml file
-
-    Parameters
-    ----------
-    longitude : float
-        Galactic longitude, ranging from -180 degrees to 180 degrees
-
-    latitude : float
-        Galactic latitude, ranging from -90 degrees to 90 degrees
-
-    area : float
-        Area of the sky that will be generated, in square degrees
-
-    Optional Parameters
-    -------------------
-    config_filename : str
-        Name of the configuration file
-        Default: field_config.yaml
-
-    Output
-    ------
-    None
-    """
-
-    config = {'longitude': longitude,
-              'latitude': latitude,
-              'area': area}
-    generate_config_file(config_filename, config)
-
-
-def generate_slurm_config_file(path_python, account, queue,
-                               resource, n_cores_per_node, n_nodes_max,
-                               walltime_max, additional_lines,
-                               config_filename='slurm_config.yaml'):
-    """
-    Save slurm configuration parameters from a dictionary into a yaml file
-
-    Parameters
-    ----------
-    path_python : str
-        Path to the python executable
-
-    account : str
-        Project account name to charge
-
-    queue : str
-        Scheduler queue type
-
-    resource : str
-        Computing resource name
-
-    n_cores_per_node : int
-        Number of cores in each node of the compute resource
-
-    n_nodes_max : int
-        Total number of nodes in the compute resource
-
-    walltime_max : int
-        Maximum number of hours for single job on the compute resource
-        Format: hh:mm:ss
-
-    additional_lines : list of strings
-        Additional lines to be run before executing run.py
-
-    Optional Parameters
-    -------------------
-    config_filename : str
-        Name of the configuration file
-        Default: slurm_config.yaml
-
-    Output
-    ------
-    None
-    """
-
-    config = {'path_python': path_python,
-              'account': account,
-              'queue': queue,
-              'resource': resource,
-              'additional_lines': additional_lines,
-              resource: {'n_cores_per_node': n_cores_per_node,
-                         'n_nodes_max': n_nodes_max,
-                         'walltime_max': walltime_max}}
-    generate_config_file(config_filename, config)
-
-
-def generate_popsycle_config_file(radius_cut, obs_time,
-                                  n_obs, theta_frac, blend_rad,
-                                  isochrones_dir,
-                                  bin_edges_number,
-                                  BH_kick_speed_mean, NS_kick_speed_mean,
-                                  photometric_system,
-                                  filter_name, red_law,
-                                  config_filename='popsycle_config.yaml'):
-    """
-    Save popsycle configuration parameters from a dictionary into a yaml file
-
-    Parameters
-    ----------
-    radius_cut : float
-        Initial radius cut, in ARCSECONDS.
-
-    obs_time : float
-        Survey duration, in DAYS.
-
-    n_obs : float
-        Number of observations.
-
-    theta_frac : float
-        Another cut, in multiples of Einstein radii.
-
-    blend_rad : float
-        Stars within this distance of the lens are said to be blended.
-        Units are in ARCSECONDS.
-
-    isochrones_dir : str
-        Directory for PyPopStar isochrones
-
-    bin_edges_number : int
-        Number of edges for the bins (bins = bin_edges_number - 1)
-        Total number of bins is (bin_edges_number - 1)**2
-
-    BH_kick_speed_mean : float
-        Mean of the birth kick speed of BH (in km/s) maxwellian distrubution.
-
-    NS_kick_speed_mean : float
-        Mean of the birth kick speed of NS (in km/s) maxwellian distrubution.
-
-    photometric_system : str
-        The name of the photometric system in which the filter exists.
-
-    filter_name : str
-        The name of the filter in which to calculate all the
-        microlensing events. The filter name convention is set
-        in the global filt_dict parameter at the top of this module.
-
-    red_law : str
-        The name of the reddening law to use from PopStar.
-
-    Optional Parameters
-    -------------------
-    config_filename : str
-        Name of the configuration file
-        Default: popsycle_config.yaml
-
-    Output
-    ------
-    None
-    """
-
-    if bin_edges_number is None:
-        bin_edges_number = 'None'
-
-    config = {'radius_cut': radius_cut,
-              'obs_time': obs_time,
-              'n_obs': n_obs,
-              'theta_frac': theta_frac,
-              'blend_rad': blend_rad,
-              'isochrones_dir': isochrones_dir,
-              'bin_edges_number': bin_edges_number,
-              'BH_kick_speed_mean': BH_kick_speed_mean,
-              'NS_kick_speed_mean': NS_kick_speed_mean,
-              'photometric_system': photometric_system,
-              'filter_name': filter_name,
-              'red_law': red_law}
-    generate_config_file(config_filename, config)
-
-
-def generate_config_file(config_filename, config):
-    """
-    Save configuration parameters from a dictionary into a yaml file
-
-    Parameters
-    ----------
-    config_filename : str
-        Name of the configuration file
-
-    config : dict
-        Dictionary containing the configuration parameters
-
-    Output
-    ------
-    None
-
-    """
-    with open(config_filename, 'w') as outfile:
-        yaml.dump(config, outfile, default_flow_style=True)
-
-
-def generate_slurm_script(slurm_config_filename, popsycle_config_filename,
-                           path_run, output_root,
-                           longitude, latitude, area,
-                           n_cores_calc_events,
-                           walltime,
-                           seed=None, overwrite=False, submitFlag=True,
-                           skip_galaxia=False, skip_perform_pop_syn=False,
-                           skip_calc_events=False, skip_refine_events=False,
-                           pbh_config_filename=None):
-    """
-    Generates the slurm script that executes the PopSyCLE pipeline
-
-    Parameters
-    ----------
-    slurm_config_filename : str
-        Name of slurm_config.yaml file containing the slurm parameters
-        that will be used the generate the slurm script header.
-
-    popsycle_config_filename : str
-        Name of popsycle_config.yaml file containing the PopSyCLE parameters
-        that will be passed along to the run_on_slurm.py command in the
-        slurm script.
-
-    path_run : str
-        Directory containing the parameter file and PopSyCLE output files
-
-    output_root : str
-        Base filename of the output files
-        Examples:
-           '{output_root}.h5'
-           '{output_root}.ebf'
-           '{output_root}_events.h5'
-
-    longitude : float
-        Galactic longitude, ranging from -180 degrees to 180 degrees
-
-    latitude : float
-        Galactic latitude, ranging from -90 degrees to 90 degrees
-
-    area : float
-        Area of the sky that will be generated, in square degrees
-
-    n_cores_calc_events : int
-        Number of cores for executing synthetic.calc_events
-
-    walltime : str
-        Amount of walltime that the script will request from slurm.
-        Format: hh:mm:ss
-
-    Optional Parameters
-    -------------------
-    pbh_config_filename : str
-        Name of pbh_config.yaml file containing the PBH parameters
-        that will be passed along to the run_on_slurm.py command in the
-        slurm script.
-
-    seed : int
-        If set to non-None, all random sampling will be seeded with the
-        specified seed, forcing identical output for PyPopStar and PopSyCLE.
-        Default None.
-
-    overwrite : bool
-        If set to True, overwrites output files. If set to False, exists the
-        function if output files are already on disk.
-        Default is False.
-
-    submitFlag : bool
-        If set to True, script will be submitted to the slurm scheduler
-        after being written to disk. If set to False, it will not be submitted.
-        Default is True
-
-    skip_galaxia : bool
-        If set to True, pipeline will not run Galaxia and assume that the
-        resulting ebf file is already present.
-        Default is False
-
-    skip_perform_pop_syn : bool
-        If set to True, pipeline will not run perform_pop_syn and assume that
-        the resulting h5 file is already present.
-        Default is False
-
-    skip_calc_events : bool
-        If set to True, pipeline will not run calc_events and assume that the
-        resulting events and blends files are already present.
-        Default is False
-
-    skip_refine_events : bool
-        If set to True, pipeline will not run refine_events.
-        Default is False
-
-
-    Output
-    ------
-    None
-
-    """
-    # Check for files
-    if not os.path.exists(slurm_config_filename):
-        raise Exception('Slurm configuration file {0} does not exist. '
-                        'Write out file using synthetic.generate_config_file '
-                        'before proceeding.'.format(slurm_config_filename))
-    if not os.path.exists(popsycle_config_filename):
-        raise Exception('PopSyCLE configuration file {0} does not exist. '
-                        'Write out file using synthetic.generate_config_file '
-                        'before proceeding.'.format(popsycle_config_filename))
-
-    # Enforce popsycle_config_filename is an absolute path
-    popsycle_config_filename = os.path.abspath(popsycle_config_filename)
-
-    # Make a run directory for the PopSyCLE output
-    if not os.path.exists(path_run):
-        os.makedirs(path_run)
-
-    # Write a field configuration file to disk in path_run
-    config = {'longitude': longitude,
-              'latitude': latitude,
-              'area': area}
-    field_config_filename = '{0}/field_config.{1}.yaml'.format(path_run,
-                                                               output_root)
-    generate_config_file(field_config_filename, config)
-
-    # Load the slurm configuration file
-    slurm_config = load_config(slurm_config_filename)
-
-    # Create a slurm jobname base that all stages will be appended to
-    jobname = 'l%.1f_b%.1f_%s' % (longitude, latitude, output_root)
-
-    ## Bring the slurm_config values into the namespace so that down before
-    ## the **locals() command can be executed
-
-    # Path to the python executable
-    path_python = slurm_config['path_python']
-    # Project account name to charge
-    account = slurm_config['account']
-    # Queue
-    queue = slurm_config['queue']
-    # Name of the resource that will be ussed for the run
-    resource = slurm_config['resource']
-    # Maximum number of ores per node
-    n_cores_per_node = slurm_config[resource]['n_cores_per_node']
-    # Maximum number of nodes
-    n_nodes_max = slurm_config[resource]['n_nodes_max']
-    # Maximum walltime (hours)
-    walltime_max = slurm_config[resource]['walltime_max']
-    # Get filepath of the run_on_slurm file
-    run_filepath = os.path.dirname(inspect.getfile(load_config))
-
-    # Template for writing slurm script. Text must be left adjusted.
-    slurm_template = """#!/bin/sh
-# Job name
-#SBATCH --account={account}
-#SBATCH --qos={queue}
-#SBATCH --constraint={resource}
-#SBATCH --nodes=1
-#SBATCH --time={walltime}
-#SBATCH --job-name={jobname}
-echo "---------------------------"
-echo Longitude = {longitude}
-echo Latitude = {latitude}
-echo Area = {area}
-echo path_run = {path_run}
-echo jobname = {jobname} 
-echo "Job id = $SLURM_JOBID"
-echo "Proc id = $SLURM_PROCID"
-hostname
-date
-echo "---------------------------"
-"""
-    for line in slurm_config['additional_lines']:
-        slurm_template += '%s\n' % line
-    slurm_template += """
-cd {path_run}
-srun -N 1 -n 1 {path_python} {run_filepath}/run.py --output-root={output_root} --field-config-filename={field_config_filename} --popsycle-config-filename={popsycle_config_filename} --n-cores-calc-events={n_cores_calc_events} {optional_cmds} 
-date
-echo "All done!"
-"""
-
-    # Check that the specified number of cores does not exceed the resource max
-    if n_cores_calc_events > n_cores_per_node:
-        print('Error: specified number of cores exceeds limit. Exiting...')
-        return None
-
-    optional_cmds = ''
-
-    # Pass along optional parameters if present
-    if overwrite:
-        optional_cmds += '--overwrite '
-
-    if seed is not None:
-        optional_cmds += '--seed=%i ' % seed
-
-    if skip_galaxia:
-        optional_cmds += '--skip-galaxia '
-
-    if skip_perform_pop_syn:
-        optional_cmds += '--skip-perform-pop-syn '
-
-    if skip_calc_events:
-        optional_cmds += '--skip-calc-events '
-
-    if skip_refine_events:
-        optional_cmds += '--skip-refine-events '
-
-    if pbh_config_filename:
-        optional_cmds += '--pbh-config-filename={0}'.format(pbh_config_filename)
-
-    # Populate the mpi_template specified inputs
-    job_script = slurm_template.format(**locals())
-
-    # Write the script to the path_run folder
-    script_filename = path_run + '/run_popsycle_%s.sh' % (jobname)
-    with open(script_filename, 'w') as f:
-        f.write(job_script)
-
-    # Submit the job to disk
-    if submitFlag:
-        os.chdir(path_run)
-        stdout, stderr = execute('sbatch {0}'.format(script_filename))
-        print('Submitted job {0} to {1} for {2} time'.format(script_filename,
-                                                             resource,
-                                                             walltime))
-        print('---- Standard Out')
-        print(stdout)
-        print('---- Standard Err')
-        print(stderr)
-        print('')
-
-
-def generate_ubv_to_ztf_grid(iso_dir, filter_name):
-    """
-    Creates the 2D transformational matrix `ubv_to_ztf-r_grid.npz' and
-    `ubv_to_ztf-g_grid.npz' necessary for generating ztf-g and ztf-r
-    magnitudes from the UBV filters
-
-    ubv-to-ztf-g
-        x-axis : ubv_V - ubv_R
-        y-axis : ubv_B - ubv_V
-        z-axis : ubv_V - ztf_g
-
-    ubv-to-ztf-r
-        x-axis : ubv_V - ubv_R
-        y-axis : ubv_B - ubv_V
-        z-axis : ubv_R - ztf_r
-
-    Parameters
-    ----------
-    iso_dir : filepath
-        Where are the isochrones stored (for PopStar)
-
-    filter_name : str
-        The name of the filter in which to calculate all the
-        microlensing events. Must be either 'g' or 'r'.
-
-    Output
-    ------
-    None
-
-    """
-
-    # Define isochrone parameters for calculating absolute magnitudes
-    logAge = np.log10(8 * 10 ** 9)  # Age in log(years)
-    dist = 10  # distance in parsec
-    metallicity = 0  # Metallicity in [M/H]
-
-    # Define evolution/atmosphere models and extinction law
-    evo_model = evolution.MISTv1()
-    atm_func = atmospheres.get_merged_atmosphere
-    red_law = reddening.RedLawDamineli16()
-
-    # Also specify filters for synthetic photometry (optional). Here we use
-    # the HST WFC3-IR F127M, F139M, and F153M filters
-    filt_list = ['ztf,r', 'ztf,g', 'ubv,B', 'ubv,V', 'ubv,R']
-
-    # Make multiplicity object
-    imf_multi = multiplicity.MultiplicityUnresolved()
-
-    # Make IMF object; we'll use a broken power law with the parameters from Kroupa+01
-    # Define boundaries of each mass segement
-    massLimits = np.array([0.08, 0.5, 1, 120])
-    # Power law slope associated with each mass segment
-    powers = np.array([-1.3, -2.3, -2.3])
-    my_imf = imf.IMF_broken_powerlaw(massLimits, powers, imf_multi)
-
-    # Define total cluster mass
-    mass = 10 ** 5.
-
-    # Make ifmr
-    my_ifmr = ifmr.IFMR()
-
-    ubv_b = np.array([])
-    ubv_v = np.array([])
-    ubv_r = np.array([])
-    ztf_g = np.array([])
-    ztf_r = np.array([])
-
-    # Create photometry for a range of extinctions
-    for AKs in np.arange(0, 1.1, .1):
-        my_iso = synthetic.IsochronePhot(logAge, AKs, dist,
-                                         metallicity=metallicity,
-                                         evo_model=evo_model,
-                                         atm_func=atm_func,
-                                         red_law=red_law, filters=filt_list,
-                                         iso_dir=iso_dir)
-        # Make cluster object
-        cluster = synthetic.ResolvedCluster(my_iso, my_imf, mass,
-                                            ifmr=my_ifmr)
-        clust = cluster.star_systems
-        cond = ~np.isnan(clust['m_ubv_V'])
-        clust = clust[cond]
-        clust_cond = np.random.choice(np.arange(len(clust)),
-                                      size=10000, replace=False)
-
-        ubv_b = np.append(ubv_b, clust['m_ubv_B'][clust_cond])
-        ubv_v = np.append(ubv_v, clust['m_ubv_V'][clust_cond])
-        ubv_r = np.append(ubv_r, clust['m_ubv_R'][clust_cond])
-        ztf_g = np.append(ztf_g, clust['m_ztf_g'][clust_cond])
-        ztf_r = np.append(ztf_r, clust['m_ztf_r'][clust_cond])
-
-    # Given the filter name, define a difference in magnitude to be fit for
-    if filter_name == 'g':
-        delta_m = ubv_v - ztf_g
-    elif filter_name == 'r':
-        delta_m = ubv_r - ztf_r
-
-    # Colors in both x and y direction go from 0 to 6 magnitudes
-    # x_grid_arr: ubv_v - ubv_r
-    # y_grid_arr: ubv_b - ubv_v
-    x_grid_arr = np.linspace(0, 6, 1000)
-    y_grid_arr = np.linspace(0, 6, 1000)
-
-    # Create a grid of values on x_grid_arr and y_grid_arr
-    # with linear algorithm
-    ubv_to_ztf_grid = griddata((ubv_v - ubv_r, ubv_b - ubv_v),
-                               delta_m,
-                               (x_grid_arr[None, :], y_grid_arr[:, None]),
-                               method='linear')
-
-    # Resample this grid with both the liner and nearest algorithms onto a
-    # finer grid. This allows for the 'nearest' method to
-    # create fewer artifacts
-    xx, yy = np.meshgrid(x_grid_arr, y_grid_arr)
-    xx, yy = xx.flatten(), yy.flatten()
-
-    cond = ~np.isnan(ubv_to_ztf_grid.flatten())
-    ubv_to_ztf_grid_filled = griddata((xx[cond], yy[cond]),
-                                      ubv_to_ztf_grid.flatten()[cond],
-                                      (x_grid_arr[None, :],
-                                       y_grid_arr[:, None]),
-                                      method='linear')
-
-    ubv_to_ztf_grid_nearest = griddata((xx[cond], yy[cond]),
-                                       ubv_to_ztf_grid.flatten()[cond],
-                                       (x_grid_arr[None, :],
-                                        y_grid_arr[:, None]),
-                                       method='nearest')
-
-    # Place values into final grid from linear algorthm, and from the
-    # nearest algorithm where the linear algorithm could not find a solution
-    cond = np.isnan(ubv_to_ztf_grid_filled)
-    ubv_to_ztf_grid_final = np.zeros_like(ubv_to_ztf_grid_filled)
-    ubv_to_ztf_grid_final[cond] = ubv_to_ztf_grid_nearest[cond]
-    ubv_to_ztf_grid_final[~cond] = ubv_to_ztf_grid_filled[~cond]
-
-    # Save the data
-    grid_arr = np.squeeze(np.dstack([xx, yy]), axis=0)
-    data_dir = '%s/data' % os.path.dirname(inspect.getfile(perform_pop_syn))
-    ubv_to_ztf_filename = '%s/ubv_to_ztf-%s_grid.npz' % (data_dir, filter_name)
-    np.savez(ubv_to_ztf_filename,
-             ubv_to_ztf_grid=ubv_to_ztf_grid_final.astype(np.float32),
-             kdtree_grid=grid_arr.astype(np.float32))
-
-
-def load_ubv_to_ztf_grid(filter_name):
-    """
-    Loads the 2D transformational matrix `ubv_to_ztf-r_grid.npz' and
-    `ubv_to_ztf-g_grid.npz' necessary for generating ztf-g and ztf-r
-    magnitudes from the UBV filters, as well as the kdtree of those values
-
-    ubv-to-ztf-g
-        x-axis : ubv_V - ubv_R
-        y-axis : ubv_B - ubv_V
-        z-axis : ubv_V - ztf_g
-
-    ubv-to-ztf-r
-        x-axis : ubv_V - ubv_R
-        y-axis : ubv_B - ubv_V
-        z-axis : ubv_R - ztf_r
-
-    Parameters
-    ----------
-    filter_name : str
-        The name of the filter in which to calculate all the
-        microlensing events. Must be either 'g' or 'r'.
-
-    Output
-    ------
-    ubv_to_ztf_grid : 2D numpy array
-        2D grid array of UBV colors with each cell containing the difference
-        between a ztf filter and a ubv filter
-
-    kdtree : cKDTree
-        kdtree containing the grid of colors on the x-axis and y-axis
-
-    """
-    # Load the ubv_to_ztf_grid from the file
-    data_dir = '%s/data' % os.path.dirname(inspect.getfile(perform_pop_syn))
-    ubv_to_ztf_filename = '%s/ubv_to_ztf-%s_grid.npz' % (data_dir, filter_name)
-    ubv_to_ztf_grid_file = np.load(ubv_to_ztf_filename)
-
-    # Generate a kdtree at the locations of all of the grid points
-    ubv_to_ztf_grid = ubv_to_ztf_grid_file['ubv_to_ztf_grid']
-    kdtree = cKDTree(ubv_to_ztf_grid_file['kdtree_grid'])
-
-    return ubv_to_ztf_grid, kdtree
-
-
-def transform_ubv_to_ztf(ubv_b, ubv_v, ubv_r):
-    """
-    Converts ubv filters (b, v, r) into ztf filters (g, r)
-
-    Parameters
-    ----------
-    ubv_b : array of floats
-        ubv_B photometry of galaxia / PyPopStar sources
-
-    ubv_v : array of floats
-        ubv_V photometry of galaxia / PyPopStar sources
-
-    ubv_r : array of floats
-        ubv_R photometry of galaxia / PyPopStar sources
-
-    Output
-    ------
-    ztf_g : array of floats
-        ztf_g photometry of galaxia / PyPopStar sources
-
-    ztf_r : array of floats
-        ztf_r photometry of galaxia / PyPopStar sources
-
-    """
-
-    # Convert the ubv photometry into the right format
-    x_data = ubv_v - ubv_r
-    y_data = ubv_b - ubv_v
-    data = np.squeeze(np.dstack([x_data, y_data]), axis=0)
-
-    # Only query on data that is luminous
-    cond_lum = ~np.isnan(data).any(axis=1)
-
-    for filter_name in ['g', 'r']:
-        # Start with an empty array of nans
-        ztf_diff = np.full(len(ubv_b), np.nan)
-
-        # Find locations on the grid where x_data and y_data are located.
-        # Put those values into the ztf_diff array
-        ubv_to_ztf_grid, kdtree = load_ubv_to_ztf_grid(filter_name)
-        _, indexes = kdtree.query(data[cond_lum])
-        ztf_diff[cond_lum] = ubv_to_ztf_grid.flatten()[indexes]
-
-        # Convert to ztf_g and ztf_r
-        if filter_name == 'g':
-            ztf_g = ubv_v - ztf_diff
-        elif filter_name == 'r':
-            ztf_r = ubv_r - ztf_diff
-
-    return ztf_g, ztf_r
-
-
-def ztf_mag_vega_to_AB(ztf_mag_vega, filter_name):
-    """
-    Converts vega magnitudes into AB magnitudes for ztf filters.
-    Extrapolated from http://astroweb.case.edu/ssm/ASTR620/alternateabsmag.html
-    using the effective wavelengths from
-    http://svo2.cab.inta-csic.es/svo/theory/fps3/
-
-    Parameters
-    ----------
-    ztf_mag_vega : float, array of floats
-        ztf photometry of galaxia / PyPopStar sources in vega system
-
-    filter_name : str
-        The name of the filter in which to calculate all the
-        microlensing events. Must be either 'g' or 'r'.
-
-    Output
-    ------
-    ztf_mag_AB : float, array of floats
-        ztf photometry of galaxia / PyPopStar sources in AB system
-
-    """
-    if filter_name == 'g':
-        ztf_mag_AB = ztf_mag_vega - 0.07
-    elif filter_name == 'r':
-        ztf_mag_AB = ztf_mag_vega + 0.19
-    else:
-        print('filter_name must be either g or r')
-        ztf_mag_AB = None
-    return ztf_mag_AB
-
-
-def ztf_mag_AB_to_vega(ztf_mag_AB, filter_name):
-    """
-    Converts AB magnitudes into vega magnitudes for ztf filters.
-    Extrapolated from http://astroweb.case.edu/ssm/ASTR620/alternateabsmag.html
-    using the effective wavelengths from
-    http://svo2.cab.inta-csic.es/svo/theory/fps3/
-
-    Parameters
-    ----------
-    ztf_mag_AB : float, array of floats
-        ztf photometry of galaxia / PyPopStar sources in AB system
-
-    filter_name : str
-        The name of the filter in which to calculate all the
-        microlensing events. Must be either 'g' or 'r'.
-
-    Output
-    ------
-    ztf_mag_vega : float, array of floats
-        ztf photometry of galaxia / PyPopStar sources in vega system
-
-    """
-    if filter_name == 'g':
-        ztf_mag_vega = ztf_mag_AB + 0.07
-    elif filter_name == 'r':
-        ztf_mag_vega = ztf_mag_AB - 0.19
-    else:
-        print('filter_name must be either g or r')
-        ztf_mag_vega = None
-    return ztf_mag_vega
-
-
-def return_nearest_gridpoint(grid, x_grid_arr, y_grid_arr, x_data, y_data):
-    """
-    Algorithm for finding the nearest grid cell on a 2D array given a
-    datapoint that falls within the bounds of the 2D array.
-
-    Parameters
-    ----------
-    grid : 2D numpy array
-        2D array with size (len(y_grid_arr), len(x_grid_array))
-
-    x_grid_arr : numpy array
-        2D grid indices in the x-dimension
-
-    y_grid_arr : numpy array
-        2D grid indices in the y-dimension
-
-    x_data : numpy array
-        x-coordinate for data that will be located onto the grid
-
-    y_data : numpy array
-        y-coordinate for data that will be located onto the grid
-
-    Output
-    ------
-    gridpoint_arr : numpy array
-        list of nearest cell values on the grid at
-        the location of (x_data, y_data)
-
-    """
-    # Convert x_data and y_data to array if single data point is received
-    x_data = np.atleast_1d(x_data)
-    y_data = np.atleast_1d(y_data)
-
-    gridpoint_arr = []
-    for x, y in zip(x_data, y_data):
-        # Loop through x_data and y_data
-        if np.isnan(x) or np.isnan(y):
-            # If either x_data or y_data is nan, return nan
-            gridpoint = np.nan
-        else:
-            # Find location on the grid where x_data and y_data are
-            # closest to the grid indices
-            x_idx = np.argmin(np.abs(x - x_grid_arr))
-            y_idx = np.argmin(np.abs(y - y_grid_arr))
-            gridpoint = grid[y_idx, x_idx]
-        gridpoint_arr.append(gridpoint)
-
-    # Convert gridpoint_arr into numpy array
-    gridpoint_arr = np.array(gridpoint_arr)
-
-    # If only a single data point was received, return a single value
-    if len(gridpoint_arr) == 1:
-        gridpoint_arr = gridpoint_arr[0]
-
-    return gridpoint_arr
 
 def angdist(ra1, dec1, ra2, dec2):
     '''
@@ -4588,5 +3593,3 @@
               'v_esc': v_esc}
     generate_config_file(config_filename, config)
 
-=======
->>>>>>> cd7e47da
